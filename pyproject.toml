--- conflicted
+++ resolved
@@ -42,11 +42,8 @@
 rouge-score = ">=0.1.2,<1.0.0"
 bert-score = ">=0.3.13,<1.0.0"
 evaluate = ">=0.4.1,<1.0.0"
-<<<<<<< HEAD
 vllm = ">=0.2.7,<1.0.0"
-=======
 demjson3 = "^3.0.6"
->>>>>>> cb00315c
 
 [tool.poetry.group.dev.dependencies]
 pdoc = "^14.0.0"
