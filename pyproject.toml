--- conflicted
+++ resolved
@@ -13,11 +13,7 @@
 dependencies = [
     "torch>=2.6.0",
     "pandas>=2.2.0",
-<<<<<<< HEAD
-    "numpy>=2.2.6",
-=======
     "numpy>=2.0.0",
->>>>>>> 99da65f9
     "transformers>=4.55.0",
     "accelerate>=1.9.0",
     "evaluate>=0.4.1",
