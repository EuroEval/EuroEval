--- conflicted
+++ resolved
@@ -36,21 +36,12 @@
 sacremoses = ">=0.1.1"
 
 # Needed for evaluation of generative models
-<<<<<<< HEAD
-rouge-score = { version = "^0.1.2", optional = true }
-bert-score = { version = "^0.3.13", optional = true }
-demjson3 = { version = "^3.0.6", optional = true }
-bitsandbytes = { markers = "sys_platform != 'darwin' or platform_machine != 'arm64'", version = "^0.43.1", optional = true }
-vllm = { markers = "sys_platform != 'darwin'", version = "^0.4.3", optional = true }
-outlines = { version = "^0.0.34", optional = true }
-=======
 rouge-score = { version = ">=0.1.2", optional = true }
 bert-score = { version = ">=0.3.13", optional = true }
 demjson3 = { version = ">=3.0.6", optional = true }
 bitsandbytes = { markers = "sys_platform != 'darwin' or platform_machine != 'arm64'", version = ">=0.43.1", optional = true }
 vllm = { markers = "sys_platform != 'darwin'", version = ">=0.5.0", optional = true }
 outlines = { version = ">=0.0.44", optional = true }
->>>>>>> 0ee1e010
 
 # Needed for loading JAX based encoder models
 jax = { version = ">=0.4.24", optional = true }
@@ -58,15 +49,9 @@
 flax = { version = ">=0.8.1", optional = true }
 
 # Needed for evaluating OpenAI models
-<<<<<<< HEAD
-openai = { version = "^1.11.1", optional = true }
-tiktoken = {version = "^0.7.0", optional = true}
-levenshtein = { version = "^0.24.0", optional = true }  # This is also used for human evaluation
-=======
 openai = { version = ">=1.11.1", optional = true }
 tiktoken = {version = ">=0.7.0", optional = true}
 levenshtein = { version = ">=0.24.0", optional = true }  # This is also used for human evaluation
->>>>>>> 0ee1e010
 
 # Needed for quantised models
 auto-gptq = { version = ">=0.7.1", optional = true }
