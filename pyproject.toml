[tool.poetry]
name = "ScandEval"
version = "8.0.0"
description = "Evaluation of pretrained language models on mono- or multilingual Scandinavian language tasks."
authors = ["Dan Saattrup Nielsen <saattrupdan@gmail.com>"]
readme = "README.md"
license = "MIT"
homepage = "https://scandeval.github.io"
repository = "https://github.com/saattrupdan/ScandEval"

[tool.poetry.dependencies]
python = ">=3.10,<4.0"
tqdm = "^4.0.0"
huggingface-hub = ">=0.7.0,<1.0.0"
datasets = "^2.7.0"
click = "^8.0.0"
termcolor = "^2.0.0"
numpy = "^1.23.0"
sentencepiece = ">=0.1.0,<1.0.0"
protobuf = "~3.20.0"
seqeval = "^1.0.0"
pandas = "^2.0.0"
python-dotenv = ">=0.20.0,<1.0.0"
sacremoses = ">=0.0.50,<1.0.0"
jax = ">=0.4.0,<1.0.0"
flax = ">=0.6.0,<1.0.0"
jaxlib = ">=0.4.0,<1.0.0"
pyinfer = ">=0.0.3,<1.0.0"
openai = ">=0.27.0,<1.0.0"
tiktoken = ">=0.4.0,<1.0.0"
levenshtein = ">=0.21.0,<1.0.0"
einops = ">=0.6.0,<1.0.0"
bitsandbytes = {markers="sys_platform != 'darwin' or platform_machine != 'arm64'", version = ">=0.40.0.post4,<1.0.0"}
requests = "^2.31.0"
<<<<<<< HEAD
pydantic = "^1.0.0"
torch = "2.0.0"
transformers = "^4.34.1"
=======
pydantic = "^2.3.0"
torch = "^2.1.1"
transformers = "^4.34.0"
>>>>>>> 7088f693
accelerate = ">=0.23.0,<1.0.0"
evaluate = ">=0.4.0,<1.0.0"
nltk = "^3.8.1"
rouge-score = ">=0.1.2,<1.0.0"
bert-score = ">=0.3.13,<1.0.0"
sacrebleu = "^2.3.2"
cer = "^1.2.0"

[tool.poetry.group.dev.dependencies]
pdoc = "^14.0.0"
pytest = "^7.4.0"
pre-commit = "^3.3.0"
black = "^23.7.0"
lxml = "^4.9.0"
isort = "^5.12.0"
pytest-cov = "^4.1.0"
readme-coverage-badger = ">=0.1.2,<1.0.0"

[tool.poetry.scripts]
scandeval = "scandeval.cli:benchmark"

[[tool.poetry.source]]
name = "pypi"

[tool.pytest.ini_options]
minversion = "6.0"
addopts = [
    '--verbose',
    '--durations=10',
    '--color=yes',
    '-s',
    '-vv',
    '--doctest-modules',
    '--cov=src/scandeval',
]
xfail_strict = true
filterwarnings = [
    "error",
    "ignore::UserWarning",
    "ignore::DeprecationWarning",
    "ignore::ImportWarning",
]
log_cli_level = "info"
testpaths = ["tests", "src/scandeval"]

[tool.black]
line-length = 88
include = '\.pyi?$'
exclude = '''
/(
	\.git
| \.hg
| \.mypy_cache
| \.tox
| \.venv
| _build
| buck-out
| build
)/
'''

[tool.ruff]
target-version = "py311"

[tool.ruff.extend-per-file-ignores]
"__init__.py" = ["F401"]

[build-system]
requires = ["poetry-core>=1.0.0"]
build-backend = "poetry.core.masonry.api"<|MERGE_RESOLUTION|>--- conflicted
+++ resolved
@@ -32,15 +32,9 @@
 einops = ">=0.6.0,<1.0.0"
 bitsandbytes = {markers="sys_platform != 'darwin' or platform_machine != 'arm64'", version = ">=0.40.0.post4,<1.0.0"}
 requests = "^2.31.0"
-<<<<<<< HEAD
-pydantic = "^1.0.0"
-torch = "2.0.0"
-transformers = "^4.34.1"
-=======
 pydantic = "^2.3.0"
 torch = "^2.1.1"
 transformers = "^4.34.0"
->>>>>>> 7088f693
 accelerate = ">=0.23.0,<1.0.0"
 evaluate = ">=0.4.0,<1.0.0"
 nltk = "^3.8.1"
