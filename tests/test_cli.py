--- conflicted
+++ resolved
@@ -43,13 +43,8 @@
         "gpu_memory_utilization",
         "debug",
         "help",
-<<<<<<< HEAD
-        "only_allow_safetensors",
-        "download_only",
-=======
         "requires_safetensors",
         "generative_type",
->>>>>>> ad96f315
     }
 
 
@@ -80,10 +75,5 @@
     assert params["gpu_memory_utilization"] == FLOAT
     assert params["debug"] == BOOL
     assert params["help"] == BOOL
-<<<<<<< HEAD
-    assert params["only_allow_safetensors"] == BOOL
-    assert params["download_only"] == BOOL
-=======
     assert params["requires_safetensors"] == BOOL
-    assert isinstance(params["generative_type"], Choice)
->>>>>>> ad96f315
+    assert isinstance(params["generative_type"], Choice)