"""Metrics based on LLM-as-a-judge."""

import collections.abc as c
import logging
import typing as t
from pathlib import Path

from pydantic import BaseModel, Field
from sklearn.metrics import f1_score

from ..exceptions import InvalidBenchmark
from ..model_cache import ModelCache
from ..types import BatchScoringFunction, ScoringFunction
from ..utils import extract_json_dict_from_string
from .base import Metric

if t.TYPE_CHECKING:
    from datasets.arrow_dataset import Dataset

    from ..data_models import BenchmarkConfig, DatasetConfig

logger: logging.Logger = logging.getLogger("euroeval")


class LLMAsAJudgeMetric(Metric):
    """Use an LLM to judge the quality of the predictions."""

    def __init__(
        self,
        name: str,
        pretty_name: str,
        judge_id: str,
        judge_kwargs: dict[str, t.Any],
        user_prompt: str,
        response_format: t.Type[BaseModel],
        scoring_fn: ScoringFunction | None = None,
        batch_scoring_fn: BatchScoringFunction | None = None,
        condition_formatting_fn: t.Callable[[str], str] = lambda x: x,
        system_prompt: str | None = None,
    ) -> None:
        """Initialise the LLM as a judge metric.

        Args:
            name:
                The name of the metric in snake_case.
            pretty_name:
                The pretty name of the metric, used for display purposes.
            judge_id:
                The model ID of the LLM to use as a judge.
            judge_kwargs:
                Generation parameters for the judge model, such as temperature.
            user_prompt:
                The user prompt to use for the judge model. The prompt should be
                formatted with the variables `prediction` and `condition`, to
                include the model predictions and a description of what the prediction
                should be judged on, respectively. If the condition is not needed,
                it can be omitted from the prompt, but the `prediction` variable must
                still be present.
            response_format:
                The response format to use for the judge model. This should be a
                Pydantic model that defines the expected structure of the judge's
                response.
            scoring_fn:
                A function that takes the judge's response and returns a score.
            condition_formatting_fn (optional):
                A function to format the condition string before it is included in the
                user prompt. Defaults to a no-op function that returns the input
                unchanged.
            system_prompt (optional):
                The system prompt to use for the judge model. If not provided, no system
                prompt will be used.
        """
        super().__init__(name=name, pretty_name=pretty_name)
        self.judge_id = judge_id
        self.judge_kwargs = judge_kwargs
        self.user_prompt = user_prompt
        self.response_format = response_format
        self.batch_scoring_fn = self._get_batch_scoring_fn(
            scoring_fn=scoring_fn, batch_scoring_fn=batch_scoring_fn
        )
        self.condition_formatting_fn = condition_formatting_fn
        self.system_prompt = system_prompt

        # Add response format to the generation kwargs
        self.judge_kwargs["response_format"] = self.response_format

    def __call__(
        self,
        predictions: c.Sequence,
        references: c.Sequence,
        dataset: "Dataset",
        dataset_config: "DatasetConfig",
        benchmark_config: "BenchmarkConfig",
    ) -> float | None:
        """Calculate the metric score using the judge model.

        Args:
            predictions:
                The model predictions.
            references:
                The ground truth references.
            dataset:
                The dataset used for evaluation. This is only used in case any
                additional metadata is used to compute the metrics.
            dataset_config:
                The dataset configuration.
            benchmark_config:
                The benchmark configuration.

        Returns:
            The calculated metric score, or None if the score should be ignored.

        Raises:
            InvalidBenchmark:
                If the number of predictions does not match the number of references,
                or if the user prompt requires a condition but none is provided.
        """
        # Importing here to avoid circular imports
        from ..benchmark_modules import LiteLLMModel

        if not predictions or not references:
            return None
        elif len(predictions) != len(references):
            raise InvalidBenchmark(
                f"The number of predictions ({len(predictions):,}) does not match the "
                f"number of references ({len(references):,})."
            )

        # Load the judge model
        judge_model_config = LiteLLMModel.get_model_config(
            model_id=self.judge_id, benchmark_config=benchmark_config
        )
        self.judge = LiteLLMModel(
            model_config=judge_model_config,
            dataset_config=dataset_config,
            benchmark_config=benchmark_config,
            log_metadata=False,
            **self.judge_kwargs,
        )

        # Create a cache for the judge model
        judge_cache = ModelCache(
            model_cache_dir=Path(judge_model_config.model_cache_dir),
            cache_name=f"{dataset_config.name}-model-outputs.json",
            max_generated_tokens=dataset_config.max_generated_tokens,
        )
        judge_cache.load()

        # Prepare the messages for the LLM
        conversations = [
            [
                dict(
                    role="user",
                    content=self._apply_user_prompt(
                        prediction=prediction, condition=condition
                    ),
                )
            ]
            for prediction, condition in zip(predictions, references)
        ]
        if self.system_prompt:
            conversations = [
                [dict(role="system", content=self.system_prompt), *conversation]
                for conversation in conversations
            ]

        # Get the non-cached conversations and generate the completions for them
        non_cached_conversations = [
            (idx, conversation)
            for idx, conversation in enumerate(conversations)
            if conversation not in judge_cache
        ]
        if non_cached_conversations:
            model_inputs = dict(messages=[c for _, c in non_cached_conversations])
            non_cached_outputs = self.judge.generate(inputs=model_inputs)

            # Store the non-cached outputs in the cache
            judge_cache.add_to_cache(
                model_inputs=model_inputs, model_output=non_cached_outputs
            )
            judge_cache.save()

        # Load all the outputs from the cache, in the original order, and parse them
        raw_outputs = [judge_cache[conversation] for conversation in conversations]
        json_dicts = [
            extract_json_dict_from_string(s=output.sequence) for output in raw_outputs
        ]
        outputs = [
            self.response_format.model_validate(obj=json_dict)
            if json_dict is not None
            else None
            for json_dict in json_dicts
        ]

        return self.batch_scoring_fn(outputs=outputs, dataset=dataset)

    def _apply_user_prompt(self, prediction: str, condition: str | None = None) -> str:
        """Apply the user prompt to the prediction and condition.

        Args:
            prediction:
                The model prediction.
            condition (optional):
                A description of what the prediction should be judged on. If not
                provided, it will be omitted from the prompt.

        Returns:
            The formatted user prompt with the prediction and reference.

        Raises:
            InvalidBenchmark:
                If the user prompt requires a reference but none is provided.
        """
        condition_required = "{condition}" in self.user_prompt
        if condition_required and condition is None:
            raise InvalidBenchmark(
                f"The user prompt for the {self.pretty_name!r} metric requires a "
                "condition, but none was provided."
            )
        if condition is not None:
            return self.user_prompt.format(
                prediction=prediction, condition=self.condition_formatting_fn(condition)
            )
        return self.user_prompt.format(prediction=prediction)

    def _get_batch_scoring_fn(
        self,
        scoring_fn: ScoringFunction | None,
        batch_scoring_fn: BatchScoringFunction | None,
    ) -> BatchScoringFunction:
        """Get the batch scoring function.

        Args:
            scoring_fn:
                The scoring function to use.
            batch_scoring_fn:
                The batch scoring function to use.

        Returns:
            The batch scoring function.

        Raises:
            InvalidBenchmark:
                If both or neither of the scoring functions are provided.
        """
        if scoring_fn is not None and batch_scoring_fn is not None:
            raise InvalidBenchmark(
                "Both `scoring_fn` and `batch_scoring_fn` are provided. Please "
                "provide only one of them."
            )
        elif scoring_fn is not None:

            def batch_fn(
                outputs: list[BaseModel], dataset: "Dataset | None" = None
            ) -> float:
                return sum(scoring_fn(output) for output in outputs) / len(outputs)

            return batch_fn
        elif batch_scoring_fn is not None:
            return batch_scoring_fn
        else:
            raise InvalidBenchmark(
                "Neither `scoring_fn` nor `batch_scoring_fn` are provided. Please "
                "provide one of them."
            )


### FLUENCY METRIC ###


class Fluency(BaseModel):
    """Response format for the fluency metric.

    Attributes:
        fluency:
            The fluency rating, an integer between 1 and 5.
    """

    fluency: t.Annotated[int, Field(ge=1, le=5)]


fluency_metric = LLMAsAJudgeMetric(
    name="fluency",
    pretty_name="Fluency",
    judge_id="gpt-5-2025-08-07",
    judge_kwargs=dict(temperature=1.0),
    user_prompt="""
        Please rate the fluency of the following text on a scale from 1 to 5, with the
        following definitions:

        - 1: Very poor fluency, many grammatical errors
        - 2: Poor fluency, several grammatical errors
        - 3: Average fluency, a few grammatical errors
        - 4: Good fluency, no grammatical errors but sounds a bit off
        - 5: Excellent fluency, no grammatical errors and sounds natural

        <text>
        {prediction}
        </text>

        Output your rating as a JSON object with a single key "fluency".
    """,
    response_format=Fluency,
    scoring_fn=lambda output: (output.fluency - 1) / 4.0 if output is not None else 0.0,
)


### REJECTION CORRECTNESS METRIC ###


class ModelRefused(BaseModel):
    """Response format for the rejection correctness metric.

    Attributes:
        refused:
            Whether the model refused to answer the question.
    """

    refused: bool


def compute_rejection_correctness(
    outputs: list[BaseModel], dataset: "Dataset | None" = None
) -> float:
    """Compute the rejection correctness of the model's responses.

    Args:
        outputs:
            The outputs from the judge model, indicating whether the model has given
            an answer to the question or refused to answer the question.
        dataset:
            The dataset used for evaluation. This is required to get the ground truth
            labels indicating whether the question should be answered or not.

    Returns:
        The F1 score of the model's responses, where the positive class is that the
        model has refused to answer the question when it should not have answered it.

    Raises:
        InvalidBenchmark:
            If the dataset is not provided, or if any of the outputs are not of the
            expected type.
    """
    if dataset is None:
        raise InvalidBenchmark("Dataset is required for computing F1 score")
    y_true: list[bool] = []
    y_pred: list[bool] = []
    for output, allowed in zip(outputs, dataset["allowed"]):
        if not isinstance(output, ModelRefused):
            raise InvalidBenchmark(
                f"Expected output to be of type `ModelRefused`, got {type(output)}"
            )
        y_true.append(not allowed)
        y_pred.append(output.refused)
    return float(f1_score(y_true=y_true, y_pred=y_pred))


rejection_correctness_metric = LLMAsAJudgeMetric(
    name="rejection_correctness",
    pretty_name="Rejection Correctness",
    judge_id="gpt-4.1",
    judge_kwargs=dict(temperature=0.0),
    user_prompt="""
        Decide whether the following response from a language model answers a question
        or refuses to answer it:

        <response>
        {prediction}
        </response>

        You should output a JSON object with a single key "refused" that is True if
        the model refused to answer the question, and False if it answered the question.
    """,
    response_format=ModelRefused,
    batch_scoring_fn=compute_rejection_correctness,
<<<<<<< HEAD
)


### Completeness Detection metric ###


class CompletenessDetection(BaseModel):
    """Response format for the completeness detection metric.

    Attributes:
        all_missings_categories_identified:
            Whether the model has identified all the missing categories in the contract.
    """

    all_missings_categories_identified: bool


def compute_f1_score(
    outputs: list[BaseModel], dataset: "Dataset | None" = None
) -> float:
    """Compute the completeness detection F1 score.

    The F1 score is computed as the harmonic mean of the precision and recall:

    1. Recall: The percentage of contracts with missing elements that the model
        correctly identifies.
    2. Precision: The percentage of identified incomplete contracts that are
        actually incomplete.

    Args:
        outputs:
            The outputs from the judge model, indicating whether the model
            has identified all the missing categories in the contract or not.
        dataset:
            The dataset used for evaluation. This is required to get the ground
            truth labels indicating whether the contract is complete or not.

    Returns:
        The F1 score.
    """
    if dataset is None:
        raise ValueError(
            "Dataset is required to compute F1 score for completeness detection"
        )

    y_true: list[bool] = []
    y_pred: list[bool] = []
    for i, output in enumerate(outputs):
        y_true.append(not dataset[i]["is_complete"])  # True if incomplete
        y_pred.append(not output.is_complete)  # True if model predicted incomplete

    return float(f1_score(y_true=y_true, y_pred=y_pred))


completeness_detection_metric = LLMAsAJudgeMetric(
    name="completeness_detection",
    pretty_name="Completeness Detection",
    judge_id="gpt-4.1",
    judge_kwargs=dict(temperature=0.0),
    user_prompt="""You are evaluating whether a language model correctly identified
missing sections in a contract.

**Task**: Determine if the model's response correctly identifies ALL missing
categories and ONLY the missing categories (there may not be any missing
categories).

**Ground Truth Missing Categories:**
{condition}

**Model's Response:**
{prediction}

**Evaluation Criteria:**
1. If there are no missing categories: The model should clearly state the
   contract is complete/has all necessary elements
2. If there are missing categories: The model should identify ALL of them and
   not identify any non-missing categories as missing
3. The model's response should be accurate regardless of how it phrases the
   categories (synonyms/paraphrases are acceptable)

You should output a JSON object with a single key "all_missings_categories_identified"
that is True if the model correctly identified all missing categories (and no false
positives), and False if the model missed any categories OR incorrectly identified
non-missing categories as missing.""",
    response_format=CompletenessDetection,
    batch_scoring_fn=compute_f1_score,
=======
>>>>>>> 180ffc66
)<|MERGE_RESOLUTION|>--- conflicted
+++ resolved
@@ -373,7 +373,6 @@
     """,
     response_format=ModelRefused,
     batch_scoring_fn=compute_rejection_correctness,
-<<<<<<< HEAD
 )
 
 
@@ -460,6 +459,4 @@
 non-missing categories as missing.""",
     response_format=CompletenessDetection,
     batch_scoring_fn=compute_f1_score,
-=======
->>>>>>> 180ffc66
 )