--- conflicted
+++ resolved
@@ -21,11 +21,7 @@
 import numpy as np
 import torch
 from datasets.utils import disable_progress_bar
-<<<<<<< HEAD
 from dill import PicklingWarning
-from requests.exceptions import RequestException
-=======
->>>>>>> 001cb342
 from transformers import logging as tf_logging
 
 from .exceptions import InvalidBenchmark, InvalidModel, NaNValueInModelOutput
