--- conflicted
+++ resolved
@@ -7,11 +7,7 @@
 import logging
 import os
 import random
-<<<<<<< HEAD
-import socket
-=======
 import re
->>>>>>> ad96f315
 import sys
 import typing as t
 import warnings
