"""Generative models from an inference API, using the LiteLLM framework."""

import asyncio
import collections.abc as c
import itertools as it
import json
import logging
import os
import random
import re
import typing as t
from functools import cached_property, partial
from time import sleep

import litellm
import ollama
from datasets import DatasetDict
from huggingface_hub import HfApi
from huggingface_hub.errors import (
    HFValidationError,
    RepositoryNotFoundError,
    RevisionNotFoundError,
)
from litellm.exceptions import (
    APIConnectionError,
    APIError,
    AuthenticationError,
    BadRequestError,
    InternalServerError,
    NotFoundError,
    RateLimitError,
    ServiceUnavailableError,
    Timeout,
)
from litellm.llms.vertex_ai.common_utils import VertexAIError
from litellm.types.utils import ChoiceLogprobs, ModelResponse
from pydantic import conlist, create_model
from requests.exceptions import RequestException
from tqdm.auto import tqdm
from transformers.trainer import Trainer

from ..constants import MAX_LOGPROBS, REASONING_MAX_TOKENS, TASKS_USING_JSON
from ..data_models import (
    BenchmarkConfig,
    DatasetConfig,
    GenerativeModelOutput,
    ModelConfig,
    Task,
)
from ..enums import (
    BatchingPreference,
    GenerativeType,
    InferenceBackend,
    ModelType,
    TaskGroup,
)
from ..exceptions import (
    InvalidBenchmark,
    InvalidModel,
    NeedsAdditionalArgument,
    NeedsEnvironmentVariable,
    NeedsExtraInstalled,
)
from ..task_group_utils import (
    question_answering,
    sequence_classification,
    text_to_text,
    token_classification,
)
from ..tokenization_utils import get_first_label_token_mapping
from ..types import ExtractLabelsFunction
from ..utils import create_model_cache_dir, log_once
from .base import BenchmarkModule
from .hf import HuggingFaceEncoderModel, load_hf_model_config, load_tokenizer

logger = logging.getLogger("euroeval")


VOCAB_SIZE_MAPPING = {
    # OpenAI models
    r"gpt-4-(32k)?(-[0-9]{4})?": 100_256,
    r"gpt-4-[0-9]{4}-preview": 100_256,
    r"gpt-4-turbo(-[0-9]{4}-[0-9]{2}-[0-9]{2})?": 100_256,
    r"gpt-4-(vision|turbo)(-preview)?": 100_256,
    r"gpt-3.5-turbo-instruct(-[0-9]{4})?": 100_256,
    r"gpt-4o(-mini)?(-[0-9]{4}-[0-9]{2}-[0-9]{2})?": 200_019,
    r"o[1-9](-mini|-preview)?(-[0-9]{4}-[0-9]{2}-[0-9]{2})?": -1,
    # Anthropic models
    r"(anthropic/)?claude-[1-9](-[1-9])?-(opus|sonnet|haiku)-[0-9]{8}": -1,
    # Gemini models
    r"(gemini/)?gemini-[1-9]\.[0-9]-(flash|pro).*": 256_128,
    # xAI models
    r"(xai/)?grok.*": -1,
}


MODEL_MAX_LENGTH_MAPPING = {
    # OpenAI models
    r"gpt-4(-[0-9]{4})?": 8_191,
    r"gpt-4-32k(-[0-9]{4})?": 32_767,
    r"gpt-4-[0-9]{4}-preview": 128_000,
    r"gpt-4-turbo(-[0-9]{4}-[0-9]{2}-[0-9]{2})?": 128_000,
    r"gpt-4-(vision|turbo)(-preview)?": 128_000,
    r"gpt-3.5-turbo-instruct(-[0-9]{4})?": 4_095,
    r"gpt-4o(-mini)?(-[0-9]{4}-[0-9]{2}-[0-9]{2})?": 128_000,
    r"o1-(mini|preview)(-[0-9]{4}-[0-9]{2}-[0-9]{2})?": 128_000,
    r"o1(-[0-9]{4}-[0-9]{2}-[0-9]{2})?": 200_000,
    r"o[2-9](-mini|-preview)?(-[0-9]{4}-[0-9]{2}-[0-9]{2})?": 200_000,
    r"gpt-4.1.*": 1_047_576,
    # Anthropic models
    r"(anthropic/)?claude-[1-9](-[1-9])?-(opus|sonnet|haiku)-[0-9]{8}": 200_000,
    # Gemini models
    r"(gemini/)?gemini-1\.5-flash.*": 1_048_576,
    r"(gemini/)?gemini-1\.5-pro.*": 2_097_152,
    r"(gemini/)?gemini-2\.(0|5).*": 1_048_576,
    # xAI models
    r"(xai/)?grok.*": 131_072,
}


NUM_PARAMS_MAPPING = {
    # OpenAI models
    r"gpt-4.*": -1,
    r"o[1-9](-mini|-preview)?(-[0-9]{4}-[0-9]{2}-[0-9]{2})?": -1,
    # Anthropic models
    r"(anthropic/)?claude-*": -1,
    # Gemini models
    r"(gemini/)?gemini-1.5-flash-8b": 8_000_000_000,
    r"(gemini/)?gemini-1.5-flash-[0-9]+": -1,
    r"(gemini/)?gemini-2.(0|5).*": -1,
    # xAI models
    r"(xai/)?grok.*": -1,
}


ALLOWED_PARAMS = {
    # OpenAI models
    r"gpt-4.*": [],
    r"o[1-9](-mini|-preview)?(-[0-9]{4}-[0-9]{2}-[0-9]{2})?": ["low", "high"],
    # Anthropic models
    r"(anthropic/)?claude-3-(haiku|sonnet|opus).*": [],
    r"(anthropic/)?claude-3-5-.*": [],
    r"(anthropic/)?claude-3-7-sonnet.*": ["thinking"],
    # Gemini models
    r"(gemini/)?gemini-.*": [],
    # xAI models
    r"(xai/)?grok-2.*": [],
    r"(xai/)?grok-3(-fast)?(-beta)?": [],
    r"(xai/)?grok-3-mini(-fast)?(-beta)?": ["low", "high"],
}


REASONING_MODELS = [
    r"o[1-9](-mini|-preview)?(-[0-9]{4}-[0-9]{2}-[0-9]{2})?",
    r"(gemini/)?gemini.*thinking.*",
    r"(gemini/)?gemini-2.5.*",
    r"(xai/)?grok-3-mini.*",
]


class LiteLLMModel(BenchmarkModule):
    """A generative model from LiteLLM."""

    fresh_model = False
    batching_preference = BatchingPreference.ALL_AT_ONCE
    high_priority = False

    def __init__(
        self,
        model_config: ModelConfig,
        dataset_config: DatasetConfig,
        benchmark_config: BenchmarkConfig,
    ) -> None:
        """Initialise the model.

        Args:
            model_config:
                The model configuration.
            dataset_config:
                The dataset configuration.
            benchmark_config:
                The benchmark configuration.
        """
        # Detect whether the model is an Ollama model, as we need to extract metadata
        # differently for these models
        self.is_ollama = model_config.model_id.startswith(
            "ollama/"
        ) or model_config.model_id.startswith("ollama_chat/")

        raise_if_wrong_params(model_config=model_config, allowed_params=ALLOWED_PARAMS)

        super().__init__(
            model_config=model_config,
            dataset_config=dataset_config,
            benchmark_config=benchmark_config,
        )

        self.buffer["first_label_token_mapping"] = get_first_label_token_mapping(
            dataset_config=self.dataset_config,
            model_config=self.model_config,
            tokenizer=None,
            generative_type=self.generative_type,
        )

    @property
    def generative_type(self) -> GenerativeType | None:
        """Get the generative type of the model.

        Returns:
            The generative type of the model, or None if it has not been set yet.
        """
        if self.model_config.revision == "thinking":
            type_ = GenerativeType.REASONING
        elif re.fullmatch(
            pattern="|".join(REASONING_MODELS), string=self.model_config.model_id
        ):
            type_ = GenerativeType.REASONING
        else:
            type_ = GenerativeType.INSTRUCTION_TUNED

        log_once(
            f"Detected generative type {type_.name!r} for model "
            f"{self.model_config.model_id!r}",
            level=logging.DEBUG,
        )
        return type_

    def generate(self, inputs: dict) -> GenerativeModelOutput:
        """Generate outputs from the model.

        Args:
            inputs:
                A batch of inputs to pass through the model.

        Returns:
            The generated model outputs.
        """
        assert "messages" in inputs, "The input must contain a 'messages' key."
        messages = inputs["messages"]

        generation_kwargs: dict[str, t.Any] = dict(
            model=self.model_config.model_id,
            max_completion_tokens=(
                REASONING_MAX_TOKENS
                if self.generative_type == GenerativeType.REASONING
                else self.dataset_config.max_generated_tokens
            ),
            stop=[],
            temperature=0.0,
            seed=4242,
            api_key=self.benchmark_config.api_key,
            api_base=self.benchmark_config.api_base,
            api_version=self.benchmark_config.api_version,
        )

        # Get the mapping from labels to the first token in the label. We call this each
        # time we generate a new dataset since the dataset config can change
        self.buffer["first_label_token_mapping"] = get_first_label_token_mapping(
            dataset_config=self.dataset_config,
            model_config=self.model_config,
            tokenizer=None,
            generative_type=self.generative_type,
        )

        if self.buffer["first_label_token_mapping"]:
            generation_kwargs["logprobs"] = True
            generation_kwargs["top_logprobs"] = MAX_LOGPROBS

        if self.dataset_config.task in TASKS_USING_JSON:
<<<<<<< HEAD
            for msg in messages:
                assert "json" in msg["content"].lower(), (
                    "Prompt must contain 'json' for JSON tasks."
                )

            generation_kwargs["response_format"] = dict(type="json_object")
            log_once(
                "Enabling JSON response format for model "
                f"{self.model_config.model_id!r}",
                level=logging.DEBUG,
            )
=======
            assert "json" in messages[0]["content"].lower(), (
                "Prompt must contain 'json' for JSON tasks."
            )
            if self.generative_type == GenerativeType.REASONING:
                log_once(
                    f"The model {self.model_config.model_id!r} is a reasoning model "
                    "and thus does not support structured generation, so we do not "
                    "enable it.",
                    level=logging.DEBUG,
                )
            elif litellm.utils.supports_response_schema(
                model=self.model_config.model_id
            ):
                ner_tag_names = list(self.dataset_config.prompt_label_mapping.values())
                keys_and_their_types: dict[str, t.Any] = {
                    tag_name: (conlist(str, max_length=5), ...)
                    for tag_name in ner_tag_names
                }
                pydantic_class = create_model("AnswerFormat", **keys_and_their_types)
                generation_kwargs["response_format"] = pydantic_class
                log_once(
                    "Enabling structured generation for model "
                    f"{self.model_config.model_id!r} with the JSON schema "
                    f"{pydantic_class.model_json_schema()}",
                    level=logging.DEBUG,
                )
            else:
                generation_kwargs["response_format"] = dict(type="json_object")
                log_once(
                    "Enabling structured JSON generation for model "
                    f"{self.model_config.model_id!r} with no custom JSON schema, as "
                    "the model does not support schemas.",
                    level=logging.DEBUG,
                )
>>>>>>> 51715396

        if self.model_config.revision == "thinking":
            generation_kwargs["thinking"] = dict(
                type="enabled", budget_tokens=REASONING_MAX_TOKENS - 1
            )
            log_once(
                f"Enabling thinking mode for model {self.model_config.model_id!r}",
                level=logging.DEBUG,
            )
        elif self.model_config.revision in {"low", "high"}:
            generation_kwargs["reasoning_effort"] = self.model_config.revision
            log_once(
                f"Enabling reasoning effort {self.model_config.revision!r} for model "
                f"{self.model_config.model_id!r}",
                level=logging.DEBUG,
            )

        # This drops generation kwargs that are not supported by the model
        litellm.drop_params = True

        # Error messages that we want to catch and handle
        stop_messages = ["stop_sequences", "'stop' is not supported with this model"]
        logprobs_messages = [
            "you are not allowed to request logprobs",
            "you've reached the maximum number of requests with logprobs",
            "logprobs is not supported",
            "logprobs is not enabled",
        ]
        temperature_messages = [
            "'temperature' is not supported with this model.",
            "temperature is not supported with this model",
        ]
        temperature_must_be_one_messages = [
            "`temperature` may only be set to 1",
            "'temperature' does not support 0.0 with this model. Only the default "
            "(1) value is supported",
        ]
        max_items_messages = ["'maxItems' is not permitted."]
        no_json_schema_messages = ["Property keys should match pattern"]

        # Extract the generated sequences from the model response. Some APIs cannot
        # handle using newlines as stop sequences, so we try both.
        num_attempts = 10
        for _ in range(num_attempts):
            try:
<<<<<<< HEAD
                model_response, _ = asyncio.run(
                    self._generate_async(
                        messages=messages,
                        generation_kwargs=generation_kwargs,
                        max_retries=3,
                    )
=======
                model_response = litellm.completion_with_retries(
                    messages=messages, **generation_kwargs
>>>>>>> 51715396
                )
                break
            except (BadRequestError, RateLimitError) as e:
                if any(msg.lower() in str(e).lower() for msg in stop_messages):
                    log_once(
                        f"The model {self.model_config.model_id!r} does not support "
                        "stop sequences, so disabling them.",
                        level=logging.DEBUG,
                    )
                    generation_kwargs["stop"] = None
                elif (
                    any(msg.lower() in str(e).lower() for msg in logprobs_messages)
                    # Special case for Vertex AI models, since they have strict rate
                    # limits on using logprobs. They also have a cap of 5 logprobs, but
                    # we ignore this since the rate limiting makes it unusable anyway.
                    or (isinstance(e, VertexAIError) and "logprobs" in str(e).lower())
                ):
                    log_once(
                        f"The model {self.model_config.model_id!r} does not support "
                        "logprobs, so disabling it.",
                        level=logging.DEBUG,
                    )
                    generation_kwargs.pop("logprobs")
                    generation_kwargs.pop("top_logprobs")
                elif any(msg.lower() in str(e).lower() for msg in temperature_messages):
                    log_once(
                        f"The model {self.model_config.model_id!r} does not support "
                        "temperature, so disabling it.",
                        level=logging.DEBUG,
                    )
                    generation_kwargs.pop("temperature")
                elif any(
                    msg.lower() in str(e).lower()
                    for msg in temperature_must_be_one_messages
                ):
                    log_once(
                        f"The model {self.model_config.model_id!r} requires "
                        "temperature to be set to 1, so setting it.",
                        level=logging.DEBUG,
                    )
                    generation_kwargs["temperature"] = 1.0
                elif any(msg.lower() in str(e).lower() for msg in max_items_messages):
                    log_once(
                        f"The model {self.model_config.model_id!r} does not support "
                        "maxItems in the JSON schema, so disabling it.",
                        level=logging.DEBUG,
                    )
                    ner_tag_names = list(
                        self.dataset_config.prompt_label_mapping.values()
                    )
                    keys_and_their_types = {
                        tag_name: (list[str], ...) for tag_name in ner_tag_names
                    }
                    pydantic_class = create_model(
                        "AnswerFormat", **keys_and_their_types
                    )
                    generation_kwargs["response_format"] = pydantic_class
                elif any(
                    msg.lower() in str(e).lower() for msg in no_json_schema_messages
                ):
                    log_once(
                        f"The model {self.model_config.model_id!r} does not support "
                        "JSON schemas, so using the vanilla JSON format.",
                        level=logging.DEBUG,
                    )
                    generation_kwargs["response_format"] = dict(type="json_object")
                elif isinstance(e, RateLimitError):
                    raise InvalidModel(
                        "You have encountered your rate limit for model "
                        f"{self.model_config.model_id!r}. Skipping."
                    )
                else:
                    raise InvalidBenchmark(
                        f"Failed to generate text. The error message was: {e}"
                    )
            except APIError as e:
                raise InvalidBenchmark(
                    f"Failed to generate text. The error message was: {e}"
                )
            except (
                APIConnectionError,
                Timeout,
                ServiceUnavailableError,
                InternalServerError,
                SystemError,
            ) as e:
                logger.debug(
                    f"Service temporarily unavailable. The error message was: {e}. "
                    f"Retrying in 5 seconds..."
                )
                sleep(5)
            except AuthenticationError:
                raise NeedsAdditionalArgument(
                    cli_argument="--api-key",
                    script_argument="api_key=<your-api-key>",
                    run_with_cli=self.benchmark_config.run_with_cli,
                )
        else:
            raise InvalidBenchmark(
                message=f"Failed to generate text, after {num_attempts} attempts."
            )

<<<<<<< HEAD
        model_output = self._create_model_output(model_responses=model_response)

        return model_output

    async def _generate_async(
        self,
        messages: list,
        generation_kwargs: dict,
        max_retries: int = 3,
        max_reruns: int = 10,
    ) -> tuple[list[ModelResponse], list[tuple[int, Exception]]]:
        """Generate outputs from the model asynchronously.

        Args:
            messages (list):
                The messages to pass to the model.
            generation_kwargs (dict):
                The generation kwargs to pass to the model.
            max_retries (int):
                The maximum number of retries to make.
            max_reruns (int):
                The maximum number of reruns to make.

        Returns:
            A tuple containing the successful responses and the failed responses.
        """
        success = []
        failures = []

        to_run = list(enumerate(messages))
        for attempt in range(max_reruns + 1):
            if not to_run:
                break

            requests = [
                litellm.acompletion(
                    messages=msg, max_retries=max_retries, **generation_kwargs
                )
                for _, msg in to_run
            ]
            responses = await asyncio.gather(*requests, return_exceptions=True)

            next_to_run = []
            for (orig_idx, _), response in zip(to_run, responses):
                if isinstance(response, Exception):
                    if attempt >= max_reruns:
                        failures.append((orig_idx, response))
                    else:
                        next_to_run.append((orig_idx, messages[orig_idx]))
                else:
                    success.append(response)

            to_run = next_to_run

        return success, failures

    def _create_model_output(
        self, model_responses: list[ModelResponse]
    ) -> GenerativeModelOutput:
        sequences = []
        scores = []
        for model_response in model_responses:
            if not isinstance(model_response, ModelResponse):
                logger.warning(f"Expected a ModelResponse, got {type(model_response)}")
                continue

            if not model_response.choices:
                # This happens for reasoning models, when they don't finish thinking
                # and run out of tokens. Happens quite rarely, but we need to handle it.
                logger.warning(
                    f"The model {self.model_config.model_id!r} did not end up "
                    "generating any text. This is likely because the model ran "
                    "out of tokens while reasoning. Returning an empty string."
                )
                continue

            model_response_choices = model_response.choices[0]
            assert isinstance(model_response_choices, litellm.Choices)
            generation_output = model_response_choices.message["content"] or ""
            generation_output = generation_output.strip()

            # Structure the model output as a GenerativeModelOutput object
            sequences.append(generation_output)
            logprobs_obj = getattr(model_response_choices, "logprobs", None)
=======
        assert isinstance(model_response, ModelResponse)
        if not model_response.choices:
            # This happens for reasoning models, when they don't finish thinking and run
            # out of tokens. Happens quite rarely, but we need to handle it.
            logger.warning(
                f"The model {self.model_config.model_id!r} did not end up generating "
                "any text. This is likely because the model ran out of tokens while "
                "reasoning. Returning an empty string."
            )
            return GenerativeModelOutput(sequences=[""])

        model_response_choices = model_response.choices[0]
        assert isinstance(model_response_choices, litellm.Choices)
        generated_message: litellm.Message = model_response_choices.message
        generation_output = generated_message.content or ""
        generation_output = generation_output.strip()

        # Structure the model output as a GenerativeModelOutput object
        model_output = GenerativeModelOutput(sequences=[generation_output])
        if hasattr(model_response_choices, "logprobs"):
            logprobs_obj = model_response_choices.logprobs
>>>>>>> 51715396
            if isinstance(logprobs_obj, ChoiceLogprobs):
                scores.append(
                    [
                        [(tp.token, tp.logprob) for tp in content.top_logprobs]
                        for content in (logprobs_obj.content or [])
                    ]
                )
            else:
                if logprobs_obj is not None:
                    log_once(
                        "The logprobs object is malformed, so we won't use logprobs to "
                        "determine the labels.",
                        level=logging.WARNING,
                    )

        assert sequences, "No sequences were generated"
        if scores:
            assert len(sequences) == len(scores), (
                "Sequences and scores must have the same length"
            )

        return GenerativeModelOutput(
            sequences=sequences, scores=scores if scores else None
        )

    @cached_property
    def num_params(self) -> int:
        """The number of parameters in the model.

        Returns:
            The number of parameters in the model.
        """
        # Start by trying out the regex mapping, and use the value if it matches
        for key, value in NUM_PARAMS_MAPPING.items():
            if re.fullmatch(pattern=key, string=self.model_config.model_id) is not None:
                return value

        # If it is an Ollama model then we can get the number of parameters from the
        # Ollama Python SDK
        if self.is_ollama:
            ollama_model_id = "/".join(self.model_config.model_id.split("/")[1:])
            model_info = ollama.show(ollama_model_id).modelinfo
            if model_info is not None:
                num_params = model_info.get("general.parameter_count")
                if num_params is not None:
                    return int(num_params)

        # If it is a model accessed through the Hugging Face inference API then we can
        # get the number of parameters from the Hugging Face model configuration from
        # the Hugging Face Hub
        if self.model_config.model_id.startswith("huggingface/"):
            model_id = "/".join(self.model_config.model_id.split(sep="/")[-2:])
            if HuggingFaceEncoderModel.model_exists(
                model_id=model_id, benchmark_config=self.benchmark_config
            ):
                hf_config = load_hf_model_config(
                    model_id=model_id,
                    num_labels=self.dataset_config.num_labels,
                    id2label=self.dataset_config.id2label,
                    label2id=self.dataset_config.label2id,
                    revision="main",
                    model_cache_dir=self.model_config.model_cache_dir,
                    api_key=self.benchmark_config.api_key,
                    trust_remote_code=self.benchmark_config.trust_remote_code,
                    run_with_cli=self.benchmark_config.run_with_cli,
                )

                hf_api = HfApi()
                try:
                    repo_info = hf_api.model_info(
                        repo_id=model_id,
                        revision="main",
                        token=os.getenv("HUGGINGFACE_API_KEY")
                        or self.benchmark_config.api_key
                        or True,
                    )
                except (
                    RepositoryNotFoundError,
                    RevisionNotFoundError,
                    RequestException,
                    HFValidationError,
                ):
                    repo_info = None

                if (
                    repo_info is not None
                    and hasattr(repo_info, "safetensors")
                    and repo_info.safetensors is not None
                    and "total" in repo_info.safetensors
                ):
                    return repo_info.safetensors["total"]
                elif (
                    hasattr(hf_config, "num_params")
                    and hf_config.num_params is not None
                ):
                    return hf_config.num_params

        return -1

    @cached_property
    def vocab_size(self) -> int:
        """The vocabulary size of the model.

        Returns:
            The vocabulary size of the model.
        """
        # Start by trying out the regex mapping, and use the value if it matches
        for key, value in VOCAB_SIZE_MAPPING.items():
            if re.fullmatch(pattern=key, string=self.model_config.model_id) is not None:
                return value

        # If it is a model accessed through the Hugging Face inference API then we can
        # get the vocabulary size from the Hugging Face model configuration from the
        # Hugging Face Hub
        if self.model_config.model_id.startswith("huggingface/"):
            model_id = "/".join(self.model_config.model_id.split(sep="/")[-2:])
            if HuggingFaceEncoderModel.model_exists(
                model_id=model_id, benchmark_config=self.benchmark_config
            ):
                hf_config = load_hf_model_config(
                    model_id=model_id,
                    num_labels=self.dataset_config.num_labels,
                    id2label=self.dataset_config.id2label,
                    label2id=self.dataset_config.label2id,
                    revision="main",
                    model_cache_dir=self.model_config.model_cache_dir,
                    api_key=self.benchmark_config.api_key,
                    trust_remote_code=self.benchmark_config.trust_remote_code,
                    run_with_cli=self.benchmark_config.run_with_cli,
                )

                tokenizer = load_tokenizer(
                    model=None,
                    model_id=model_id,
                    trust_remote_code=self.benchmark_config.trust_remote_code,
                )

                if (
                    hasattr(hf_config, "vocab_size")
                    and hf_config.vocab_size is not None
                ):
                    vocab_size = hf_config.vocab_size
                elif (
                    hasattr(tokenizer, "vocab_size")
                    and tokenizer.vocab_size is not None
                ):
                    vocab_size = tokenizer.vocab_size
                else:
                    vocab_size = -1
                return vocab_size

        return -1

    @cached_property
    def model_max_length(self) -> int:
        """The maximum length of the model.

        Returns:
            The maximum length of the model.
        """
        # Start by trying out the regex mapping, and use the value if it matches
        for key, value in MODEL_MAX_LENGTH_MAPPING.items():
            if re.fullmatch(pattern=key, string=self.model_config.model_id) is not None:
                return value

        # If it is an Ollama model then we can get the maximum length from the Ollama
        # Python SDK
        if self.is_ollama:
            ollama_model_id = "/".join(self.model_config.model_id.split("/")[1:])
            model_info = ollama.show(ollama_model_id).modelinfo
            if model_info is not None:
                context_length_keys = [
                    key for key in model_info.keys() if "context_length" in key.lower()
                ]
                if context_length_keys:
                    context_length = model_info[context_length_keys[0]]
                    if context_length is not None:
                        log_once(
                            f"Detected context length key {context_length_keys[0]!r} "
                            f"for Ollama model {ollama_model_id!r}",
                            level=logging.DEBUG,
                        )
                        return int(context_length)
                else:
                    log_once(
                        f"Tried to get the maximum length of the Ollama model "
                        f"{ollama_model_id!r}, but could not find a context length. "
                        f"The model info was {model_info}. Returning -1",
                        level=logging.DEBUG,
                    )

        # If it is a model accessed through the Hugging Face inference API then we can
        # get the maximum length from the Hugging Face model configuration from the
        # Hugging Face Hub
        if self.model_config.model_id.startswith("huggingface/"):
            model_id = "/".join(self.model_config.model_id.split(sep="/")[-2:])
            if HuggingFaceEncoderModel.model_exists(
                model_id=model_id, benchmark_config=self.benchmark_config
            ):
                hf_config = load_hf_model_config(
                    model_id=model_id,
                    num_labels=self.dataset_config.num_labels,
                    id2label=self.dataset_config.id2label,
                    label2id=self.dataset_config.label2id,
                    revision="main",
                    model_cache_dir=self.model_config.model_cache_dir,
                    api_key=self.benchmark_config.api_key,
                    trust_remote_code=self.benchmark_config.trust_remote_code,
                    run_with_cli=self.benchmark_config.run_with_cli,
                )

                tokenizer = load_tokenizer(
                    model=None,
                    model_id=model_id,
                    trust_remote_code=self.benchmark_config.trust_remote_code,
                )

                all_max_lengths: list[int] = list()

                # Add the registered max length of the tokenizer
                if hasattr(
                    tokenizer, "model_max_length"
                ) and tokenizer.model_max_length < int(1e30):
                    all_max_lengths.append(tokenizer.model_max_length)

                # Add the max length derived from the model's input sizes
                if hasattr(tokenizer, "max_model_input_sizes"):
                    all_max_lengths.extend(
                        [
                            size
                            for size in tokenizer.max_model_input_sizes.values()
                            if size is not None
                        ]
                    )

                # Add max length candidates from the model's configuration
                candidate_config_max_lengths = [
                    "max_position_embeddings",
                    "max_sequence_length",
                    "model_max_length",
                    "sliding_window",
                    "sliding_window_size",
                    "n_positions",
                ]
                for candidate_config_max_length in candidate_config_max_lengths:
                    if (
                        hasattr(hf_config, candidate_config_max_length)
                        and (value := getattr(hf_config, candidate_config_max_length))
                        is not None
                    ):
                        all_max_lengths.append(value)

                # To avoid models having artificially low max lengths, we remove any max
                # lengths that are less than 128
                all_max_lengths = [
                    max_length for max_length in all_max_lengths if max_length >= 128
                ]

                if len(list(all_max_lengths)) > 0:
                    return min(list(all_max_lengths))

        return -1

    @property
    def data_collator(self) -> c.Callable[[list[t.Any]], dict[str, t.Any]]:
        """The data collator used to prepare samples during finetuning.

        Returns:
            The data collator.
        """
        raise NotImplementedError(
            "The `data_collator` property has not been implemented for LiteLLM models."
        )

    @property
    def extract_labels_from_generation(self) -> ExtractLabelsFunction:
        """The function used to extract the labels from the generated output.

        Returns:
            The function used to extract the labels from the generated output.
        """
        match self.dataset_config.task.task_group:
            case (
                TaskGroup.SEQUENCE_CLASSIFICATION
                | TaskGroup.MULTIPLE_CHOICE_CLASSIFICATION
            ):
                return partial(
                    sequence_classification.extract_labels_from_generation,
                    dataset_config=self.dataset_config,
                    first_label_token_mapping=self.buffer["first_label_token_mapping"],
                )
            case TaskGroup.TEXT_TO_TEXT:
                return text_to_text.extract_labels_from_generation
            case TaskGroup.TOKEN_CLASSIFICATION:
                return partial(
                    token_classification.extract_labels_from_generation,
                    dataset_config=self.dataset_config,
                )
            case TaskGroup.QUESTION_ANSWERING:
                return question_answering.extract_labels_from_generation
            case _:
                raise NotImplementedError(
                    f"Unsupported task group: {self.dataset_config.task.task_group}."
                )

    @property
    def trainer_class(self) -> t.Type["Trainer"]:
        """The Trainer class to use for finetuning.

        Returns:
            The Trainer class.
        """
        raise NotImplementedError(
            "The `trainer_class` property has not been implemented for LiteLLM models."
        )

    @classmethod
    def model_exists(
        cls, model_id: str, benchmark_config: BenchmarkConfig
    ) -> bool | NeedsExtraInstalled | NeedsEnvironmentVariable:
        """Check if a model exists.

        Args:
            model_id:
                The model ID.
            benchmark_config:
                The benchmark configuration.

        Returns:
            Whether the model exists, or an error describing why we cannot check
            whether the model exists.
        """
        model_id, _ = model_id.split("@") if "@" in model_id else (model_id, "main")
        if model_id in litellm.model_list:
            return True

        # Separate check for Ollama models
        if model_id.startswith("ollama/") or model_id.startswith("ollama_chat/"):
            ollama_model_exists = try_download_ollama_model(model_id=model_id)
            if ollama_model_exists:
                return ollama_model_exists

        num_attempts = 10
        for _ in range(num_attempts):
            try:
                litellm.completion(
                    messages=[dict(role="user", content="X")],
                    model=model_id,
                    max_tokens=1,
                    api_key=benchmark_config.api_key,
                    api_base=benchmark_config.api_base,
                    api_version=benchmark_config.api_version,
                )
                return True
            # A rate limit indicates that the model *does* exist, but we are being rate
            # limited.
            except RateLimitError:
                return True
            except (
                APIConnectionError,
                Timeout,
                ServiceUnavailableError,
                InternalServerError,
            ) as e:
                logger.debug(
                    f"Service temporarily unavailable. The error message was: {e}. "
                    "Retrying in 10 seconds..."
                )
                sleep(5)
            except APIError as e:
                if "'503 Service Unavailable" not in str(e):
                    raise e
                logger.warning(
                    f"Failed to check if model {model_id!r} exists. Retrying in 10 "
                    "seconds..."
                )
                sleep(10)
            except (BadRequestError, NotFoundError):
                candidate_models = [
                    candidate_model_id
                    for candidate_model_id in litellm.model_list
                    if candidate_model_id.startswith(model_id)
                ]
                match len(candidate_models):
                    case 0:
                        pass
                    case 1:
                        logger.warning(
                            f"Could not find the model ID {model_id!r}. Did you mean "
                            f"{candidate_models[0]!r}?"
                        )
                    case _:
                        candidate_models_str = "', '".join(candidate_models)
                        logger.warning(
                            f"Could not find the model ID {model_id!r}. Did you mean "
                            f"any of the following model IDs: '{candidate_models_str}'?"
                        )
                return False
        else:
            logger.error(
                f"Failed to check if model {model_id!r} exists after {num_attempts} "
                "attempts. Assuming it does not exist."
            )
            return False

    @classmethod
    def get_model_config(
        cls, model_id: str, benchmark_config: BenchmarkConfig
    ) -> ModelConfig:
        """Fetch the model configuration.

        Args:
            model_id:
                The model ID.
            benchmark_config:
                The benchmark configuration.

        Returns:
            The model configuration.
        """
        model_id, revision = model_id.split("@") if "@" in model_id else (model_id, "")
        return ModelConfig(
            model_id=model_id,
            revision=revision,
            task="text-generation",
            languages=list(),
            merge=False,
            inference_backend=InferenceBackend.LITELLM,
            model_type=ModelType.GENERATIVE,
            fresh=False,
            model_cache_dir=create_model_cache_dir(
                cache_dir=benchmark_config.cache_dir, model_id=model_id
            ),
            adapter_base_model_id=None,
        )

    def prepare_dataset(
        self, dataset: DatasetDict, task: Task, itr_idx: int
    ) -> DatasetDict:
        """Prepare the dataset for the model.

        This includes things like tokenisation.

        Args:
            dataset:
                The dataset to prepare.
            task:
                The task to prepare the dataset for.
            itr_idx:
                The index of the dataset in the iterator.

        Returns:
            The prepared dataset.
        """
        if task.task_group == TaskGroup.QUESTION_ANSWERING:
            dataset = dataset.map(
                lambda examples: dict(
                    label=[
                        dict(
                            id=id,
                            answers=dict(
                                answer_start=answer_dct["answer_start"],
                                text=[
                                    answer_text.lower()
                                    for answer_text in answer_dct["text"]
                                ],
                            ),
                        )
                        for id, answer_dct in zip(examples["id"], examples["answers"])
                    ]
                ),
                batched=True,
                load_from_cache_file=False,
                keep_in_memory=True,
            )

        if self.benchmark_config.few_shot:
            few_shot_examples = self._extract_few_shot_examples(
                dataset=dataset, task=task, itr_idx=itr_idx
            )
        else:
            few_shot_examples = list()

        dataset["test"] = dataset["test"].map(
            partial(self._apply_prompt, few_shot_examples=few_shot_examples, task=task),
            batched=True,
            load_from_cache_file=False,
            keep_in_memory=True,
        )

        return dataset

    def _extract_few_shot_examples(
        self, dataset: DatasetDict, task: Task, itr_idx: int
    ) -> list[dict[str, t.Any]]:
        """Extract few-shot examples from a dataset.

        This will always extract the examples from the training split.

        We ensure that the few-shot examples are unique by picking them one at a time.

        Args:
            dataset:
                The dataset to extract the few-shot examples from.
            task:
                The task that is being benchmarked.
            itr_idx:
                The index of the dataset in the iterator.

        Returns:
            The few-shot examples.
        """
        random_seed = 4242 + itr_idx
        num_few_shots = self.dataset_config.num_few_shot_examples
        few_shot_examples: list[dict[str, t.Any]] = list()
        shuffled_train = dataset["train"].shuffle(seed=random_seed)

        match task.task_group:
            case (
                TaskGroup.SEQUENCE_CLASSIFICATION
                | TaskGroup.MULTIPLE_CHOICE_CLASSIFICATION
            ):
                labels = it.cycle(self.dataset_config.labels)
                while (
                    len(few_shot_examples) < num_few_shots and len(shuffled_train) > 0
                ):
                    label = next(labels)
                    possible_examples = shuffled_train.filter(
                        lambda x: x["label"].lower() == label.lower()
                    )
                    if len(possible_examples) == 0:
                        continue
                    example = possible_examples.select(range(1))[0]
                    few_shot_examples.append(example)
                    shuffled_train = shuffled_train.filter(
                        lambda x: x["text"] != example["text"]
                    )

            case TaskGroup.TEXT_TO_TEXT:
                while (
                    len(few_shot_examples) < num_few_shots and len(shuffled_train) > 0
                ):
                    example = shuffled_train.select(range(1))[0]
                    few_shot_examples.append(example)
                    shuffled_train = shuffled_train.filter(
                        lambda x: x["text"] != example["text"]
                    )

            case TaskGroup.TOKEN_CLASSIFICATION:
                labels = it.cycle(
                    [
                        label.lower()
                        for label in self.dataset_config.labels
                        if label.lower().startswith("b-")
                    ]
                )
                while (
                    len(few_shot_examples) < num_few_shots and len(shuffled_train) > 0
                ):
                    label = next(labels)
                    possible_examples = shuffled_train.filter(
                        lambda x: label in [tag.lower() for tag in x["labels"]]
                    )
                    if len(possible_examples) == 0:
                        continue
                    example = possible_examples.select(range(1))[0]
                    few_shot_examples.append(example)
                    shuffled_train = shuffled_train.filter(
                        lambda x: x["tokens"] != example["tokens"]
                    )

            case TaskGroup.QUESTION_ANSWERING:
                # Locate the maximum number of tokens that constitutes a short example
                for max_num_tokens in [512, 1024, 2048, 4096, 8192]:
                    train_with_short_examples = dataset["train"].filter(
                        lambda example: len(example["context"]) < max_num_tokens
                    )
                    num_short_examples = len(train_with_short_examples)
                    if num_short_examples >= self.dataset_config.num_few_shot_examples:
                        break
                else:
                    raise InvalidBenchmark(
                        "Could not find enough short examples for few-shot learning."
                    )

                shuffled_train = train_with_short_examples.shuffle(seed=random_seed)
                while (
                    len(few_shot_examples) < num_few_shots and len(shuffled_train) > 0
                ):
                    example = shuffled_train.select(range(1))[0]
                    few_shot_examples.append(example)
                    shuffled_train = shuffled_train.filter(
                        lambda x: x["context"] != example["context"]
                    )

            case _:
                raise NotImplementedError(f"Unsupported task group: {task.task_group}.")

        random.seed(random_seed)
        random.shuffle(few_shot_examples)
        return few_shot_examples

    def _apply_prompt(
        self,
        examples: dict[str, t.Any],
        few_shot_examples: list[dict[str, t.Any]],
        task: Task,
    ) -> dict[str, t.Any]:
        """Apply prompt template to an example, potentially with few-shot examples.

        Args:
            examples:
                The examples to apply the few-shot examples to.
            few_shot_examples:
                The few-shot examples to apply.
            task:
                The task that is being benchmarked.

        Returns:
            The example with the few-shot examples applied.
        """

        def create_prompt(**kwargs: str) -> tuple[str, str]:
            """Create a prompt from the given keyword arguments.

            Args:
                kwargs:
                    The keyword arguments to use in the prompt.

            Returns:
                A pair (prompt, label), where "label" is an empty string if the model is
                not instruction tuned (as in this case it is included in the prompt).
            """
            label_key = "label" if "label" in kwargs else "target_text"
            label = kwargs.pop(label_key)
            label_mapping = self.dataset_config.prompt_label_mapping
            label = label_mapping.get(label, label)
            prompt = self.dataset_config.instruction_prompt.format(**kwargs)
            return prompt, label

        match task.task_group:
            case (
                TaskGroup.SEQUENCE_CLASSIFICATION
                | TaskGroup.MULTIPLE_CHOICE_CLASSIFICATION
            ):
                few_shot_sections = [
                    create_prompt(
                        text=example["text"].replace("\n", " ").strip(),
                        label=example["label"].replace("\n", " ").strip(),
                    )
                    for example in few_shot_examples
                ]
                new_sections = [
                    create_prompt(text=text.replace("\n", " ").strip(), label="")
                    for text in examples["text"]
                ]

            case TaskGroup.TEXT_TO_TEXT:
                few_shot_sections = [
                    create_prompt(
                        text=example["text"].replace("\n", " ").strip(),
                        target_text=example["target_text"].replace("\n", " ").strip(),
                    )
                    for example in few_shot_examples
                ]
                new_sections = [
                    create_prompt(text=text.replace("\n", " ").strip(), target_text="")
                    for text in examples["text"]
                ]

            case TaskGroup.TOKEN_CLASSIFICATION:

                def create_label(example: dict) -> str:
                    prompt_labels = self.dataset_config.prompt_label_mapping.values()
                    labels: dict[str, list[str]] = {
                        prompt_label: list() for prompt_label in prompt_labels
                    }
                    for token, label in zip(example["tokens"], example["labels"]):
                        label = label.lower()
                        if label == "o":
                            continue
                        prompt_label = self.dataset_config.prompt_label_mapping[label]
                        if label.startswith("b-"):
                            labels[prompt_label].append(token)
                        elif label.startswith("i-"):
                            labels[prompt_label][-1] += " " + token
                    return json.dumps(labels, ensure_ascii=False)

                few_shot_sections = [
                    create_prompt(
                        text=" ".join(example["tokens"]).replace("\n", " ").strip(),
                        label=create_label(example=example),
                    )
                    for example in few_shot_examples
                ]
                new_sections = [
                    create_prompt(
                        text=" ".join(tokens).replace("\n", " ").strip(), label=""
                    )
                    for tokens in examples["tokens"]
                ]

            case TaskGroup.QUESTION_ANSWERING:
                few_shot_sections = [
                    create_prompt(
                        text=example["context"].replace("\n", " ").strip(),
                        question=example["question"].replace("\n", " ").strip(),
                        label=example["answers"]["text"][0].replace("\n", " "),
                    )
                    for example in few_shot_examples
                ]
                new_sections = [
                    create_prompt(
                        text=context.replace("\n", " ").strip(),
                        question=question.replace("\n", " ").strip(),
                        label="",
                    )
                    for context, question in zip(
                        examples["context"], examples["question"]
                    )
                ]

            case _:
                raise NotImplementedError(f"Unsupported task group: {task.task_group}.")

        few_shot_messages = [
            dict(role=role, content=content)
            for prompt, label in few_shot_sections
            for role, content in [("user", prompt), ("assistant", label)]
        ]

        messages_list = [
            few_shot_messages + [dict(role="user", content=prompt)]
            for prompt, _ in new_sections
        ]

        examples["messages"] = messages_list
        return examples


def raise_if_wrong_params(
    model_config: ModelConfig, allowed_params: dict[str, list[str]]
) -> None:
    """Raise an error if the model configuration has invalid parameters.

    Args:
        model_config:
            The model configuration.
        allowed_params:
            The allowed parameters for the model.

    Raises:
        InvalidModel:
            If the model configuration has invalid parameters.
    """
    param = model_config.revision
    if param == "":
        return
    for model_regex, allowed_params_list in allowed_params.items():
        if re.fullmatch(pattern=model_regex, string=model_config.model_id):
            if param not in allowed_params_list:
                msg = (
                    f"Invalid parameter {param!r} for model {model_config.model_id!r}."
                )
                if allowed_params_list:
                    msg += f" Allowed parameters are: {', '.join(allowed_params_list)}."
                else:
                    msg += " No parameters are allowed."
                raise InvalidModel(msg)
            return


def try_download_ollama_model(model_id: str) -> bool:
    """Try to download an Ollama model.

    Args:
        model_id:
            The model ID. If the model does not start with "ollama/" or "ollama_chat/"
            then this function will return False.

    Returns:
        Whether the model was downloaded successfully.
    """
    if not (model_id.startswith("ollama/") or model_id.startswith("ollama_chat/")):
        return False

    if model_id.startswith("ollama/"):
        log_once(
            "You're trying to benchmark a model with the old 'ollama/' prefix, which "
            "probably results in bad performance, as it doesn't use the model's chat "
            "template. If the model is not a chat model then just disregard this "
            "warning, but if it is a chat model then please cancel this run and "
            "use the 'ollama_chat/' prefix instead.",
            level=logging.WARNING,
        )

    downloaded_ollama_models: list[str] = [
        model_obj.model
        for model_obj in ollama.list().models
        if model_obj.model is not None
    ]

    ollama_model_id = "/".join(model_id.split("/")[1:])
    if ollama_model_id not in downloaded_ollama_models:
        # Try fetching the model info
        try:
            response = ollama.pull(model=ollama_model_id, stream=True)
        except ollama.ResponseError as e:
            if "file does not exist" in str(e).lower():
                # Check if the model exists if we prepend "hf.co/"
                try:
                    ollama_model_id_with_prefix = f"hf.co/{ollama_model_id}"
                    model_id_with_prefix = (
                        f"{model_id.split('/')[0]}/{ollama_model_id_with_prefix}"
                    )
                    ollama.pull(model=ollama_model_id_with_prefix, stream=True)
                    log_once(
                        f"The model {model_id!r} cannot be found on Ollama, but the "
                        f"model {model_id_with_prefix} *was* found, so we would "
                        "recommend you cancelling this run and trying the evaluation "
                        "with that model ID instead."
                    )
                    return False
                except ollama.ResponseError as inner_e:
                    if "file does not exist" in str(inner_e).lower():
                        return False
                    else:
                        raise InvalidModel(
                            f"Failed to download Ollama model {ollama_model_id}. "
                            f"The error message was: {inner_e}"
                        )
            else:
                raise InvalidModel(
                    f"Failed to download Ollama model {ollama_model_id}. "
                    f"The error message was: {e}"
                )

        # Download the model
        with tqdm(
            desc=f"Downloading {ollama_model_id}",
            unit_scale=True,
            unit="B",
            leave=False,
        ) as pbar:
            for status in response:
                if status.total is not None:
                    pbar.total = status.total
                if status.completed is not None:
                    pbar.update(status.completed - pbar.n)
        return True

    else:
        log_once(
            f"Ollama model {ollama_model_id!r} already downloaded, so skipping "
            "download.",
            level=logging.DEBUG,
        )
        return True<|MERGE_RESOLUTION|>--- conflicted
+++ resolved
@@ -267,22 +267,11 @@
             generation_kwargs["top_logprobs"] = MAX_LOGPROBS
 
         if self.dataset_config.task in TASKS_USING_JSON:
-<<<<<<< HEAD
             for msg in messages:
                 assert "json" in msg["content"].lower(), (
                     "Prompt must contain 'json' for JSON tasks."
                 )
 
-            generation_kwargs["response_format"] = dict(type="json_object")
-            log_once(
-                "Enabling JSON response format for model "
-                f"{self.model_config.model_id!r}",
-                level=logging.DEBUG,
-            )
-=======
-            assert "json" in messages[0]["content"].lower(), (
-                "Prompt must contain 'json' for JSON tasks."
-            )
             if self.generative_type == GenerativeType.REASONING:
                 log_once(
                     f"The model {self.model_config.model_id!r} is a reasoning model "
@@ -314,7 +303,6 @@
                     "the model does not support schemas.",
                     level=logging.DEBUG,
                 )
->>>>>>> 51715396
 
         if self.model_config.revision == "thinking":
             generation_kwargs["thinking"] = dict(
@@ -360,17 +348,12 @@
         num_attempts = 10
         for _ in range(num_attempts):
             try:
-<<<<<<< HEAD
                 model_response, _ = asyncio.run(
                     self._generate_async(
                         messages=messages,
                         generation_kwargs=generation_kwargs,
                         max_retries=3,
                     )
-=======
-                model_response = litellm.completion_with_retries(
-                    messages=messages, **generation_kwargs
->>>>>>> 51715396
                 )
                 break
             except (BadRequestError, RateLimitError) as e:
@@ -473,7 +456,6 @@
                 message=f"Failed to generate text, after {num_attempts} attempts."
             )
 
-<<<<<<< HEAD
         model_output = self._create_model_output(model_responses=model_response)
 
         return model_output
@@ -552,44 +534,24 @@
 
             model_response_choices = model_response.choices[0]
             assert isinstance(model_response_choices, litellm.Choices)
-            generation_output = model_response_choices.message["content"] or ""
+            generated_message: litellm.Message = model_response_choices.message
+            generation_output = generated_message.content or ""
             generation_output = generation_output.strip()
 
             # Structure the model output as a GenerativeModelOutput object
-            sequences.append(generation_output)
-            logprobs_obj = getattr(model_response_choices, "logprobs", None)
-=======
-        assert isinstance(model_response, ModelResponse)
-        if not model_response.choices:
-            # This happens for reasoning models, when they don't finish thinking and run
-            # out of tokens. Happens quite rarely, but we need to handle it.
-            logger.warning(
-                f"The model {self.model_config.model_id!r} did not end up generating "
-                "any text. This is likely because the model ran out of tokens while "
-                "reasoning. Returning an empty string."
-            )
-            return GenerativeModelOutput(sequences=[""])
-
-        model_response_choices = model_response.choices[0]
-        assert isinstance(model_response_choices, litellm.Choices)
-        generated_message: litellm.Message = model_response_choices.message
-        generation_output = generated_message.content or ""
-        generation_output = generation_output.strip()
-
-        # Structure the model output as a GenerativeModelOutput object
-        model_output = GenerativeModelOutput(sequences=[generation_output])
-        if hasattr(model_response_choices, "logprobs"):
-            logprobs_obj = model_response_choices.logprobs
->>>>>>> 51715396
-            if isinstance(logprobs_obj, ChoiceLogprobs):
-                scores.append(
-                    [
-                        [(tp.token, tp.logprob) for tp in content.top_logprobs]
-                        for content in (logprobs_obj.content or [])
+            model_output = GenerativeModelOutput(sequences=[generation_output])
+            if hasattr(model_response_choices, "logprobs"):
+                logprobs_obj = model_response_choices.logprobs
+                if isinstance(logprobs_obj, ChoiceLogprobs):
+                    logprobs_list: list[list[tuple[str, float]]] = [
+                        [
+                            (top_logprob.token, top_logprob.logprob)
+                            for top_logprob in content.top_logprobs
+                        ]
+                        for content in model_response_choices.logprobs.content or list()
                     ]
-                )
-            else:
-                if logprobs_obj is not None:
+                    model_output.scores = [logprobs_list]
+                else:
                     log_once(
                         "The logprobs object is malformed, so we won't use logprobs to "
                         "determine the labels.",
