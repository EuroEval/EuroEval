--- conflicted
+++ resolved
@@ -330,7 +330,6 @@
     else:
         input_texts = batch["text"]
 
-<<<<<<< HEAD
     metadata_keys: list[str] = [
         key
         for key in batch.keys()
@@ -348,17 +347,4 @@
         data_to_log |= {key.capitalize(): batch[key][idx] for key in metadata_keys}
         logger.info(
             "\n".join(f"{key}: {value!r}" for key, value in data_to_log.items())
-        )
-=======
-    for input_text, raw_output, prediction, label in zip(
-        input_texts, model_output.sequences, extracted_labels, labels
-    ):
-        output_text = (
-            f"Input: '{input_text}'\n"
-            f"Raw output: '{raw_output}'\n"
-            f"Prediction: '{prediction}'"
-        )
-        if label is not None:
-            output_text += f"\nLabel: '{label}'"
-        logger.info(output_text)
->>>>>>> ff0c4f5f
+        )