--- conflicted
+++ resolved
@@ -2,11 +2,7 @@
 
 from ..data_models import DatasetConfig
 from ..languages import FI
-<<<<<<< HEAD
-from ..tasks import LA, MCRC, NER, RC, SENT, SUMM
-=======
-from ..tasks import COMMON_SENSE, LA, NER, RC, SENT, SUMM
->>>>>>> 2d75be8e
+from ..tasks import COMMON_SENSE, LA, MCRC, NER, RC, SENT, SUMM
 
 ### Official datasets ###
 
