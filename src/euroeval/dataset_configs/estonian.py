"""All Estonian dataset configurations used in EuroEval."""

from ..data_models import DatasetConfig
from ..languages import ET
<<<<<<< HEAD
from ..tasks import COMMON_SENSE, KNOW, NER, SENT, SUMM
=======
from ..tasks import COMMON_SENSE, EUROPEAN_VALUES, LA, NER, RC, SENT, SUMM
>>>>>>> df8357f2

### Official datasets ###

ESTONIAN_VALENCE_CONFIG = DatasetConfig(
    name="estonian-valence",
    pretty_name="the Estonian sentiment classification dataset Estonian Valence",
    huggingface_id="EuroEval/estonian-valence",
    task=SENT,
    languages=[ET],
)

SCALA_ET_CONFIG = DatasetConfig(
    name="scala-et",
    pretty_name="the Estonian part of the linguistic acceptability dataset ScaLA",
    huggingface_id="EuroEval/scala-et",
    task=LA,
    languages=[ET],
)

ESTNER_CONFIG = DatasetConfig(
    name="estner",
    pretty_name="the Estonian named entity recognition dataset EstNER",
    huggingface_id="EuroEval/estner-mini",
    task=NER,
    languages=[ET],
)

<<<<<<< HEAD
TRIVIA_ET_CONFIG = DatasetConfig(
    name="trivia-et",
    pretty_name="the Estonian knowledge dataset Trivia-et",
    huggingface_id="EuroEval/trivia-et",
    task=KNOW,
=======
MULTI_WIKI_QA_ET_CONFIG = DatasetConfig(
    name="multi-wiki-qa-et",
    pretty_name="the truncated version of the Estonian part of the reading "
    "comprehension dataset MultiWikiQA",
    huggingface_id="EuroEval/multi-wiki-qa-et-mini",
    task=RC,
>>>>>>> df8357f2
    languages=[ET],
)

ERR_NEWS_CONFIG = DatasetConfig(
    name="err-news",
    pretty_name="the Estonian summarisation dataset ErrNews",
    huggingface_id="EuroEval/err-news-mini",
    task=SUMM,
    languages=[ET],
)

# TODO: Missing knowledge dataset

WINOGRANDE_ET_CONFIG = DatasetConfig(
    name="winogrande-et",
    pretty_name="the Estonian common-sense reasoning dataset Winogrande-et",
    huggingface_id="EuroEval/winogrande-et",
    task=COMMON_SENSE,
    languages=[ET],
    _prompt_prefix="Sulle esitatakse lüngaga (_) tekstülesanded, "
    "igal ülesandel on kaks vastusevarianti (a ja b).",
    _prompt_template="Tekstülesanne: {text}\nVastus: {label}",
    _instruction_prompt="Tekstülesanne: {text}\n\n"
    "Sinu ülesanne on valida lünka sobiv vastusevariant. "
    "Vasta ainult {labels_str}. Muud vastused ei ole lubatud.",
    _labels=["a", "b"],
)

EUROPEAN_VALUES_ET_CONFIG = DatasetConfig(
    name="european-values-et",
    pretty_name="the Estonian version of the European values evaluation dataset",
    huggingface_id="EuroEval/european-values-et",
    task=EUROPEAN_VALUES,
    languages=[ET],
    splits=["test"],
    bootstrap_samples=False,
    _instruction_prompt="{text}",
)<|MERGE_RESOLUTION|>--- conflicted
+++ resolved
@@ -2,11 +2,7 @@
 
 from ..data_models import DatasetConfig
 from ..languages import ET
-<<<<<<< HEAD
-from ..tasks import COMMON_SENSE, KNOW, NER, SENT, SUMM
-=======
-from ..tasks import COMMON_SENSE, EUROPEAN_VALUES, LA, NER, RC, SENT, SUMM
->>>>>>> df8357f2
+from ..tasks import COMMON_SENSE, EUROPEAN_VALUES, KNOW, LA, NER, RC, SENT, SUMM
 
 ### Official datasets ###
 
@@ -18,14 +14,6 @@
     languages=[ET],
 )
 
-SCALA_ET_CONFIG = DatasetConfig(
-    name="scala-et",
-    pretty_name="the Estonian part of the linguistic acceptability dataset ScaLA",
-    huggingface_id="EuroEval/scala-et",
-    task=LA,
-    languages=[ET],
-)
-
 ESTNER_CONFIG = DatasetConfig(
     name="estner",
     pretty_name="the Estonian named entity recognition dataset EstNER",
@@ -34,20 +22,12 @@
     languages=[ET],
 )
 
-<<<<<<< HEAD
-TRIVIA_ET_CONFIG = DatasetConfig(
-    name="trivia-et",
-    pretty_name="the Estonian knowledge dataset Trivia-et",
-    huggingface_id="EuroEval/trivia-et",
-    task=KNOW,
-=======
 MULTI_WIKI_QA_ET_CONFIG = DatasetConfig(
     name="multi-wiki-qa-et",
     pretty_name="the truncated version of the Estonian part of the reading "
     "comprehension dataset MultiWikiQA",
     huggingface_id="EuroEval/multi-wiki-qa-et-mini",
     task=RC,
->>>>>>> df8357f2
     languages=[ET],
 )
 
@@ -59,7 +39,13 @@
     languages=[ET],
 )
 
-# TODO: Missing knowledge dataset
+TRIVIA_ET_CONFIG = DatasetConfig(
+    name="trivia-et",
+    pretty_name="the Estonian knowledge dataset Trivia-et",
+    huggingface_id="EuroEval/trivia-et",
+    task=KNOW,
+    languages=[ET],
+)
 
 WINOGRANDE_ET_CONFIG = DatasetConfig(
     name="winogrande-et",
@@ -85,4 +71,16 @@
     splits=["test"],
     bootstrap_samples=False,
     _instruction_prompt="{text}",
+)
+
+
+### Unofficial datasets ###
+
+SCALA_ET_CONFIG = DatasetConfig(
+    name="scala-et",
+    pretty_name="the Estonian part of the linguistic acceptability dataset ScaLA",
+    huggingface_id="EuroEval/scala-et",
+    task=LA,
+    languages=[ET],
+    unofficial=True,
 )