--- conflicted
+++ resolved
@@ -2,11 +2,7 @@
 
 from ..data_models import DatasetConfig
 from ..languages import ET
-<<<<<<< HEAD
-from ..tasks import SENT, COMMON_SENSE, NER
-=======
-from ..tasks import COMMON_SENSE, SENT
->>>>>>> c18e9cb1
+from ..tasks import COMMON_SENSE, NER, SENT
 
 ### Official datasets ###
 
