--- conflicted
+++ resolved
@@ -4,10 +4,7 @@
 from ..languages import DA
 from ..tasks import (
     COMMON_SENSE,
-<<<<<<< HEAD
     COMPLETENESS_DETECTION,
-=======
->>>>>>> 180ffc66
     EUROPEAN_VALUES,
     KNOW,
     LA,
@@ -199,7 +196,6 @@
     languages=[DA],
     splits=["test"],
     unofficial=True,
-<<<<<<< HEAD
 )
 
 LEGAL_COMPLETENESS_DETECTION_CONFIG = DatasetConfig(
@@ -215,6 +211,4 @@
         "elementer mangler. Hvis der er manglende elementer, skal du beskrive disse. "
         "\n\n{text}"
     ),
-=======
->>>>>>> 180ffc66
 )