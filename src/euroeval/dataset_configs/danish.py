"""All Danish dataset configurations used in EuroEval."""

from ..data_models import DatasetConfig
<<<<<<< HEAD
from ..languages import DA
from ..tasks import (
    COMMON_SENSE,
    EUROPEAN_VALUES,
    KNOW,
    LA,
    LOGIC,
    MCRC,
    NER,
    RC,
    SENT,
    SUMM,
)
=======
from ..languages import DANISH
from ..tasks import COMMON_SENSE, EUROPEAN_VALUES, KNOW, LA, MCRC, NER, RC, SENT, SUMM
>>>>>>> 696dc310

### Official datasets ###

ANGRY_TWEETS_CONFIG = DatasetConfig(
    name="angry-tweets",
    pretty_name="AngryTweets",
    source="EuroEval/angry-tweets-mini",
    task=SENT,
    languages=[DANISH],
)

SCALA_DA_CONFIG = DatasetConfig(
    name="scala-da",
    pretty_name="ScaLA-da",
    source="EuroEval/scala-da",
    task=LA,
    languages=[DANISH],
)

DANSK_CONFIG = DatasetConfig(
    name="dansk",
    pretty_name="DANSK",
    source="EuroEval/dansk-mini",
    task=NER,
    languages=[DANISH],
)

MULTI_WIKI_QA_DA_CONFIG = DatasetConfig(
    name="multi-wiki-qa-da",
    pretty_name="MultiWikiQA-da",
    source="EuroEval/multi-wiki-qa-da-mini",
    task=RC,
    languages=[DANISH],
)

NORDJYLLAND_NEWS_CONFIG = DatasetConfig(
    name="nordjylland-news",
    pretty_name="Nordjylland News",
    source="EuroEval/nordjylland-news-mini",
    task=SUMM,
    languages=[DANISH],
)

DANSKE_TALEMAADER_CONFIG = DatasetConfig(
    name="danske-talemaader",
    pretty_name="Danske Talemåder",
    source="EuroEval/danske-talemaader",
    task=KNOW,
    languages=[DANISH],
)

DANISH_CITIZEN_TESTS_CONFIG = DatasetConfig(
    name="danish-citizen-tests",
    pretty_name="Danish Citizen Tests",
    source="EuroEval/danish-citizen-tests-updated",
    task=KNOW,
    languages=[DANISH],
)

HELLASWAG_DA_CONFIG = DatasetConfig(
    name="hellaswag-da",
    pretty_name="HellaSwag-da",
    source="EuroEval/hellaswag-da-mini",
    task=COMMON_SENSE,
    languages=[DANISH],
)

VALEU_DA_CONFIG = DatasetConfig(
    name="valeu-da",
    pretty_name="ValEU-da",
    source="EuroEval/european-values-da",
    task=EUROPEAN_VALUES,
    languages=[DANISH],
    splits=["test"],
    bootstrap_samples=False,
)


### Unofficial datasets ###

DANE_CONFIG = DatasetConfig(
    name="dane",
    pretty_name="DaNE",
    source="EuroEval/dane-mini",
    task=NER,
    languages=[DANISH],
    unofficial=True,
)

MMLU_DA_CONFIG = DatasetConfig(
    name="mmlu-da",
    pretty_name="MMLU-da",
    source="EuroEval/mmlu-da-mini",
    task=KNOW,
    languages=[DANISH],
    unofficial=True,
)

ARC_DA_CONFIG = DatasetConfig(
    name="arc-da",
    pretty_name="ARC-da",
    source="EuroEval/arc-da-mini",
    task=KNOW,
    languages=[DANISH],
    unofficial=True,
)

BELEBELE_DA_CONFIG = DatasetConfig(
    name="belebele-da",
    pretty_name="Belebele-da",
    source="EuroEval/belebele-da-mini",
    task=MCRC,
    languages=[DANISH],
    unofficial=True,
)

SCANDIQA_DA_CONFIG = DatasetConfig(
    name="scandiqa-da",
    pretty_name="ScandiQA-da",
    source="EuroEval/scandiqa-da-mini",
    task=RC,
    languages=[DANISH],
    unofficial=True,
)

GOLDENSWAG_DA_CONFIG = DatasetConfig(
    name="goldenswag-da",
    pretty_name="GoldenSwag-da",
    source="EuroEval/goldenswag-da-mini",
    task=COMMON_SENSE,
    languages=[DANISH],
    unofficial=True,
)

WINOGRANDE_DA_CONFIG = DatasetConfig(
    name="winogrande-da",
    pretty_name="Winogrande-da",
    source="EuroEval/winogrande-da",
    task=COMMON_SENSE,
    languages=[DANISH],
    _labels=["a", "b"],
    unofficial=True,
<<<<<<< HEAD
)

EUROPEAN_VALUES_SITUATIONAL_DA_CONFIG = DatasetConfig(
    name="european-values-situational-da",
    pretty_name="the Danish version of the European values evaluation dataset, where "
    "the questions are phrased in a situational way",
    huggingface_id="EuroEval/european-values-situational-da",
    task=EUROPEAN_VALUES,
    languages=[DA],
    splits=["test"],
    bootstrap_samples=False,
    unofficial=True,
)

EUROPEAN_VALUES_COMPLETIONS_DA_CONFIG = DatasetConfig(
    name="european-values-completions-da",
    pretty_name="the Danish version of the European values evaluation dataset, where "
    "the questions are phrased as sentence completions",
    huggingface_id="EuroEval/european-values-completions-da",
    task=EUROPEAN_VALUES,
    languages=[DA],
    splits=["test"],
    bootstrap_samples=False,
    unofficial=True,
)

ZEBRA_PUZZLE_DA_CONFIG_2X3 = DatasetConfig(
    name="zebra-puzzle-da_2x3",
    pretty_name="the Danish version of the zebra puzzle dataset with 2x3 attributes "
    "and 5 red herrings in the house theme.",
    huggingface_id="EuroEval/zebra-puzzles-da_huse_2x3_5rh",
    task=LOGIC,
    languages=[DA],
    unofficial=True,
)

ZEBRA_PUZZLE_DA_CONFIG_4X5 = DatasetConfig(
    name="zebra-puzzle-da_4x5",
    pretty_name="the Danish version of the zebra puzzle dataset with 4x5 attributes "
    "and 5 red herrings in the house theme.",
    huggingface_id="EuroEval/zebra-puzzles-da_huse_4x5_5rh",
    task=LOGIC,
    languages=[DA],
    unofficial=True,
=======
>>>>>>> 696dc310
)<|MERGE_RESOLUTION|>--- conflicted
+++ resolved
@@ -1,8 +1,7 @@
 """All Danish dataset configurations used in EuroEval."""
 
 from ..data_models import DatasetConfig
-<<<<<<< HEAD
-from ..languages import DA
+from ..languages import DANISH
 from ..tasks import (
     COMMON_SENSE,
     EUROPEAN_VALUES,
@@ -15,10 +14,6 @@
     SENT,
     SUMM,
 )
-=======
-from ..languages import DANISH
-from ..tasks import COMMON_SENSE, EUROPEAN_VALUES, KNOW, LA, MCRC, NER, RC, SENT, SUMM
->>>>>>> 696dc310
 
 ### Official datasets ###
 
@@ -161,31 +156,6 @@
     languages=[DANISH],
     _labels=["a", "b"],
     unofficial=True,
-<<<<<<< HEAD
-)
-
-EUROPEAN_VALUES_SITUATIONAL_DA_CONFIG = DatasetConfig(
-    name="european-values-situational-da",
-    pretty_name="the Danish version of the European values evaluation dataset, where "
-    "the questions are phrased in a situational way",
-    huggingface_id="EuroEval/european-values-situational-da",
-    task=EUROPEAN_VALUES,
-    languages=[DA],
-    splits=["test"],
-    bootstrap_samples=False,
-    unofficial=True,
-)
-
-EUROPEAN_VALUES_COMPLETIONS_DA_CONFIG = DatasetConfig(
-    name="european-values-completions-da",
-    pretty_name="the Danish version of the European values evaluation dataset, where "
-    "the questions are phrased as sentence completions",
-    huggingface_id="EuroEval/european-values-completions-da",
-    task=EUROPEAN_VALUES,
-    languages=[DA],
-    splits=["test"],
-    bootstrap_samples=False,
-    unofficial=True,
 )
 
 ZEBRA_PUZZLE_DA_CONFIG_2X3 = DatasetConfig(
@@ -194,7 +164,7 @@
     "and 5 red herrings in the house theme.",
     huggingface_id="EuroEval/zebra-puzzles-da_huse_2x3_5rh",
     task=LOGIC,
-    languages=[DA],
+    languages=[DANISH],
     unofficial=True,
 )
 
@@ -204,8 +174,6 @@
     "and 5 red herrings in the house theme.",
     huggingface_id="EuroEval/zebra-puzzles-da_huse_4x5_5rh",
     task=LOGIC,
-    languages=[DA],
+    languages=[DANISH],
     unofficial=True,
-=======
->>>>>>> 696dc310
 )