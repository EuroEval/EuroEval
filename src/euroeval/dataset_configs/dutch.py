"""All Dutch dataset configurations used in EuroEval."""

from ..data_models import DatasetConfig
from ..languages import DUTCH
from ..tasks import (
    COMMON_SENSE,
    EUROPEAN_VALUES,
    KNOW,
    LA,
    MCRC,
<<<<<<< HEAD
    MCSTEREO,
    NER,
    RC,
    SENT,
=======
    NER,
    RC,
    SENT,
    SIMPL,
>>>>>>> 7113973c
    SUMM,
)

### Official datasets ###

DBRD_CONFIG = DatasetConfig(
    name="dbrd",
    pretty_name="DBRD",
    source="EuroEval/dbrd-mini",
    task=SENT,
    languages=[DUTCH],
    _labels=["negative", "positive"],
)

SCALA_NL_CONFIG = DatasetConfig(
    name="scala-nl",
    pretty_name="ScaLA-nl",
    source="EuroEval/scala-nl",
    task=LA,
    languages=[DUTCH],
)

CONLL_NL_CONFIG = DatasetConfig(
    name="conll-nl",
    pretty_name="CoNLL-nl",
    source="EuroEval/conll-nl-mini",
    task=NER,
    languages=[DUTCH],
)

SQUAD_NL_CONFIG = DatasetConfig(
    name="squad-nl",
    pretty_name="SQuAD-nl",
    source="EuroEval/squad-nl-v2-mini",
    task=RC,
    languages=[DUTCH],
)

WIKI_LINGUA_NL_CONFIG = DatasetConfig(
    name="wiki-lingua-nl",
    pretty_name="WikiLingua-nl",
    source="EuroEval/wiki-lingua-nl-mini",
    task=SUMM,
    languages=[DUTCH],
)

MMLU_NL_CONFIG = DatasetConfig(
    name="mmlu-nl",
    pretty_name="MMLU-nl",
    source="EuroEval/mmlu-nl-mini",
    task=KNOW,
    languages=[DUTCH],
)

HELLASWAG_NL_CONFIG = DatasetConfig(
    name="hellaswag-nl",
    pretty_name="HellaSwag-nl",
    source="EuroEval/hellaswag-nl-mini",
    task=COMMON_SENSE,
    languages=[DUTCH],
)

VALEU_NL_CONFIG = DatasetConfig(
    name="valeu-nl",
    pretty_name="VaLEU-nl",
    source="EuroEval/european-values-nl",
    task=EUROPEAN_VALUES,
    languages=[DUTCH],
    splits=["test"],
    bootstrap_samples=False,
    _instruction_prompt="{text}",
)


### Unofficial datasets ###

DUTCH_COLA_CONFIG = DatasetConfig(
    name="dutch-cola",
    pretty_name="Dutch CoLA",
    source="EuroEval/dutch-cola",
    task=LA,
    languages=[DUTCH],
    unofficial=True,
)

DUTCH_COLA_FULL_CONFIG = DatasetConfig(
    name="dutch-cola-full",
    pretty_name="Dutch CoLA Full",
    source="EuroEval/dutch-cola-full",
    task=LA,
    languages=[DUTCH],
    unofficial=True,
)

ARC_NL_CONFIG = DatasetConfig(
    name="arc-nl",
    pretty_name="ARC-nl",
    source="EuroEval/arc-nl-mini",
    task=KNOW,
    languages=[DUTCH],
    unofficial=True,
)

BELEBELE_NL_CONFIG = DatasetConfig(
    name="belebele-nl",
    pretty_name="Belebele-nl",
    source="EuroEval/belebele-nl-mini",
    task=MCRC,
    languages=[DUTCH],
    unofficial=True,
)

MULTI_WIKI_QA_NL_CONFIG = DatasetConfig(
    name="multi-wiki-qa-nl",
    pretty_name="MultiWikiQA-nl",
    source="EuroEval/multi-wiki-qa-nl-mini",
    task=RC,
    languages=[DUTCH],
    unofficial=True,
)

COPA_NL_CONFIG = DatasetConfig(
    name="copa-nl",
    pretty_name="COPA-nl",
    source="EuroEval/copa-nl",
    task=COMMON_SENSE,
    languages=[DUTCH],
    unofficial=True,
    _labels=["a", "b"],
)

GOLDENSWAG_NL_CONFIG = DatasetConfig(
    name="goldenswag-nl",
    pretty_name="GoldenSwag-nl",
    source="EuroEval/goldenswag-nl-mini",
    task=COMMON_SENSE,
    languages=[DUTCH],
    unofficial=True,
)

WINOGRANDE_NL_CONFIG = DatasetConfig(
    name="winogrande-nl",
    pretty_name="Winogrande-nl",
    source="EuroEval/winogrande-nl",
    task=COMMON_SENSE,
    languages=[DUTCH],
    _labels=["a", "b"],
    unofficial=True,
)

<<<<<<< HEAD
MBBQ_NL_CONFIG = DatasetConfig(
    name="mbbq-nl",
    pretty_name="MBBQ-nl",
    source="EuroEval/mbbq-nl",
    task=MCSTEREO,
    languages=[DUTCH],
    splits=["val", "test"],
=======
DUIDELIJKE_TAAL_NL_CONFIG = DatasetConfig(
    name="duidelijke-taal",
    pretty_name="Duidelijke Taal",
    source="EuroEval/duidelijke-taal",
    task=SIMPL,
    languages=[DUTCH],
    unofficial=True,
>>>>>>> 7113973c
)<|MERGE_RESOLUTION|>--- conflicted
+++ resolved
@@ -8,17 +8,11 @@
     KNOW,
     LA,
     MCRC,
-<<<<<<< HEAD
     MCSTEREO,
     NER,
     RC,
     SENT,
-=======
-    NER,
-    RC,
-    SENT,
     SIMPL,
->>>>>>> 7113973c
     SUMM,
 )
 
@@ -169,7 +163,6 @@
     unofficial=True,
 )
 
-<<<<<<< HEAD
 MBBQ_NL_CONFIG = DatasetConfig(
     name="mbbq-nl",
     pretty_name="MBBQ-nl",
@@ -177,7 +170,8 @@
     task=MCSTEREO,
     languages=[DUTCH],
     splits=["val", "test"],
-=======
+)
+
 DUIDELIJKE_TAAL_NL_CONFIG = DatasetConfig(
     name="duidelijke-taal",
     pretty_name="Duidelijke Taal",
@@ -185,5 +179,4 @@
     task=SIMPL,
     languages=[DUTCH],
     unofficial=True,
->>>>>>> 7113973c
 )