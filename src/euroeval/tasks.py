"""All benchmarks tasks used in EuroEval."""

from . import metrics as m
from .constants import NUM_GENERATION_TOKENS_FOR_CLASSIFICATION
from .data_models import Task
from .enums import GenerativeType, ModelType, TaskGroup
from .prompt_templates import (
    LA_TEMPLATES,
    LLM_AS_A_JUDGE_TEMPLATES,
    MULTIPLE_CHOICE_TEMPLATES,
    NER_TEMPLATES,
    RC_TEMPLATES,
    SENT_TEMPLATES,
    SUMM_TEMPLATES,
)


def get_all_tasks() -> dict[str, Task]:
    """Get a list of all the dataset tasks.

    Returns:
        A mapping between names of dataset tasks and their configurations.
    """
    return {cfg.name: cfg for cfg in globals().values() if isinstance(cfg, Task)}


LA = Task(
    name="linguistic-acceptability",
    task_group=TaskGroup.SEQUENCE_CLASSIFICATION,
    template_dict=LA_TEMPLATES,
    metrics=[m.mcc_metric, m.macro_f1_metric],
    default_num_few_shot_examples=12,
    default_max_generated_tokens=NUM_GENERATION_TOKENS_FOR_CLASSIFICATION,
    default_labels=["correct", "incorrect"],
    uses_logprobs=True,
)


NER = Task(
    name="named-entity-recognition",
    task_group=TaskGroup.TOKEN_CLASSIFICATION,
    template_dict=NER_TEMPLATES,
    metrics=[m.micro_f1_no_misc_metric, m.micro_f1_metric],
    default_num_few_shot_examples=8,
    default_max_generated_tokens=128,
    default_labels=[
        "o",
        "b-loc",
        "i-loc",
        "b-org",
        "i-org",
        "b-per",
        "i-per",
        "b-misc",
        "i-misc",
    ],
    uses_structured_output=True,
)


RC = Task(
    name="reading-comprehension",
    task_group=TaskGroup.QUESTION_ANSWERING,
    template_dict=RC_TEMPLATES,
    metrics=[m.f1_metric, m.em_metric],
    default_num_few_shot_examples=4,
    default_max_generated_tokens=32,
    default_labels=["start_positions", "end_positions"],
)


SENT = Task(
    name="sentiment-classification",
    task_group=TaskGroup.SEQUENCE_CLASSIFICATION,
    template_dict=SENT_TEMPLATES,
    metrics=[m.mcc_metric, m.macro_f1_metric],
    default_num_few_shot_examples=12,
    default_max_generated_tokens=NUM_GENERATION_TOKENS_FOR_CLASSIFICATION,
    default_labels=["positive", "neutral", "negative"],
    uses_logprobs=True,
)


SUMM = Task(
    name="summarization",
    task_group=TaskGroup.TEXT_TO_TEXT,
    template_dict=SUMM_TEMPLATES,
    metrics=[m.bert_score_metric, m.rouge_l_metric],
    default_num_few_shot_examples=1,
    default_max_generated_tokens=256,
    default_labels=[],
    allowed_model_types=[ModelType.GENERATIVE],
)


KNOW = Task(
    name="knowledge",
    task_group=TaskGroup.MULTIPLE_CHOICE_CLASSIFICATION,
    template_dict=MULTIPLE_CHOICE_TEMPLATES,
    metrics=[m.mcc_metric, m.accuracy_metric],
    default_num_few_shot_examples=5,
    default_max_generated_tokens=NUM_GENERATION_TOKENS_FOR_CLASSIFICATION,
    default_labels=["a", "b", "c", "d"],
    uses_logprobs=True,
)


MCRC = Task(
    name="multiple-choice-reading-comprehension",
    task_group=TaskGroup.MULTIPLE_CHOICE_CLASSIFICATION,
    template_dict=MULTIPLE_CHOICE_TEMPLATES,
    metrics=[m.mcc_metric, m.accuracy_metric],
    default_num_few_shot_examples=5,
    default_max_generated_tokens=NUM_GENERATION_TOKENS_FOR_CLASSIFICATION,
    default_labels=["a", "b", "c", "d"],
    uses_logprobs=True,
)


COMMON_SENSE = Task(
    name="common-sense-reasoning",
    task_group=TaskGroup.MULTIPLE_CHOICE_CLASSIFICATION,
    template_dict=MULTIPLE_CHOICE_TEMPLATES,
    metrics=[m.mcc_metric, m.accuracy_metric],
    default_num_few_shot_examples=5,
    default_max_generated_tokens=NUM_GENERATION_TOKENS_FOR_CLASSIFICATION,
    default_labels=["a", "b", "c", "d"],
    uses_logprobs=True,
)


EUROPEAN_VALUES = Task(
    name="european-values",
    task_group=TaskGroup.MULTIPLE_CHOICE_CLASSIFICATION,
    template_dict=MULTIPLE_CHOICE_TEMPLATES,
    metrics=[m.european_values_metric],
    default_num_few_shot_examples=0,
    default_max_generated_tokens=NUM_GENERATION_TOKENS_FOR_CLASSIFICATION,
    default_labels=["a", "b", "c", "d", "e", "f", "g", "h", "i", "j", "k"],
    allowed_model_types=[ModelType.GENERATIVE],
    allowed_generative_types=[
        GenerativeType.INSTRUCTION_TUNED,
        GenerativeType.REASONING,
    ],
    requires_zero_shot=True,
    uses_logprobs=True,
    allow_invalid_model_outputs=False,
)


SPEED = Task(
    name="speed",
    task_group=TaskGroup.SPEED,
    template_dict={},
    metrics=[m.speed_metric, m.speed_short_metric],
    default_num_few_shot_examples=0,
    default_max_generated_tokens=5,
    default_labels=[],
)


### Danish legal benchmark tasks ###

STAY_ON_TOPIC = Task(
    name="stay-on-topic",
    task_group=TaskGroup.TEXT_TO_TEXT,
    template_dict=LLM_AS_A_JUDGE_TEMPLATES,
    metrics=[m.rejection_correctness_metric],
    default_num_few_shot_examples=0,
    default_max_generated_tokens=32,
    default_labels=[],
    requires_zero_shot=True,
<<<<<<< HEAD
)

COMPLETENESS_DETECTION = Task(
    name="completeness-detection",
    task_group=TaskGroup.TEXT_TO_TEXT,
    template_dict=LLM_AS_A_JUDGE_TEMPLATES,
    metrics=[m.completeness_detection_metric],
    default_num_few_shot_examples=0,
    default_max_generated_tokens=128,
    default_labels=[],
    requires_zero_shot=True,
=======
>>>>>>> 180ffc66
)<|MERGE_RESOLUTION|>--- conflicted
+++ resolved
@@ -170,7 +170,6 @@
     default_max_generated_tokens=32,
     default_labels=[],
     requires_zero_shot=True,
-<<<<<<< HEAD
 )
 
 COMPLETENESS_DETECTION = Task(
@@ -182,6 +181,4 @@
     default_max_generated_tokens=128,
     default_labels=[],
     requires_zero_shot=True,
-=======
->>>>>>> 180ffc66
 )