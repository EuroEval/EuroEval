--- conflicted
+++ resolved
@@ -1,11 +1,7 @@
 """Templates for all multiple choice tasks."""
 
 from ..data_models import PromptConfig
-<<<<<<< HEAD
-from ..languages import DA, DE, EN, ES, FI, FR, IS, IT, LV, NB, NL, NN, NO, PT, SV
-=======
-from ..languages import DA, DE, EN, ES, ET, FI, FR, IS, IT, NB, NL, NN, NO, PT, SV
->>>>>>> 501af7a8
+from ..languages import DA, DE, EN, ES, ET, FI, FR, IS, IT, LV, NB, NL, NN, NO, PT, SV
 
 # TODO: Missing Faroese
 MULTIPLE_CHOICE_TEMPLATES = {
