"""Templates for the Sentiment Analysis task."""

import typing as t

from ..data_models import PromptConfig
from ..languages import (
<<<<<<< HEAD
    BULGARIAN,
    CZECH,
    DANISH,
    DUTCH,
    ENGLISH,
    ESTONIAN,
    FAROESE,
    FINNISH,
    FRENCH,
    GERMAN,
    GREEK,
    ICELANDIC,
    ITALIAN,
    LATVIAN,
    LITHUANIAN,
    NORWEGIAN,
    NORWEGIAN_BOKMÅL,
    NORWEGIAN_NYNORSK,
    POLISH,
    PORTUGUESE,
    SLOVAK,
    SPANISH,
    SWEDISH,
    UKRAINIAN,
=======
    BG,
    CS,
    DA,
    DE,
    EL,
    EN,
    ES,
    ET,
    FI,
    FO,
    FR,
    IS,
    IT,
    LT,
    LV,
    NB,
    NL,
    NN,
    NO,
    PL,
    PT,
    SK,
    SR,
    SV,
    UK,
>>>>>>> 61d861be
)

if t.TYPE_CHECKING:
    from ..data_models import Language

SENT_TEMPLATES: dict["Language", PromptConfig] = {
    BULGARIAN: PromptConfig(
        default_prompt_label_mapping=dict(
            positive="позитивен", neutral="неутрален", negative="негативен"
        ),
        default_prompt_prefix="Следват документи и техният сентимент, който може да "
        "бъде{labels_str}.",
        default_prompt_template="Документ: {text}\nСентимент: {label}",
        default_instruction_prompt="Документ: {text}\n\nКласифицирайте сентимента в "
        "документа. Отговорете с {labels_str}, и нищо друго.",
    ),
    DANISH: PromptConfig(
        default_prompt_label_mapping=dict(
            positive="positiv", neutral="neutral", negative="negativ"
        ),
        default_prompt_prefix="Følgende er dokumenter og deres sentiment, som kan være "
        "{labels_str}.",
        default_prompt_template="Dokument: {text}\nSentiment: {label}",
        default_instruction_prompt="Dokument: {text}\n\nKlassificer sentimentet i "
        "dokumentet. Svar kun med {labels_str}, og intet andet.",
    ),
    CZECH: PromptConfig(
        default_prompt_label_mapping=dict(
            positive="pozitivní", neutral="neutrální", negative="negativní"
        ),
        default_prompt_prefix="Následují dokumenty a jejich sentiment, který může být "
        "{labels_str}.",
        default_prompt_template="Dokument: {text}\nSentiment: {label}",
        default_instruction_prompt="Dokument: {text}\n\nKlasifikujte sentiment v "
        "dokumentu. Odpovězte pouze s {labels_str}, a nic jiného.",
    ),
    GERMAN: PromptConfig(
        default_prompt_label_mapping=dict(
            positive="positiv", neutral="neutral", negative="negativ"
        ),
        default_prompt_prefix="Nachfolgend finden Sie Dokumente und ihre Bewertung, "
        "die {labels_str} sein kann.",
        default_prompt_template="Dokument: {text}\nStimmung: {label}",
        default_instruction_prompt="Dokument: {text}\n\nKlassifizieren Sie die "
        "Stimmung im Dokument. Antworten Sie mit {labels_str}, und nichts anderes.",
    ),
    GREEK: PromptConfig(
        default_prompt_label_mapping=dict(
            positive="θετικό", neutral="ουδέτερο", negative="αρνητικό"
        ),
        default_prompt_prefix="Τα ακόλουθα είναι έγγραφα και το συναίσθημά τους, "
        "το οποίο μπορεί να είναι {labels_str}.",
        default_prompt_template="Έγγραφο: {text}\nΣυναίσθημα: {label}",
        default_instruction_prompt="Έγγραφο: {text}\n\nΤαξινομήστε το συναίσθημα "
        "στο έγγραφο. Απαντήστε με {labels_str}, και τίποτα άλλο.",
    ),
    ENGLISH: PromptConfig(
        default_prompt_label_mapping=dict(
            positive="positive", neutral="neutral", negative="negative"
        ),
        default_prompt_prefix="The following are documents and their sentiment, which "
        "can be {labels_str}.",
        default_prompt_template="Document: {text}\nSentiment: {label}",
        default_instruction_prompt="Document: {text}\n\nClassify the sentiment in the "
        "document. Answer with {labels_str}, and nothing else.",
    ),
    SPANISH: PromptConfig(
        default_prompt_label_mapping=dict(
            positive="positivo", neutral="neutral", negative="negativo"
        ),
        default_prompt_prefix="A continuación se muestran los documentos y su "
        "sentimiento, que puede ser {labels_str}.",
        default_prompt_template="Documento: {text}\nSentimiento: {label}",
        default_instruction_prompt="Documento: {text}\n\nClasifica el sentimiento del "
        "documento. Responde con {labels_str}, y nada más.",
    ),
    ESTONIAN: PromptConfig(
        default_prompt_label_mapping=dict(
            positive="positiivne", neutral="neutraalne", negative="negatiivne"
        ),
        default_prompt_prefix="Järgmised on dokumendid ja nende meelestatus, "
        "mis võib olla {labels_str}.",
        default_prompt_template="Dokument: {text}\nMeelestatus: {label}",
        default_instruction_prompt="Dokument: {text}\n\nKlassifitseeri dokument "
        "meelestatuse järgi. Võimalikud vastused: {labels_str}. Muud vastused "
        "ei ole lubatud.",
    ),
    POLISH: PromptConfig(
        default_prompt_label_mapping=dict(
            positive="pozytywny", neutral="neutralny", negative="negatywny"
        ),
        default_prompt_prefix=(
            "Poniżej znajdują się dokumenty i ich sentyment, który może być "
            "{labels_str}."
        ),
        default_prompt_template="Dokument: {text}\nSentyment: {label}",
        default_instruction_prompt=(
            "Dokument: {text}\n\nKlasyfikuj sentyment w dokumencie. "
            "Odpowiedz jednym słowem: {labels_str}."
        ),
    ),
    PORTUGUESE: PromptConfig(
        default_prompt_label_mapping=dict(
            positive="positivo", neutral="neutro", negative="negativo"
        ),
        default_prompt_prefix="Abaixo encontras documentos e os seus "
        "sentimentos correspondentes, que podem ser {labels_str}.",
        default_prompt_template="Documento: {text}\nSentimento: {label}",
        default_instruction_prompt="Documento: {text}\n\nClassifica o "
        "sentimento do documento. Responde apenas com {labels_str}.",
    ),
    FINNISH: PromptConfig(
        default_prompt_label_mapping=dict(
            positive="positiivinen", neutral="neutrali", negative="negatiivinen"
        ),
        default_prompt_prefix="Seuraavassa on arvosteluja ja niiden tunnesävy, joka "
        "voi olla {labels_str}.",
        default_prompt_template="Teksti: {text}\nTunnesävy: {label}",
        default_instruction_prompt="Teksti: {text}\n\nLuokittele arvostelun tunnesävy. "
        "Vastaa vain {labels_str}, ei muuta.",
    ),
    FAROESE: PromptConfig(
        default_prompt_label_mapping=dict(
            positive="positivt", neutral="neutralt", negative="negativt"
        ),
        default_prompt_prefix="Niðanfyri eru skjøl og teirra kenslur, sum kunnu vera "
        "{labels_str}.",
        default_prompt_template="Skjal: {text}\nKensla: {label}",
        default_instruction_prompt="Skjal: {text}\n\nFlokka kensluna í skjalinum. "
        "Svara við {labels_str}, og einki annað.",
    ),
    FRENCH: PromptConfig(
        default_prompt_label_mapping=dict(
            positive="positif", neutral="neutre", negative="négatif"
        ),
        default_prompt_prefix="Les documents suivants sont accompagnés de leur "
        "sentiment, qui peut être {labels_str}.",
        default_prompt_template="Document: {text}\nSentiment: {label}",
        default_instruction_prompt="Document: {text}\n\nClassez le sentiment dans le "
        "document. Répondez par {labels_str}, et rien d'autre.",
    ),
    ICELANDIC: PromptConfig(
        default_prompt_label_mapping=dict(
            positive="jákvætt", neutral="hlutlaust", negative="neikvætt"
        ),
        default_prompt_prefix="Hér fyrir neðan eru textabrot ásamt lyndisgildi þeirra "
        "sem getur verið 'jákvætt', 'hlutlaust' eða 'neikvætt'.",
        default_prompt_template="Textabrot: {text}\nViðhorf: {label}",
        default_instruction_prompt="Textabrot: {text}\n\nGreindu lyndið í "
        "textabrotinu. Svaraðu með {labels_str}, og ekkert annað.",
    ),
    ITALIAN: PromptConfig(
        default_prompt_label_mapping=dict(
            positive="positivo", neutral="neutro", negative="negativo"
        ),
        default_prompt_prefix="Di seguito sono riportati i documenti e il loro "
        "sentiment, che può essere {labels_str}.",
        default_prompt_template="Documento: {text}\nSentimento: {label}",
        default_instruction_prompt="Documento: {text}\n\nClassificare il sentiment del "
        "documento. Rispondere con {labels_str}, e nient'altro.",
    ),
    LITHUANIAN: PromptConfig(
        default_prompt_label_mapping=dict(
            positive="teigiamas", neutral="neutralus", negative="neigiamas"
        ),
        default_prompt_prefix="Toliau pateikti dokumentai ir jų nuotaika, kuri "
        "gali būti {labels_str}.",
        default_prompt_template="Dokumentas: {text}\nNuotaika: {label}",
        default_instruction_prompt="Dokumentas: {text}\n\nKlasifikuokite nuotaiką "
        "dokumente. Atsakykite su {labels_str}, ir nieko kito.",
    ),
    LATVIAN: PromptConfig(
        default_prompt_label_mapping=dict(
            positive="pozitīvs", neutral="neitrāls", negative="negatīvs"
        ),
        default_prompt_prefix="Tālāk ir dokumenti un to noskaņojums, kas var būt "
        "{labels_str}.",
        default_prompt_template="Dokuments: {text}\nNoskaņojums: {label}",
        default_instruction_prompt="Dokuments: {text}\n\nKlasificējiet noskaņojumu "
        "dokumentā. Atbildiet ar {labels_str}, un neko citu.",
    ),
    NORWEGIAN_BOKMÅL: PromptConfig(
        default_prompt_label_mapping=dict(
            positive="positiv", neutral="nøytral", negative="negativ"
        ),
        default_prompt_prefix="Her følger dokumenter og deres sentiment, som kan være "
        "{labels_str}",
        default_prompt_template="Dokument: {text}\nSentiment: {label}",
        default_instruction_prompt="Dokument: {text}\n\nKlassifiser følelsen i "
        "teksten. Svar med {labels_str}, og ikke noe annet.",
    ),
    DUTCH: PromptConfig(
        default_prompt_label_mapping=dict(
            positive="positief", neutral="neutraal", negative="negatief"
        ),
        default_prompt_prefix="Hieronder volgen documenten en hun sentiment, dat "
        "{labels_str} kan zijn.",
        default_prompt_template="Document: {text}\nSentiment: {label}",
        default_instruction_prompt="Document: {text}\n\nClassificeer het sentiment in "
        "het document. Antwoord met {labels_str}, en verder niets.",
    ),
    NORWEGIAN_NYNORSK: PromptConfig(
        default_prompt_label_mapping=dict(
            positive="positiv", neutral="nøytral", negative="negativ"
        ),
        default_prompt_prefix="Her følger dokumenter og deres sentiment, som kan være "
        "{labels_str}",
        default_prompt_template="Dokument: {text}\nSentiment: {label}",
        default_instruction_prompt="Dokument: {text}\n\nKlassifiser følelsen i "
        "teksten. Svar med {labels_str}, og ikke noe annet.",
    ),
    NORWEGIAN: PromptConfig(
        default_prompt_label_mapping=dict(
            positive="positiv", neutral="nøytral", negative="negativ"
        ),
        default_prompt_prefix="Her følger dokumenter og deres sentiment, som kan være "
        "{labels_str}",
        default_prompt_template="Dokument: {text}\nSentiment: {label}",
        default_instruction_prompt="Dokument: {text}\n\nKlassifiser følelsen i "
        "teksten. Svar med {labels_str}, og ikke noe annet.",
    ),
    SLOVAK: PromptConfig(
        default_prompt_label_mapping=dict(
            positive="pozitívne", neutral="neutrálne", negative="negatívne"
        ),
        default_prompt_prefix="Nižšie sú dokumenty a ich sentiment, ktorý môže byť "
        "{labels_str}.",
        default_prompt_template="Dokument: {text}\nSentiment: {label}",
        default_instruction_prompt="Dokument: {text}\n\nKlasifikujte pocit v "
        "dokumente. Odpovedzte so {labels_str}, a nič iné.",
    ),
<<<<<<< HEAD
    SWEDISH: PromptConfig(
=======
    SR: PromptConfig(
        default_prompt_label_mapping=dict(
            positive="pozitivan", neutral="neutralan", negative="negativan"
        ),
        default_prompt_prefix="U nastavku su dokumenti i njihov sentiment, koji može "
        "biti {labels_str}.",
        default_prompt_template="Dokument: {text}\nSentiment: {label}",
        default_instruction_prompt="Dokument: {text}\n\nKlasifikujte sentiment u "
        "dokumentu. Odgovorite sa {labels_str}, i ništa drugo.",
    ),
    SV: PromptConfig(
>>>>>>> 61d861be
        default_prompt_label_mapping=dict(
            positive="positiv", neutral="neutral", negative="negativ"
        ),
        default_prompt_prefix="Nedan följer dokument och deras sentiment, som kan vara "
        "{labels_str}.",
        default_prompt_template="Dokument: {text}\nSentiment: {label}",
        default_instruction_prompt="Dokument: {text}\n\nKlassificera känslan i "
        "dokumentet. Svara med {labels_str}, och inget annat.",
    ),
    UKRAINIAN: PromptConfig(
        default_prompt_label_mapping=dict(
            positive="позитивний", neutral="нейтральний", negative="негативний"
        ),
        default_prompt_prefix=(
            "Нижче наведені документи і їх настрій, який може бути {labels_str}."
        ),
        default_prompt_template="Документ: {text}\nНастрій: {label}",
        default_instruction_prompt=(
            "Документ: {text}\n\n"
            "Класифікуйте настрій у документі. "
            "Відповідайте {labels_str}, і нічого більше."
        ),
    ),
}<|MERGE_RESOLUTION|>--- conflicted
+++ resolved
@@ -4,7 +4,6 @@
 
 from ..data_models import PromptConfig
 from ..languages import (
-<<<<<<< HEAD
     BULGARIAN,
     CZECH,
     DANISH,
@@ -25,37 +24,11 @@
     NORWEGIAN_NYNORSK,
     POLISH,
     PORTUGUESE,
+    SERBIAN,
     SLOVAK,
     SPANISH,
     SWEDISH,
     UKRAINIAN,
-=======
-    BG,
-    CS,
-    DA,
-    DE,
-    EL,
-    EN,
-    ES,
-    ET,
-    FI,
-    FO,
-    FR,
-    IS,
-    IT,
-    LT,
-    LV,
-    NB,
-    NL,
-    NN,
-    NO,
-    PL,
-    PT,
-    SK,
-    SR,
-    SV,
-    UK,
->>>>>>> 61d861be
 )
 
 if t.TYPE_CHECKING:
@@ -287,10 +260,7 @@
         default_instruction_prompt="Dokument: {text}\n\nKlasifikujte pocit v "
         "dokumente. Odpovedzte so {labels_str}, a nič iné.",
     ),
-<<<<<<< HEAD
-    SWEDISH: PromptConfig(
-=======
-    SR: PromptConfig(
+    SERBIAN: PromptConfig(
         default_prompt_label_mapping=dict(
             positive="pozitivan", neutral="neutralan", negative="negativan"
         ),
@@ -300,8 +270,7 @@
         default_instruction_prompt="Dokument: {text}\n\nKlasifikujte sentiment u "
         "dokumentu. Odgovorite sa {labels_str}, i ništa drugo.",
     ),
-    SV: PromptConfig(
->>>>>>> 61d861be
+    SWEDISH: PromptConfig(
         default_prompt_label_mapping=dict(
             positive="positiv", neutral="neutral", negative="negativ"
         ),
