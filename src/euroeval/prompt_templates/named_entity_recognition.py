--- conflicted
+++ resolved
@@ -4,7 +4,6 @@
 
 from ..data_models import PromptConfig
 from ..languages import (
-<<<<<<< HEAD
     BULGARIAN,
     CZECH,
     DANISH,
@@ -25,37 +24,11 @@
     NORWEGIAN_NYNORSK,
     POLISH,
     PORTUGUESE,
+    SERBIAN,
     SLOVAK,
     SPANISH,
     SWEDISH,
     UKRAINIAN,
-=======
-    BG,
-    CS,
-    DA,
-    DE,
-    EL,
-    EN,
-    ES,
-    ET,
-    FI,
-    FO,
-    FR,
-    IS,
-    IT,
-    LT,
-    LV,
-    NB,
-    NL,
-    NN,
-    NO,
-    PL,
-    PT,
-    SK,
-    SR,
-    SV,
-    UK,
->>>>>>> 61d861be
 )
 
 if t.TYPE_CHECKING:
@@ -485,10 +458,7 @@
         "{labels_str}. Hodnoty by mali byť zoznamy pomenovaných entít danej "
         "kategórie, presne tak, ako sa vyskytujú vo vete.",
     ),
-<<<<<<< HEAD
-    SWEDISH: PromptConfig(
-=======
-    SR: PromptConfig(
+    SERBIAN: PromptConfig(
         default_prompt_label_mapping={
             "b-per": "osoba",
             "i-per": "osoba",
@@ -507,8 +477,7 @@
         "{labels_str}. Vrednosti treba da budu liste imenovanih entiteta te "
         "kategorije, tačno onako kako se pojavljuju u rečenici.",
     ),
-    SV: PromptConfig(
->>>>>>> 61d861be
+    SWEDISH: PromptConfig(
         default_prompt_label_mapping={
             "b-per": "person",
             "i-per": "person",
