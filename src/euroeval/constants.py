"""Constants used throughout the project."""

from .enums import TaskGroup
from .tasks import NER

# This is used as input to generative models; it cannot be a special token
DUMMY_FILL_VALUE = 100


# This is the maximum allowed context length for models for the purpose of this
# benchmark. We will still report the models' true maximum context length in the
# metadata, but we won't use it for evaluation, as vLLM needs to allocate memory for
# all tokens in the context.
MAX_CONTEXT_LENGTH = 5_000


# We need to raise the amount of tokens generated for reasoning models, to give them
# time to think
REASONING_MAX_TOKENS = 32_768


# The Hugging Face Hub pipeline tags used to classify models as generative
GENERATIVE_PIPELINE_TAGS = [
    "text-generation",
    "text2text-generation",
    "image-text-to-text",
    "audio-text-to-text",
    "video-text-to-text",
]


# Used to disallow non-generative models to be evaluated on these task groups
GENERATIVE_DATASET_TASK_GROUPS = [TaskGroup.TEXT_TO_TEXT]


# Local models are required to have these files in their directory
LOCAL_MODELS_REQUIRED_FILES = ["config.json"]


# Tasks where we use structured generation for generative models
TASKS_USING_JSON = [NER]


# Tasks where we use log probabilities for generative models, rather than the raw
# completion
TASK_GROUPS_USING_LOGPROBS = [
    TaskGroup.SEQUENCE_CLASSIFICATION,
    TaskGroup.MULTIPLE_CHOICE_CLASSIFICATION,
]


# The number of top log probabilities to return for generative models. For several APIs
# this is the maximum number of log probabilities that can be returned
MAX_LOGPROBS = 8


# We make sure to remove these metric attributes after each iteration, to avoid memory
# leaks
METRIC_ATTRIBUTES_TAKING_UP_MEMORY = ["cached_bertscorer"]


# Hugging Face Hub tags used to classify models as merge models
MERGE_TAGS = ["merge", "mergekit"]

# The minimum required CUDA compute capability for using bfloat16 in vLLM
VLLM_BF16_MIN_CUDA_COMPUTE_CAPABILITY = 8.0

<<<<<<< HEAD
# Threshold for language confidence scores.
# When a sample's language confidence score is greater than or equal to this value,
# its evaluation score is kept as is. Otherwise, the score is set to 0.
MIN_CONFIDENCE_SCORE = 0.75
=======
# Used to detect whether a model is a reasoning model
REASONING_TOKENS = [
    ("<think>", "</think>"),
    ("<reason>", "</reason>"),
    ("<reasoning>", "</reasoning>"),
]

# These tokens are sometimes used by models to indicate the end of a generated
# response, but they do not use them as a proper EOS token, so we have to deal with them
# manually. We only use them as stop tokens if they actually appear in the model's
# output
CUSTOM_STOP_TOKENS = ["<sep>"]
>>>>>>> cecad391
<|MERGE_RESOLUTION|>--- conflicted
+++ resolved
@@ -65,12 +65,11 @@
 # The minimum required CUDA compute capability for using bfloat16 in vLLM
 VLLM_BF16_MIN_CUDA_COMPUTE_CAPABILITY = 8.0
 
-<<<<<<< HEAD
 # Threshold for language confidence scores.
 # When a sample's language confidence score is greater than or equal to this value,
 # its evaluation score is kept as is. Otherwise, the score is set to 0.
 MIN_CONFIDENCE_SCORE = 0.75
-=======
+
 # Used to detect whether a model is a reasoning model
 REASONING_TOKENS = [
     ("<think>", "</think>"),
@@ -82,5 +81,4 @@
 # response, but they do not use them as a proper EOS token, so we have to deal with them
 # manually. We only use them as stop tokens if they actually appear in the model's
 # output
-CUSTOM_STOP_TOKENS = ["<sep>"]
->>>>>>> cecad391
+CUSTOM_STOP_TOKENS = ["<sep>"]