--- conflicted
+++ resolved
@@ -245,11 +245,7 @@
                     logger.info(
                         f"{m_id} could not be benchmarked on "
                         f"{dataset_config.pretty_name}. Skipping. The error message "
-<<<<<<< HEAD
                         f"was {error_msg!r}."
-=======
-                        f"raise dwas {error_msg!r}."
->>>>>>> 4cb46752
                     )
                     continue
 
