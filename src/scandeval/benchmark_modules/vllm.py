"""Generative models using the vLLM inference framework."""

import collections.abc as c
import importlib.util
import itertools as it
import json
import logging
import os
import random
import re
import sys
import typing as t
from functools import partial
from pathlib import Path
from time import sleep
from types import MethodType

import torch
from datasets import DatasetDict
from huggingface_hub import snapshot_download
from pydantic import conlist, create_model
from tqdm.auto import tqdm
from transformers import AutoConfig, AutoTokenizer, PreTrainedTokenizer, Trainer
from urllib3.exceptions import RequestError

from ..constants import (
    GENERATIVE_MODEL_TASKS,
    MAX_LOGPROBS,
    REASONING_MAX_TOKENS,
    TASK_GROUPS_USING_LOGPROBS,
    TASKS_USING_JSON,
)
from ..data_models import (
    BenchmarkConfig,
    DatasetConfig,
    GenerativeModelOutput,
    ModelConfig,
    Task,
)
from ..enums import (
    BatchingPreference,
    GenerativeType,
    InferenceBackend,
    ModelType,
    TaskGroup,
)
from ..exceptions import (
    InvalidBenchmark,
    InvalidModel,
    NeedsEnvironmentVariable,
    NeedsExtraInstalled,
)
from ..languages import get_all_languages
from ..task_utils import (
    question_answering,
    sequence_classification,
    text_to_text,
    token_classification,
)
from ..types import ExtractLabelsFunction
from ..utils import (
    clear_memory,
    create_model_cache_dir,
    get_end_of_chat_token_ids,
    log_once,
    should_prompts_be_stripped,
)
from .hf import HuggingFaceEncoderModel, get_model_repo_info, load_hf_model_config

if t.TYPE_CHECKING or importlib.util.find_spec("vllm") is not None:
    from vllm import LLM, RequestOutput, SamplingParams
    from vllm.lora.request import LoRARequest
    from vllm.sampling_params import GuidedDecodingParams

    try:
        from vllm.model_executor.parallel_utils.parallel_state import (
            destroy_model_parallel,
        )
    except ImportError:
        from vllm.distributed.parallel_state import destroy_model_parallel

if t.TYPE_CHECKING or importlib.util.find_spec("ray") is not None:
    import ray

logger = logging.getLogger("scandeval")


class VLLMModel(HuggingFaceEncoderModel):
    """A generative model using the vLLM inference framework."""

    fresh_model = False
    batching_preference = BatchingPreference.ALL_AT_ONCE
    high_priority = True

    def __init__(
        self,
        model_config: ModelConfig,
        dataset_config: DatasetConfig,
        benchmark_config: BenchmarkConfig,
    ) -> None:
        """Initialise the vLLM model.

        Args:
            model_config:
                The model configuration.
            dataset_config:
                The dataset configuration.
            benchmark_config:
                The benchmark configuration.
        """
        if (
            importlib.util.find_spec("vllm") is None
            or importlib.util.find_spec("ray") is None
        ):
            raise NeedsExtraInstalled(extra="generative")

        output_scores = dataset_config.task.task_group in TASK_GROUPS_USING_LOGPROBS
        model, tokenizer = load_model_and_tokenizer(
            model_config=model_config,
            benchmark_config=benchmark_config,
            output_scores=output_scores,
        )
        self._model: LLM = model
        self._tokenizer: PreTrainedTokenizer = tokenizer
        self.end_of_reasoning_token_id = get_end_of_reasoning_token_id(
            model=self._model, tokenizer=self._tokenizer
        )

        # We specify `HuggingFaceEncoderModel` here instead of `VLLMModel`, as we want
        # to call the `__init__` method of the `BenchmarkModule` class.
        super(HuggingFaceEncoderModel, self).__init__(
            model_config=model_config,
            dataset_config=dataset_config,
            benchmark_config=benchmark_config,
        )

        self.buffer["output_scores"] = output_scores
        self.buffer["instruction_model"] = self._tokenizer.chat_template is not None
        if self.model_config.adapter_base_model_id is not None:
            adapter_path = snapshot_download(
                repo_id=self.model_config.model_id,
                cache_dir=Path(self.model_config.model_cache_dir),
            )
            self.buffer["lora_request"] = LoRARequest(
                lora_name="adapter", lora_int_id=1, lora_path=adapter_path
            )

    @property
    def generative_type(self) -> GenerativeType | None:
        """Get the generative type of the model.

        Returns:
            The generative type of the model, or None if it has not been set yet.
        """
        if not hasattr(self, "_tokenizer"):
            return None
        if self._tokenizer.chat_template is not None:
            return GenerativeType.INSTRUCTION_TUNED
        else:
            return GenerativeType.BASE

    @property
    def extract_labels_from_generation(self) -> ExtractLabelsFunction:
        """The function used to extract the labels from the generated output.

        Returns:
            The function used to extract the labels from the generated output.
        """
        match self.dataset_config.task.task_group:
            case (
                TaskGroup.SEQUENCE_CLASSIFICATION
                | TaskGroup.MULTIPLE_CHOICE_CLASSIFICATION
            ):
                return partial(
                    sequence_classification.extract_labels_from_generation,
                    dataset_config=self.dataset_config,
                )
            case TaskGroup.TEXT_TO_TEXT:
                return text_to_text.extract_labels_from_generation
            case TaskGroup.TOKEN_CLASSIFICATION:
                return partial(
                    token_classification.extract_labels_from_generation,
                    dataset_config=self.dataset_config,
                )
            case TaskGroup.QUESTION_ANSWERING:
                return question_answering.extract_labels_from_generation
            case _:
                raise NotImplementedError(
                    f"Unsupported task group: {self.dataset_config.task.task_group}."
                )

    def prepare_dataset(
        self, dataset: DatasetDict, task: Task, itr_idx: int
    ) -> DatasetDict:
        """Prepare the dataset for the model.

        This includes things like tokenisation.

        Args:
            dataset:
                The dataset to prepare.
            task:
                The task to prepare the dataset for.
            itr_idx:
                The index of the dataset in the iterator.

        Returns:
            The prepared dataset.
        """
        if task.task_group == TaskGroup.QUESTION_ANSWERING:
            dataset = dataset.map(
                lambda examples: dict(
                    label=[
                        dict(
                            id=id,
                            answers=dict(
                                answer_start=answer_dct["answer_start"],
                                text=[
                                    answer_text.lower()
                                    for answer_text in answer_dct["text"]
                                ],
                            ),
                        )
                        for id, answer_dct in zip(examples["id"], examples["answers"])
                    ]
                ),
                batched=True,
                load_from_cache_file=False,
                keep_in_memory=True,
            )

        if self.benchmark_config.few_shot:
            few_shot_examples = self._extract_few_shot_examples(
                dataset=dataset, task=task, itr_idx=itr_idx
            )
        else:
            few_shot_examples = list()

        dataset["test"] = dataset["test"].map(
            partial(self._apply_prompt, few_shot_examples=few_shot_examples, task=task),
            batched=True,
            load_from_cache_file=False,
            keep_in_memory=True,
        )

        return dataset

    def generate(self, inputs: dict) -> GenerativeModelOutput:
        """Generate outputs from the model.

        Args:
            inputs:
                A batch of inputs to pass through the model.

        Returns:
            The generated model outputs.
        """
        # Define which tokens to use as stopping criteria. We want to use the padding
        # token, end-of-sentence token, and a double newline if the model isn't
        # instruction tuned (since these separate the few-shot examples in the input in
        # this case)
        stop_tokens: list[str] = list()
        if self.buffer["instruction_model"] is False:
            stop_tokens.append("\n\n")
        if self._tokenizer.pad_token_id is not None:
            stop_tokens.append(self._tokenizer.pad_token)
        if self._tokenizer.eos_token_id is not None:
            stop_tokens.append(self._tokenizer.eos_token)
            if self._tokenizer.pad_token_id is None:
                self._tokenizer.pad_token_id = self._tokenizer.eos_token_id
                self._tokenizer.pad_token = self._tokenizer.eos_token
        if (
            self._tokenizer.bos_token_id is not None
            and self._tokenizer.pad_token_id is None
        ):
            self._tokenizer.pad_token_id = self._tokenizer.bos_token_id
            self._tokenizer.pad_token = self._tokenizer.bos_token
        elif (
            self._tokenizer.eos_token_id is not None
            and self._tokenizer.pad_token_id is None
        ):
            self._tokenizer.pad_token_id = self._tokenizer.eos_token_id
            self._tokenizer.pad_token = self._tokenizer.eos_token
        elif self._tokenizer.pad_token_id is None:
            pad_token_candidates = ["<pad>", "[pad]", "<|endoftext|>", "<|im_end|>"]
            pad_token_candidates.extend([c.upper() for c in pad_token_candidates])
            for candidate in pad_token_candidates:
                if candidate in self._tokenizer.get_vocab():
                    pad_token_id = self._tokenizer.get_vocab()[candidate]
                    self._tokenizer.pad_token = candidate
                    self._tokenizer.pad_token_id = pad_token_id
                    break
            else:
                raise InvalidModel(
                    "Could not find a suitable token to use as a padding token, since "
                    "the model does not have a BOS, EOS, or padding token, and does "
                    f"not have any of the following tokens in its vocabulary: "
                    f"{pad_token_candidates}."
                )

        assert self._tokenizer.pad_token_id is not None

        # Add end of chat token as a stopping token, if it exists
        end_of_chat_token_ids = get_end_of_chat_token_ids(tokenizer=self._tokenizer)
        if end_of_chat_token_ids is not None:
            end_of_chat_token = self._tokenizer.decode(end_of_chat_token_ids).strip()
            if end_of_chat_token:
                stop_tokens.append(end_of_chat_token)

        if self.dataset_config.task in TASKS_USING_JSON:
            ner_tag_names = list(self.dataset_config.prompt_label_mapping.values())
            keys_and_their_types: dict[str, t.Any] = {
                tag_name: (conlist(str, max_length=5), ...)
                for tag_name in ner_tag_names
            }
            pydantic_class = create_model("AnswerFormat", **keys_and_their_types)
            schema = pydantic_class.model_json_schema()
            guided_decoding = GuidedDecodingParams(
                json=schema, backend="outlines", whitespace_pattern=r" ?"
            )
        else:
            guided_decoding = None

        # Define the parameters used for vLLM generation
        max_tokens: int = (
<<<<<<< HEAD
            self.dataset_config.max_generated_tokens
            if self.end_of_reasoning_token_id is None
            else 8_192
=======
            REASONING_MAX_TOKENS
            if self.generative_type == GenerativeType.REASONING
            else self.dataset_config.max_generated_tokens
>>>>>>> a222f694
        )
        sampling_params = SamplingParams(
            max_tokens=max_tokens,
            logprobs=MAX_LOGPROBS if self.buffer["output_scores"] else None,
            temperature=0.0,
            stop=[stop_token for stop_token in stop_tokens if stop_token],
            guided_decoding=guided_decoding,
        )

        # If any of the prompts are empty then we need to replace them with a BOS token
        # so that the vLLM model can generate from them
        prompts: list[str] = inputs["text"]
        if any(len(prompt) == 0 for prompt in prompts):
            logger.debug("Found empty prompts, replacing with BOS token.")
            prompts = [
                prompt if len(prompt) > 0 else str(self._tokenizer.bos_token)
                for prompt in prompts
            ]

        # Strip the prompts if the model's tokeniser requires it
        labels_to_be_generated = list(self.dataset_config.prompt_label_mapping.values())
        if len(labels_to_be_generated) == 0:
            labels_to_be_generated = ["negative", "positive"]
        if not self.buffer.get(
            "instruction_model", False
        ) and should_prompts_be_stripped(
            labels_to_be_generated=labels_to_be_generated, tokenizer=self._tokenizer
        ):
            log_once(message="Stripping prompts.", level=logging.DEBUG)
            prompts = [prompt.strip() for prompt in prompts]

        # Generate sequences using vLLM
        input_is_a_test = len(prompts) == 1 and len(set(prompts[0])) == 1
        raw_outputs = self._model.generate(
            prompts=prompts,
            sampling_params=sampling_params,
            use_tqdm=(not input_is_a_test),
            lora_request=self.buffer.get("lora_request"),
        )
        completion_ids: list[list[int]] = [
            output.outputs[0].token_ids for output in raw_outputs
        ]
        if self.end_of_reasoning_token_id in completion_ids[0]:
            completion_ids = [
                token_ids[token_ids.index(self.end_of_reasoning_token_id) + 2 :]
                if self.end_of_reasoning_token_id in token_ids
                else token_ids
                for token_ids in completion_ids
            ]
        completions = self._tokenizer.batch_decode(
            sequences=[
                torch.LongTensor(completion_id) for completion_id in completion_ids
            ],
            skip_special_tokens=True,
        )
        completions = [completion.strip() for completion in completions]

        # Add logprobs scores to the output
        if self.buffer["output_scores"]:
            scores: list[list[list[tuple[str, float]]]] = [
                [
                    [
                        (obj.decoded_token, obj.logprob)
                        for obj in token_logprobs_dict.values()
                    ]
                    for token_logprobs_dict in raw_output.outputs[0].logprobs
                ]
                for raw_output in raw_outputs
            ]
            scores = [
                score_list[
                    raw_output.outputs[0].token_ids.index(
                        self.end_of_reasoning_token_id
                    )
                    + 2 :
                ]
                if self.end_of_reasoning_token_id in raw_output.outputs[0].token_ids
                else score_list
                for raw_output, score_list in zip(raw_outputs, scores)
            ]
            output = GenerativeModelOutput(sequences=completions, scores=scores)
        else:
            output = GenerativeModelOutput(sequences=completions)

        return output

    @classmethod
    def model_exists(
        cls, model_id: str, benchmark_config: BenchmarkConfig
    ) -> bool | NeedsExtraInstalled | NeedsEnvironmentVariable:
        """Check if a model exists.

        Args:
            model_id:
                The model ID.
            benchmark_config:
                The benchmark configuration.

        Returns:
            Whether the model exists, or an error describing why we cannot check
            whether the model exists.
        """
        using_api = (
            benchmark_config.api_base is not None
            or benchmark_config.api_version is not None
        )
        if using_api:
            return False

        model_id, revision = (
            model_id.split("@") if "@" in model_id else (model_id, "main")
        )
        model_info = get_model_repo_info(
            model_id=model_id, revision=revision, benchmark_config=benchmark_config
        )
        return (
            model_info is not None and model_info.pipeline_tag in GENERATIVE_MODEL_TASKS
        )

    @classmethod
    def get_model_config(
        cls, model_id: str, benchmark_config: BenchmarkConfig
    ) -> ModelConfig:
        """Fetch the model configuration.

        Args:
            model_id:
                The model ID.
            benchmark_config:
                The benchmark configuration.

        Returns:
            The model configuration.
        """
        model_id, revision = (
            model_id.split("@") if "@" in model_id else (model_id, "main")
        )
        model_info = get_model_repo_info(
            model_id=model_id, revision=revision, benchmark_config=benchmark_config
        )
        if model_info is None:
            raise InvalidModel(f"The model {model_id!r} could not be found.")

        language_mapping = get_all_languages()
        language_codes = list(language_mapping.keys())

        model_config = ModelConfig(
            model_id=model_id,
            revision=revision,
            task=model_info.pipeline_tag,
            languages=[
                language_mapping[tag]
                for tag in model_info.tags
                if tag in language_codes
            ],
            inference_backend=InferenceBackend.VLLM,
            model_type=ModelType.GENERATIVE,
            fresh=False,
            model_cache_dir=create_model_cache_dir(
                cache_dir=benchmark_config.cache_dir, model_id=model_id
            ),
            adapter_base_model_id=model_info.adapter_base_model_id,
        )

        return model_config

    def _extract_few_shot_examples(
        self, dataset: DatasetDict, task: Task, itr_idx: int
    ) -> list[dict[str, t.Any]]:
        """Extract few-shot examples from a dataset.

        This will always extract the examples from the training split.

        We ensure that the few-shot examples are unique by picking them one at a time.

        Args:
            dataset:
                The dataset to extract the few-shot examples from.
            task:
                The task that is being benchmarked.
            itr_idx:
                The index of the dataset in the iterator.

        Returns:
            The few-shot examples.
        """
        random_seed = 4242 + itr_idx
        num_few_shots = self.dataset_config.num_few_shot_examples
        few_shot_examples: list[dict[str, t.Any]] = list()
        shuffled_train = dataset["train"].shuffle(seed=random_seed)

        match task.task_group:
            case (
                TaskGroup.SEQUENCE_CLASSIFICATION
                | TaskGroup.MULTIPLE_CHOICE_CLASSIFICATION
            ):
                labels = it.cycle(self.dataset_config.labels)
                while (
                    len(few_shot_examples) < num_few_shots and len(shuffled_train) > 0
                ):
                    label = next(labels)
                    possible_examples = shuffled_train.filter(
                        lambda x: x["label"].lower() == label.lower()
                    )
                    if len(possible_examples) == 0:
                        continue
                    example = possible_examples.select(range(1))[0]
                    few_shot_examples.append(example)
                    shuffled_train = shuffled_train.filter(
                        lambda x: x["text"] != example["text"]
                    )

            case TaskGroup.TEXT_TO_TEXT:
                while (
                    len(few_shot_examples) < num_few_shots and len(shuffled_train) > 0
                ):
                    example = shuffled_train.select(range(1))[0]
                    few_shot_examples.append(example)
                    shuffled_train = shuffled_train.filter(
                        lambda x: x["text"] != example["text"]
                    )

            case TaskGroup.TOKEN_CLASSIFICATION:
                labels = it.cycle(
                    [
                        label.lower()
                        for label in self.dataset_config.labels
                        if label.lower().startswith("b-")
                    ]
                )
                while (
                    len(few_shot_examples) < num_few_shots and len(shuffled_train) > 0
                ):
                    label = next(labels)
                    possible_examples = shuffled_train.filter(
                        lambda x: label in [tag.lower() for tag in x["labels"]]
                    )
                    if len(possible_examples) == 0:
                        continue
                    example = possible_examples.select(range(1))[0]
                    few_shot_examples.append(example)
                    shuffled_train = shuffled_train.filter(
                        lambda x: x["tokens"] != example["tokens"]
                    )

            case TaskGroup.QUESTION_ANSWERING:
                # Locate the maximum number of tokens that constitutes a short example
                for max_num_tokens in [512, 1024, 2048, 4096, 8192]:
                    train_with_short_examples = dataset["train"].filter(
                        lambda example: len(example["context"]) < max_num_tokens
                    )
                    num_short_examples = len(train_with_short_examples)
                    if num_short_examples >= self.dataset_config.num_few_shot_examples:
                        break
                else:
                    raise InvalidBenchmark(
                        "Could not find enough short examples for few-shot learning."
                    )

                shuffled_train = train_with_short_examples.shuffle(seed=random_seed)
                while (
                    len(few_shot_examples) < num_few_shots and len(shuffled_train) > 0
                ):
                    example = shuffled_train.select(range(1))[0]
                    few_shot_examples.append(example)
                    shuffled_train = shuffled_train.filter(
                        lambda x: x["context"] != example["context"]
                    )

            case _:
                raise NotImplementedError(f"Unsupported task group: {task.task_group}.")

        random.seed(random_seed)
        random.shuffle(few_shot_examples)
        return few_shot_examples

    def _apply_prompt(
        self,
        examples: dict[str, t.Any],
        few_shot_examples: list[dict[str, t.Any]],
        task: Task,
    ) -> dict[str, t.Any]:
        """Apply prompt template to an example, potentially with few-shot examples.

        Args:
            examples:
                The examples to apply the few-shot examples to.
            few_shot_examples:
                The few-shot examples to apply.
            task:
                The task that is being benchmarked.

        Returns:
            The example with the few-shot examples applied.
        """

        def create_prompt(**kwargs) -> tuple[str, str]:
            """Create a prompt from the given keyword arguments.

            Args:
                kwargs:
                    The keyword arguments to use in the prompt.

            Returns:
                A pair (prompt, label), where "label" is an empty string if the model is
                not instruction tuned (as in this case it is included in the prompt).
            """
            label_key = "label" if "label" in kwargs else "target_text"
            label = kwargs.pop(label_key)
            assert (
                label is not None
            ), f"Found a None label for the prompt: {kwargs}. This should not happen."
            label_mapping = self.dataset_config.prompt_label_mapping
            label = label_mapping.get(label, label)
            if self.buffer["instruction_model"]:
                prompt = self.dataset_config.instruction_prompt.format(**kwargs)
                return prompt, label
            else:
                kwargs[label_key] = label
                return self.dataset_config.prompt_template.format(**kwargs), ""

        match task.task_group:
            case (
                TaskGroup.SEQUENCE_CLASSIFICATION
                | TaskGroup.MULTIPLE_CHOICE_CLASSIFICATION
            ):
                few_shot_sections = [
                    create_prompt(
                        text=example["text"].replace("\n", " ").strip(),
                        label=example["label"].replace("\n", " ").strip(),
                    )
                    for example in few_shot_examples
                ]
                new_sections = [
                    create_prompt(text=text.replace("\n", " ").strip(), label="")
                    for text in examples["text"]
                ]

            case TaskGroup.TEXT_TO_TEXT:
                few_shot_sections = [
                    create_prompt(
                        text=example["text"].replace("\n", " ").strip(),
                        target_text=example["target_text"].replace("\n", " ").strip(),
                    )
                    for example in few_shot_examples
                ]
                new_sections = [
                    create_prompt(text=text.replace("\n", " ").strip(), target_text="")
                    for text in examples["text"]
                ]

            case TaskGroup.TOKEN_CLASSIFICATION:

                def create_label(example: dict) -> str:
                    prompt_labels = self.dataset_config.prompt_label_mapping.values()
                    labels: dict[str, list[str]] = {
                        prompt_label: list() for prompt_label in prompt_labels
                    }
                    for token, label in zip(example["tokens"], example["labels"]):
                        label = label.lower()
                        if label == "o":
                            continue
                        prompt_label = self.dataset_config.prompt_label_mapping[label]
                        if label.startswith("b-"):
                            labels[prompt_label].append(token)
                        elif label.startswith("i-"):
                            labels[prompt_label][-1] += " " + token
                    return json.dumps(labels, ensure_ascii=False)

                few_shot_sections = [
                    create_prompt(
                        text=" ".join(example["tokens"]).replace("\n", " ").strip(),
                        label=create_label(example=example),
                    )
                    for example in few_shot_examples
                ]
                new_sections = [
                    create_prompt(
                        text=" ".join(tokens).replace("\n", " ").strip(), label=""
                    )
                    for tokens in examples["tokens"]
                ]

            case TaskGroup.QUESTION_ANSWERING:
                few_shot_sections = [
                    create_prompt(
                        text=example["context"].replace("\n", " ").strip(),
                        question=example["question"].replace("\n", " ").strip(),
                        label=example["answers"]["text"][0].replace("\n", " "),
                    )
                    for example in few_shot_examples
                ]
                new_sections = [
                    create_prompt(
                        text=context.replace("\n", " ").strip(),
                        question=question.replace("\n", " ").strip(),
                        label="",
                    )
                    for context, question in zip(
                        examples["context"], examples["question"]
                    )
                ]

            case _:
                raise NotImplementedError(f"Unsupported task group: {task.task_group}.")

        if self.buffer["instruction_model"]:
            few_shot_messages = [
                dict(role=role, content=content)
                for prompt, label in few_shot_sections
                for role, content in [("user", prompt), ("assistant", label)]
            ]

            messages_list = [
                few_shot_messages + [dict(role="user", content=prompt)]
                for prompt, _ in new_sections
            ]

            # Pick the chat template that matches the language of the dataset, if such a
            # template exists
            chat_template: str | None = None
            if isinstance(self._tokenizer.chat_template, dict):
                language_codes = [
                    language.code for language in self.dataset_config.languages
                ]
                for name, candidate_template in self._tokenizer.chat_template.items():
                    if name.lower() in language_codes:
                        chat_template = candidate_template
                        log_once(
                            f"Using the {name!r} chat template for the tokenizer.",
                            level=logging.DEBUG,
                        )
                        break

            texts = [
                self._tokenizer.apply_chat_template(
                    conversation=messages,
                    tokenize=False,
                    add_generation_prompt=True,
                    chat_template=chat_template,
                )
                for messages in messages_list
            ]

            examples["text"] = texts

        else:
            prompt_prefix = ""
            if self.dataset_config.prompt_prefix:
                prompt_prefix = self.dataset_config.prompt_prefix + "\n\n"

            few_shot_prompt = "\n\n".join([prompt for prompt, _ in few_shot_sections])
            if few_shot_prompt:
                few_shot_prompt += "\n\n"

            examples["text"] = [
                prompt_prefix + few_shot_prompt + new_prompt
                for new_prompt, _ in new_sections
            ]

        return examples

    @property
    def data_collator(self) -> c.Callable[[list[t.Any]], dict[str, t.Any]]:
        """The data collator used to prepare samples during finetuning.

        Returns:
            The data collator.
        """
        raise NotImplementedError(
            "The `data_collator` property has not been implemented for vLLM models."
        )

    @property
    def trainer_class(self) -> t.Type["Trainer"]:
        """The Trainer class to use for finetuning.

        Returns:
            The Trainer class.
        """
        raise NotImplementedError(
            "The `trainer_class` property has not been implemented for vLLM models."
        )


def load_model_and_tokenizer(
    model_config: ModelConfig, benchmark_config: BenchmarkConfig, output_scores: bool
) -> "tuple[LLM, PreTrainedTokenizer]":
    """Load the model and tokenizer.

    Args:
        model_config:
            The model configuration.
        benchmark_config:
            The benchmark configuration.
        output_scores:
            Whether to output scores.

    Returns:
        The loaded model and tokenizer.
    """
    # Prefer base model ID if the model is an adapter - the adapter will be added on
    # during inference in this case
    model_id = model_config.adapter_base_model_id or model_config.model_id

    hf_model_config = load_hf_model_config(
        model_id=model_id,
        num_labels=0,
        id2label=dict(),
        label2id=dict(),
        revision=model_config.revision,
        model_cache_dir=model_config.model_cache_dir,
        api_key=benchmark_config.api_key,
        trust_remote_code=benchmark_config.trust_remote_code,
        run_with_cli=benchmark_config.run_with_cli,
    )

    quantization = None
    if hasattr(hf_model_config, "quantization_config"):
        quantization = hf_model_config.quantization_config.get("quant_method")

    # The quantised models require extra dependencies
    if quantization == "gptq" and (
        importlib.util.find_spec("auto_gptq") is None
        or importlib.util.find_spec("optimum") is None
    ):
        raise NeedsExtraInstalled(extra="quantization")
    if quantization == "awq" and importlib.util.find_spec("awq") is None:
        raise NeedsExtraInstalled(extra="quantization")

    dtype: str | torch.dtype = "auto"
    if quantization is not None and hf_model_config.torch_dtype != torch.float16:
        logger.info(
            "You are loading a quantized model with dtype "
            f"{hf_model_config.torch_dtype}, which vLLM does not support. Setting "
            "dtype to float16 instead."
        )
        dtype = torch.float16

    if model_config.adapter_base_model_id is not None:
        download_dir = str(Path(model_config.model_cache_dir) / "base_model")
    else:
        download_dir = str(model_config.model_cache_dir)

    potential_max_model_length_config_names = [
        "max_position_embeddings",
        "max_sequence_length",
        "model_max_length",
        "sliding_window",
        "sliding_window_size",
        "n_positions",
    ]
    true_max_model_len_candidates: list[int] = list()
    for config_name in potential_max_model_length_config_names:
        if hasattr(hf_model_config, config_name):
            model_len = getattr(hf_model_config, config_name)
            if model_len is not None:
                true_max_model_len_candidates.append(model_len)

    if len(true_max_model_len_candidates) > 0:
        true_max_model_len = min(true_max_model_len_candidates)
    else:
        true_max_model_len = 5_000

    clear_vllm()

    executor_backend = "ray" if torch.cuda.device_count() > 1 else "mp"

    try:
        model = LLM(
            model=model_id,
            tokenizer=model_id,
            gpu_memory_utilization=0.95,
            max_model_len=min(true_max_model_len, 5_000),
            download_dir=download_dir,
            trust_remote_code=benchmark_config.trust_remote_code,
            revision=model_config.revision,
            seed=4242,
            distributed_executor_backend=executor_backend,
            tensor_parallel_size=torch.cuda.device_count(),
            disable_custom_all_reduce=True,
            quantization=quantization,
            dtype=dtype,
            enforce_eager=True,
            max_logprobs=MAX_LOGPROBS if output_scores else None,
            # TEMP: Prefix caching isn't supported with sliding window in vLLM yet,
            # so we disable it for now
            enable_prefix_caching=False,
            enable_lora=model_config.adapter_base_model_id is not None,
            max_lora_rank=256,
        )
    except (ValueError, OSError) as e:
        if "awaiting a review from the repo authors" in str(e):
            raise InvalidModel(
                f"The model {model_id!r} is awaiting a review from the repository "
                "authors. Please try again later."
            )
        elif "trust_remote_code" in str(e):
            raise InvalidModel(
                f"Loading the model {model_id!r} needs to trust remote code. "
                "If you trust the suppliers of this model, then you can enable "
                "this by setting the `--trust-remote-code` flag."
            )
        raise InvalidModel(
            f"The model {model_id!r} could not be loaded. The error was {e!r}."
        )

    model._run_engine = MethodType(_run_engine_with_fixed_progress_bars, model)
    model.config = hf_model_config

    tokenizer = load_tokenizer(
        model_id=model_config.model_id,
        revision=model_config.revision,
        adapter_base_model_id=model_config.adapter_base_model_id,
        trust_remote_code=benchmark_config.trust_remote_code,
        model_max_length=true_max_model_len,
        model_cache_dir=model_config.model_cache_dir,
        token=benchmark_config.api_key or os.getenv("HUGGINGFACE_API_KEY") or True,
    )

    return model, tokenizer


def load_tokenizer(
    model_id: str,
    revision: str,
    adapter_base_model_id: str | None,
    trust_remote_code: bool,
    model_max_length: int,
    model_cache_dir: str,
    token: str | bool,
) -> "PreTrainedTokenizer":
    """Load the tokenizer.

    Args:
        model_id:
            The model identifier.
        revision:
            The revision of the model.
        adapter_base_model_id:
            The base model ID for the adapter model. Can be None if the model is not an
            adapter model.
        trust_remote_code:
            Whether to trust remote code.
        model_max_length:
            The maximum length of the model.
        model_cache_dir:
            The cache directory for the model.
        token:
            The Hugging Face API token.

    Returns:
        The loaded tokenizer.
    """
    config = AutoConfig.from_pretrained(
        adapter_base_model_id or model_id,
        revision=revision,
        cache_dir=model_cache_dir,
        token=token,
        trust_remote_code=trust_remote_code,
    )
    num_retries = 5
    for _ in range(num_retries):
        try:
            tokenizer = AutoTokenizer.from_pretrained(
                model_id,
                use_fast=True,
                verbose=False,
                trust_remote_code=trust_remote_code,
                padding_side="left",
                truncation_side="left",
                model_max_length=model_max_length,
                config=config,
                token=token,
            )
            break
        except (json.JSONDecodeError, OSError, TypeError) as e:
            if adapter_base_model_id is None or model_id == adapter_base_model_id:
                raise InvalidModel(
                    f"Could not load tokenizer for model {model_id!r}. The error was "
                    f"{str(e)}."
                )
            logger.debug(
                f"Could not load tokenizer for {model_id!r}. Falling back to "
                f"{adapter_base_model_id!r}."
            )
            model_id = adapter_base_model_id
        except (TimeoutError, RequestError):
            logger.info(f"Couldn't load tokenizer for {model_id!r}. Retrying.")
            sleep(5)
            continue
    else:
        raise InvalidModel(
            f"Could not load tokenizer for model {model_id!r} after {num_retries} "
            "attempts."
        )

    if tokenizer.pad_token_id is None:
        tokenizer.pad_token = tokenizer.eos_token

    return tokenizer


def _run_engine_with_fixed_progress_bars(
    self: "LLM", use_tqdm: bool
) -> list["RequestOutput"]:
    if use_tqdm:
        num_requests = self.llm_engine.get_num_unfinished_requests()
        pbar = tqdm(
            total=num_requests, leave=False, disable=hasattr(sys, "_called_from_test")
        )
    else:
        pbar = None

    # Run the engine.
    outputs: list["RequestOutput"] = list()
    while self.llm_engine.has_unfinished_requests():
        step_outputs = self.llm_engine.step()
        for output in step_outputs:
            if output.finished:
                outputs.append(output)
                if pbar is not None:
                    pbar.update(1)

    if pbar is not None:
        pbar.close()

    # Sort the outputs by request ID. This is necessary because some requests may be
    # finished earlier than its previous requests.
    outputs = sorted(outputs, key=lambda x: int(x.request_id))

    return outputs


def clear_vllm() -> None:
    """Clear the GPU memory used by the vLLM model, enabling re-initialisation."""
    try:
        destroy_model_parallel()
    except ImportError:
        pass
    clear_memory()
    if ray.is_initialized():
        ray.shutdown()


def get_end_of_reasoning_token_id(
    model: "LLM", tokenizer: "PreTrainedTokenizer"
) -> int | None:
    """Get the end of reasoning token ID for a generative model.

    This assumes that the reasoning token is of the form <X> and that the end of
    reasoning token is </X> (for X being any string without spaces).

    Args:
        model:
            The vLLM model.
        tokenizer:
            The tokenizer.

    Returns:
        The end of reasoning token ID, or None if it could not be found.
    """
    if tokenizer.chat_template is None:
        prompt = "What is your name?"
    else:
        prompt = tokenizer.apply_chat_template(
            conversation=[dict(role="user", content="What is your name?")],
            add_generation_prompt=True,
            tokenize=False,
        )

    # Generate a completion and remove the BOS token from it, to not confuse it with the
    # potential reasoning token
    completion = (
        model.generate(
            prompts=[prompt],
            sampling_params=SamplingParams(max_tokens=3, temperature=0.0),
            use_tqdm=False,
        )[0]
        .outputs[0]
        .text
    )
    completion = completion.replace(tokenizer.bos_token, "").strip()

    # If it doesn't contain a reasoning token, we can't find the end of reasoning token
    match = re.search(pattern=r"<\w+>", string=completion)
    if match is None:
        return None

    # Check that the found reasoning token and its associated end-of-reasoning tokens
    # are both special tokens
    reasoning_token = match.group()
    end_of_reasoning_token = f"</{reasoning_token[1:-1]}>"
    special_tokens = [
        decoder_token.content
        for decoder_token in tokenizer.added_tokens_decoder.values()
    ]
    special_tokens.extend(
        [encoder_token for encoder_token in tokenizer.added_tokens_encoder.keys()]
    )
    special_tokens.extend(tokenizer.all_special_tokens)
    if (
        reasoning_token not in special_tokens
        or end_of_reasoning_token not in special_tokens
    ):
        return None

    log_once(
        message=f"Detected reasoning token {reasoning_token!r}.", level=logging.DEBUG
    )

    # Encode the end of reasoning token and return its ID
    end_of_reasoning_token_id = tokenizer.encode(
        text=end_of_reasoning_token, add_special_tokens=False
    )[0]

    return end_of_reasoning_token_id<|MERGE_RESOLUTION|>--- conflicted
+++ resolved
@@ -323,15 +323,9 @@
 
         # Define the parameters used for vLLM generation
         max_tokens: int = (
-<<<<<<< HEAD
-            self.dataset_config.max_generated_tokens
-            if self.end_of_reasoning_token_id is None
-            else 8_192
-=======
             REASONING_MAX_TOKENS
             if self.generative_type == GenerativeType.REASONING
             else self.dataset_config.max_generated_tokens
->>>>>>> a222f694
         )
         sampling_params = SamplingParams(
             max_tokens=max_tokens,
