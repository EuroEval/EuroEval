"""Encoder models from the Hugging Face Hub."""

import collections.abc as c
import logging
import os
import typing as t
from functools import cached_property, partial
from json import JSONDecodeError
from time import sleep

import torch
from datasets import DatasetDict
from huggingface_hub import HfApi
from huggingface_hub import whoami as hf_whoami
<<<<<<< HEAD
from huggingface_hub.hf_api import ModelInfo as HfApiModelInfo,
=======
from huggingface_hub.hf_api import ModelInfo as HfApiModelInfo
>>>>>>> cf50d4f8
from huggingface_hub.hf_api import RepositoryNotFoundError, RevisionNotFoundError
from huggingface_hub.utils import (
    GatedRepoError,
    HFValidationError,
    LocalTokenNotFoundError,
)
from requests.exceptions import RequestException
from torch import nn
from transformers import (
    AutoConfig,
    AutoTokenizer,
    DataCollatorForTokenClassification,
    DataCollatorWithPadding,
    PretrainedConfig,
    PreTrainedModel,
    PreTrainedTokenizer,
    Trainer,
)
from transformers.modelcard import TASK_MAPPING
from urllib3.exceptions import RequestError

from ..constants import (
    DUMMY_FILL_VALUE,
    GENERATIVE_MODEL_TASKS,
    LOCAL_MODELS_REQUIRED_FILES,
)
from ..data_models import BenchmarkConfig, DatasetConfig, HFModelInfo, ModelConfig, Task
from ..enums import BatchingPreference, Framework, ModelType, TaskGroup
from ..exceptions import (
    HuggingFaceHubDown,
    InvalidBenchmark,
    InvalidModel,
    NeedsAdditionalArgument,
    NeedsEnvironmentVariable,
    NeedsExtraInstalled,
    NoInternetConnection,
)
from ..languages import get_all_languages
from ..task_utils import (
    multiple_choice_classification,
    question_answering,
    token_classification,
)
from ..types import ExtractLabelsFunction
from ..utils import (
    block_terminal_output,
    create_model_cache_dir,
    get_class_by_name,
    internet_connection_available,
)
from .base import BenchmarkModule

logger = logging.getLogger("scandeval")


class HuggingFaceEncoderModel(BenchmarkModule):
    """An encoder model from the Hugging Face Hub."""

    _is_generative = False
    batching_preference = BatchingPreference.NO_PREFERENCE
    high_priority = True

    def __init__(
        self,
        model_config: ModelConfig,
        dataset_config: DatasetConfig,
        benchmark_config: BenchmarkConfig,
    ) -> None:
        """Initialise the model.

        Args:
            model_config:
                The model configuration.
            dataset_config:
                The dataset configuration.
            benchmark_config:
                The benchmark configuration.
        """
        model, tokenizer = load_model_and_tokenizer(
            model_config=model_config,
            dataset_config=dataset_config,
            benchmark_config=benchmark_config,
        )
        self._model: PreTrainedModel = model
        self._tokenizer: PreTrainedTokenizer = tokenizer

        self._model, self._tokenizer = align_model_and_tokenizer(
            model=self._model,
            tokenizer=self._tokenizer,
            model_max_length=self.model_max_length,
            raise_errors=benchmark_config.raise_errors,
        )

        super().__init__(
            model_config=model_config,
            dataset_config=dataset_config,
            benchmark_config=benchmark_config,
        )

    @cached_property
    def num_params(self) -> int:
        """The number of parameters in the model.

        Returns:
            The number of parameters in the model.
        """
        token = (
            self.benchmark_config.api_key or os.getenv("HUGGINGFACE_API_KEY") or True
        )
        hf_api = HfApi(token=token)
        try:
            repo_info = hf_api.model_info(
                repo_id=self.model_config.adapter_base_model_id
                or self.model_config.model_id,
                revision=self.model_config.revision,
            )
        except (
            RepositoryNotFoundError,
            RevisionNotFoundError,
            RequestException,
            HFValidationError,
        ):
            repo_info = None

        if (
            repo_info is not None
            and hasattr(repo_info, "safetensors")
            and repo_info.safetensors is not None
            and "total" in repo_info.safetensors
        ):
            num_params = repo_info.safetensors["total"]
        elif (
            hasattr(self._model.config, "num_params")
            and self._model.config.num_params is not None
        ):
            num_params = self._model.config.num_params
        elif hasattr(self._model, "parameters"):
            num_params = sum(p.numel() for p in self._model.parameters())
        else:
            logger.warning(
                "The number of parameters could not be determined for the model, since "
                "the model is not stored in the safetensors format. If this is your "
                "own model, then you can use this Hugging Face Space to convert your "
                "model to the safetensors format: "
                "https://huggingface.co/spaces/safetensors/convert."
            )
            num_params = -1
        return num_params

    @cached_property
    def vocab_size(self) -> int:
        """The vocabulary size of the model.

        Returns:
            The vocabulary size of the model.
        """
        if (
            hasattr(self._model.config, "vocab_size")
            and self._model.config.vocab_size is not None
        ):
            vocab_size = self._model.config.vocab_size
        elif (
            hasattr(self._tokenizer, "vocab_size")
            and self._tokenizer.vocab_size is not None
        ):
            vocab_size = self._tokenizer.vocab_size
        else:
            vocab_size = -1
        return vocab_size

    @cached_property
    def model_max_length(self) -> int:
        """The maximum context length of the model.

        Returns:
            The maximum context length of the model.
        """
        all_max_lengths: list[int] = list()

        # Add the registered max length of the tokenizer
        if hasattr(
            self._tokenizer, "model_max_length"
        ) and self._tokenizer.model_max_length < int(1e30):
            all_max_lengths.append(self._tokenizer.model_max_length)

        # Add the max length derived from the model's input sizes
        if hasattr(self._tokenizer, "max_model_input_sizes"):
            all_max_lengths.extend(
                [
                    size
                    for size in self._tokenizer.max_model_input_sizes.values()
                    if size is not None
                ]
            )

        # Add max length candidates from the model's configuration
        candidate_config_max_lengths = [
            "max_position_embeddings",
            "max_sequence_length",
            "model_max_length",
            "sliding_window",
            "sliding_window_size",
            "n_positions",
        ]
        for candidate_config_max_length in candidate_config_max_lengths:
            if (
                hasattr(self._model.config, candidate_config_max_length)
                and (value := getattr(self._model.config, candidate_config_max_length))
                is not None
            ):
                all_max_lengths.append(value)

        # To avoid models having artificially low max lengths, we remove any max lengths
        # that are less than 128
        all_max_lengths = [
            max_length for max_length in all_max_lengths if max_length >= 128
        ]

        if len(list(all_max_lengths)) > 0:
            model_max_length = min(list(all_max_lengths))
        else:
            model_max_length = -1

        return model_max_length

    @property
    def data_collator(self) -> c.Callable[[list[t.Any]], dict[str, t.Any]]:
        """The data collator used to prepare samples during finetuning.

        Returns:
            The data collator.
        """
        match self.dataset_config.task.task_group:
            case (
                TaskGroup.SEQUENCE_CLASSIFICATION
                | TaskGroup.TEXT_TO_TEXT
                | TaskGroup.QUESTION_ANSWERING
                | TaskGroup.MULTIPLE_CHOICE_CLASSIFICATION
            ):
                return DataCollatorWithPadding(self._tokenizer, padding="longest")
            case TaskGroup.TOKEN_CLASSIFICATION:
                return DataCollatorForTokenClassification(
                    tokenizer=self._tokenizer, label_pad_token_id=-100
                )
            case _:
                raise NotImplementedError(
                    f"Unsupported task group: {self.dataset_config.task.task_group}."
                )

    @property
    def extract_labels_from_generation(self) -> ExtractLabelsFunction:
        """The function used to extract the labels from the generated output.

        Returns:
            The function used to extract the labels from the generated output.
        """
        raise NotImplementedError(
            "The `extract_labels_from_generation` property has not been implemented "
            "for Hugging Face Encoder models."
        )

    @property
    def trainer_class(self) -> t.Type["Trainer"]:
        """The Trainer class to use for finetuning.

        Returns:
            The Trainer class.
        """
        match self.dataset_config.task.task_group:
            case (
                TaskGroup.SEQUENCE_CLASSIFICATION
                | TaskGroup.TEXT_TO_TEXT
                | TaskGroup.TOKEN_CLASSIFICATION
            ):
                return Trainer
            case TaskGroup.MULTIPLE_CHOICE_CLASSIFICATION:
                return (
                    multiple_choice_classification.MultipleChoiceClassificationTrainer
                )
            case TaskGroup.QUESTION_ANSWERING:
                return question_answering.QuestionAnsweringTrainer
            case _:
                raise NotImplementedError(
                    f"Unsupported task group: {self.dataset_config.task.task_group}."
                )

    def prepare_dataset(
        self, dataset: DatasetDict, task: Task, itr_idx: int
    ) -> DatasetDict:
        """Prepare the dataset for the model.

        This includes things like tokenisation.

        Args:
            dataset:
                The dataset to prepare.
            task:
                The task to prepare the dataset for.
            itr_idx:
                The index of the dataset in the iterator.

        Returns:
            The prepared dataset.
        """

        def numericalise_labels(examples: dict):
            if "label" in examples:
                try:
                    examples["label"] = [
                        self._model.config.label2id[lbl.lower()]
                        for lbl in examples["label"]
                    ]
                except KeyError:
                    raise InvalidBenchmark(
                        f"One of the labels in the dataset, "
                        f"{examples['label'].lower()}, does not occur in the "
                        f"label2id dictionary {self._model.config.label2id}."
                    )
            return examples

        def tokenise(examples: dict):
            return self._tokenizer(text=examples["text"], truncation=True, padding=True)

        match task.task_group:
            case TaskGroup.SEQUENCE_CLASSIFICATION:
                dataset = dataset.map(
                    numericalise_labels, batched=True, load_from_cache_file=False
                ).map(tokenise, batched=True, load_from_cache_file=False)

            case TaskGroup.MULTIPLE_CHOICE_CLASSIFICATION:
                dataset = DatasetDict(
                    train=dataset["train"].map(
                        partial(
                            multiple_choice_classification.prepare_examples,
                            tokenizer=self._tokenizer,
                        ),
                        batched=True,
                        batch_size=1,
                        remove_columns=dataset["train"].column_names,
                        load_from_cache_file=False,
                        keep_in_memory=True,
                    ),
                    val=dataset["val"].map(
                        partial(
                            multiple_choice_classification.prepare_examples,
                            tokenizer=self._tokenizer,
                        ),
                        batched=True,
                        batch_size=1,
                        remove_columns=dataset["val"].column_names,
                        load_from_cache_file=False,
                        keep_in_memory=True,
                    ),
                    test=dataset["test"].map(
                        partial(
                            multiple_choice_classification.prepare_examples,
                            tokenizer=self._tokenizer,
                        ),
                        batched=True,
                        batch_size=1,
                        remove_columns=dataset["test"].column_names,
                        load_from_cache_file=False,
                        keep_in_memory=True,
                    ),
                )

            case TaskGroup.TEXT_TO_TEXT:
                dataset = dataset.map(
                    tokenise,
                    batched=True,
                    load_from_cache_file=False,
                    keep_in_memory=True,
                )

            case TaskGroup.TOKEN_CLASSIFICATION:
                dataset = dataset.map(
                    partial(
                        token_classification.tokenize_and_align_labels,
                        tokenizer=self._tokenizer,
                        label2id=self._model.config.label2id,
                    ),
                    batched=True,
                    load_from_cache_file=False,
                    keep_in_memory=True,
                )

            case TaskGroup.QUESTION_ANSWERING:
                dataset = DatasetDict(
                    dict(
                        train=dataset["train"].map(
                            partial(
                                question_answering.prepare_train_examples,
                                tokenizer=self._tokenizer,
                            ),
                            batched=True,
                            batch_size=10,
                            remove_columns=dataset["test"].column_names,
                            load_from_cache_file=False,
                            keep_in_memory=True,
                        ),
                        val=dataset["val"].map(
                            partial(
                                question_answering.prepare_train_examples,
                                tokenizer=self._tokenizer,
                            ),
                            batched=True,
                            batch_size=10,
                            remove_columns=dataset["test"].column_names,
                            load_from_cache_file=False,
                            keep_in_memory=True,
                        ),
                        test=dataset["test"].map(
                            partial(
                                question_answering.prepare_test_examples,
                                tokenizer=self._tokenizer,
                            ),
                            batched=True,
                            batch_size=10,
                            remove_columns=dataset["test"].column_names,
                            load_from_cache_file=False,
                            keep_in_memory=True,
                        ),
                    )
                )

                # The Trainer hides the columns that are not used by the model (here
                # `id` and `offset_mapping` which we will need for our post-processing),
                # so we put them back
                for split_name, split in dataset.items():
                    dataset[split_name].set_format(
                        type=split.format["type"], columns=list(split.features.keys())
                    )

            case _:
                raise NotImplementedError(f"Unsupported task group: {task.task_group}.")

        return dataset

    @classmethod
    def model_exists(
        cls, model_id: str, benchmark_config: BenchmarkConfig
    ) -> bool | NeedsExtraInstalled | NeedsEnvironmentVariable:
        """Check if a model exists.

        Args:
            model_id:
                The model ID.
            benchmark_config:
                The benchmark configuration.

        Returns:
            Whether the model exists, or an error describing why we cannot check
            whether the model exists.
        """
        model_id, revision = (
            model_id.split("@") if "@" in model_id else (model_id, "main")
        )
        model_info = get_model_repo_info(
            model_id=model_id, revision=revision, benchmark_config=benchmark_config
        )
        return (
            model_info is not None
            and model_info.pipeline_tag not in GENERATIVE_MODEL_TASKS
        )

    @classmethod
    def get_model_config(
        cls, model_id: str, benchmark_config: BenchmarkConfig
    ) -> ModelConfig:
        """Fetch the model configuration.

        Args:
            model_id:
                The model ID.
            benchmark_config:
                The benchmark configuration.

        Returns:
            The model configuration.
        """
        model_id, revision = (
            model_id.split("@") if "@" in model_id else (model_id, "main")
        )
        model_info = get_model_repo_info(
            model_id=model_id, revision=revision, benchmark_config=benchmark_config
        )
        if model_info is None:
            raise InvalidModel(f"The model {model_id!r} could not be found.")

        framework = Framework.PYTORCH
        if "pytorch" in model_info.tags:
            pass
        elif "jax" in model_info.tags:
            framework = Framework.JAX
        elif "spacy" in model_info.tags:
            raise InvalidModel("SpaCy models are not supported.")
        elif any(tag in model_info.tags for tag in {"tf", "tensorflow", "keras"}):
            raise InvalidModel("TensorFlow/Keras models are not supported.")

        language_mapping = get_all_languages()
        language_codes = list(language_mapping.keys())

        model_config = ModelConfig(
            model_id=model_id,
            revision=revision,
            framework=framework,
            task=model_info.pipeline_tag,
            languages=[
                language_mapping[tag]
                for tag in model_info.tags
                if tag in language_codes
            ],
            model_type=ModelType.HF_HUB_ENCODER,
            model_cache_dir=create_model_cache_dir(
                cache_dir=benchmark_config.cache_dir, model_id=model_id
            ),
            adapter_base_model_id=None,
        )

        return model_config


def load_model_and_tokenizer(
    model_config: ModelConfig,
    dataset_config: DatasetConfig,
    benchmark_config: BenchmarkConfig,
) -> tuple[PreTrainedModel, PreTrainedTokenizer]:
    """Load the model and tokenizer.

    Args:
        model_config:
            The model configuration.
        dataset_config:
            The dataset configuration.
        benchmark_config:
            The benchmark configuration

    Returns:
        The loaded model and tokenizer.
    """
    config: "PretrainedConfig"
    block_terminal_output()

    model_id = model_config.model_id
    task_group = dataset_config.task.task_group
    from_flax = model_config.framework == Framework.JAX
    ignore_mismatched_sizes = False

    # Special case where there is a mismatch between the labels during training and
    # testing
    if dataset_config.task.task_group == TaskGroup.MULTIPLE_CHOICE_CLASSIFICATION:
        id2label = {0: "0", 1: "1"}
    else:
        id2label = dataset_config.id2label

    config = load_hf_model_config(
        model_id=model_id,
        num_labels=len(id2label),
        id2label=id2label,
        label2id={label: idx for idx, label in id2label.items()},
        revision=model_config.revision,
        model_cache_dir=model_config.model_cache_dir,
        api_key=benchmark_config.api_key,
        trust_remote_code=benchmark_config.trust_remote_code,
        run_with_cli=benchmark_config.run_with_cli,
    )

    model_kwargs = dict(
        config=config,
        from_flax=from_flax,
        ignore_mismatched_sizes=ignore_mismatched_sizes,
        revision=model_config.revision,
        token=benchmark_config.api_key or os.getenv("HUGGINGFACE_API_KEY") or True,
        cache_dir=model_config.model_cache_dir,
        trust_remote_code=benchmark_config.trust_remote_code,
        torch_dtype=get_torch_dtype(
            device=benchmark_config.device,
            torch_dtype_is_set=config.to_dict().get("torch_dtype") is not None,
            bf16_available=(
                torch.cuda.is_available() and torch.cuda.is_bf16_supported()
            ),
        ),
    )

    # These are used when a timeout occurs
    attempts_left = 5

    model: PreTrainedModel | None = None
    while True:
        try:
            # Get the model class associated with the task group
            model_cls_or_none: t.Type["PreTrainedModel"] | None = get_class_by_name(
                class_name=task_group_to_class_name(task_group=task_group),
                module_name="transformers",
            )

            # If the model class could not be found then raise an error
            if not model_cls_or_none:
                raise InvalidBenchmark(
                    f"The task group {task_group.value!r} does not correspond to a "
                    "Hugging Face AutoModel type (such as "
                    "`AutoModelForSequenceClassification`)."
                )

            # If the model is a DeBERTaV2 model then we ensure that
            # `pooler_hidden_size` is the same size as `hidden_size`
            if config.model_type == "deberta-v2":
                config.pooler_hidden_size = config.hidden_size

            try:
                model_or_tuple = model_cls_or_none.from_pretrained(
                    model_config.model_id, **model_kwargs
                )
            except (KeyError, RuntimeError) as e:
                if not model_kwargs["ignore_mismatched_sizes"]:
                    logger.debug(
                        f"{type(e).__name__} occurred during the loading "
                        f"of the {model_id!r} model. Retrying with "
                        "`ignore_mismatched_sizes` set to True."
                    )
                    model_kwargs["ignore_mismatched_sizes"] = True
                    continue
                else:
                    raise InvalidModel(str(e))
            except (TimeoutError, RequestError):
                attempts_left -= 1
                if attempts_left == 0:
                    raise InvalidModel(
                        "The model could not be loaded after 5 attempts."
                    )
                logger.info(f"Couldn't load the model {model_id!r}. Retrying.")
                sleep(5)
                continue

            if isinstance(model_or_tuple, tuple):
                model = model_or_tuple[0]
            else:
                model = model_or_tuple
            break

        except (OSError, ValueError) as e:
            # If `from_flax` is False but only Flax models are available then
            # try again with `from_flax` set to True
            if not from_flax and "Use `from_flax=True` to load this model" in str(e):
                from_flax = True
                continue

            if "checkpoint seems to be incorrect" in str(e):
                raise InvalidModel(
                    f"The model {model_id!r} has an incorrect checkpoint."
                )
            if "trust_remote_code" in str(e):
                raise InvalidModel(
                    f"Loading the model {model_id!r} needs to trust remote code. "
                    "If you trust the suppliers of this model, then you can enable "
                    "this by setting the `--trust-remote-code` flag."
                )
            raise InvalidModel(
                f"The model {model_id!r} could not be loaded. The error was {e!r}."
            )

    assert model is not None

    model.eval()
    model.to(benchmark_config.device)

    if (
        isinstance(model, PreTrainedModel)
        and task_group == TaskGroup.QUESTION_ANSWERING
    ):
        model = setup_model_for_question_answering(model=model)

    tokenizer = load_tokenizer(
        model=model,
        model_id=model_id,
        trust_remote_code=benchmark_config.trust_remote_code,
    )

    return model, tokenizer


def get_model_repo_info(
    model_id: str, revision: str, benchmark_config: BenchmarkConfig
) -> HFModelInfo | None:
    """Get the information about the model from the Hugging Face Hub or a local directory.

    Args:
        model_id:
            The model ID.
        revision:
            The revision of the model.
        benchmark_config:
            The benchmark configuration.

    Returns:
        The information about the model, or None if the model could not be found.
    """
    token = benchmark_config.api_key or os.getenv("HUGGINGFACE_API_KEY") or True
    hf_api = HfApi(token=token)
    model_id, revision = model_id.split("@") if "@" in model_id else (model_id, "main")

    # Check for local model directory
    model_info = None
    if os.path.isdir(model_id):
        logger.debug(f"Checking for local model in {model_id}.")
        if all(
            os.path.exists(os.path.join(model_id, f))
            for f in LOCAL_MODELS_REQUIRED_FILES
        ):
            model_info = HfApiModelInfo(id=model_id, tags=None, pipeline_tag=None)

    # Check for model on Hugging Face Hub if no local model was found
    try:
        if model_info is None:
            model_info = hf_api.model_info(repo_id=model_id, revision=revision)

    # Case where the model is gated; note this to the user
    except (GatedRepoError, LocalTokenNotFoundError) as e:
        try:
            hf_whoami()
            logger.warning(
                f"Could not access the model {model_id} with the revision "
                f"{revision}. The error was {str(e)!r}."
            )
            return None
        except LocalTokenNotFoundError:
            raise NeedsAdditionalArgument(
                cli_argument="--api-key",
                script_argument="api_key=<your-api-key>",
                run_with_cli=benchmark_config.run_with_cli,
            )

    # Case where the model could not be found
    except (RepositoryNotFoundError, HFValidationError):
        return None

    # Other internet-related errors
    except (OSError, RequestException):
        if internet_connection_available():
            raise HuggingFaceHubDown()
        else:
            raise NoInternetConnection()

    tags = model_info.tags or list()

    has_base_model_tag = any(
        tag.startswith("base_model:") and tag.count(":") == 1 for tag in tags
    )
    base_model_id: str | None = None
    if has_base_model_tag:
        has_adapter_config = model_info.siblings is not None and any(
            sibling.rfilename == "adapter_config.json"
            for sibling in model_info.siblings
        )
        if has_adapter_config:
            base_model_id = [
                tag.split(":")[1]
                for tag in tags
                if tag.startswith("base_model:") and tag.count(":") == 1
            ][0]
            base_model_info = hf_api.model_info(
                repo_id=base_model_id,
                revision=revision,
                token=benchmark_config.api_key
                or os.getenv("HUGGINGFACE_API_KEY")
                or True,
            )
            tags += base_model_info.tags or list()
            tags = list(set(tags))

    pipeline_tag = model_info.pipeline_tag
    if pipeline_tag is None:
        hf_config = load_hf_model_config(
            model_id=model_id,
            num_labels=0,
            id2label=dict(),
            label2id=dict(),
            revision=revision,
            model_cache_dir=create_model_cache_dir(
                cache_dir=benchmark_config.cache_dir, model_id=model_id
            ),
            api_key=benchmark_config.api_key,
            trust_remote_code=benchmark_config.trust_remote_code,
            run_with_cli=benchmark_config.run_with_cli,
        )
        class_names = hf_config.architectures
        generative_class_names = [
            class_name
            for model_task in GENERATIVE_MODEL_TASKS
            for class_name in TASK_MAPPING[model_task].values()
        ]
        if class_names is not None and any(
            class_name in generative_class_names for class_name in class_names
        ):
            pipeline_tag = "text-generation"
        else:
            pipeline_tag = "fill-mask"

    return HFModelInfo(
        pipeline_tag=pipeline_tag, tags=tags, adapter_base_model_id=base_model_id
    )


def load_tokenizer(
    model: "PreTrainedModel | None", model_id: str, trust_remote_code: bool
) -> "PreTrainedTokenizer":
    """Load the tokenizer.

    Args:
        model:
            The model, which is used to determine whether to add a prefix space to
            the tokens. Can be None.
        model_id:
            The model identifier. Used for logging.
        trust_remote_code:
            Whether to trust remote code.

    Returns:
        The loaded tokenizer.
    """
    loading_kwargs: dict[str, bool | str] = dict(
        use_fast=True,
        verbose=False,
        trust_remote_code=trust_remote_code,
        padding_side="right",
        truncation_side="right",
    )

    # If the model is a subclass of a certain model types then we have to add a prefix
    # space to the tokens, by the way the model is constructed.
    if model is not None:
        prefix_models = ["Roberta", "GPT", "Deberta"]
        add_prefix = any(
            model_type in type(model).__name__ for model_type in prefix_models
        )
        if add_prefix:
            loading_kwargs["add_prefix_space"] = True

    while True:
        try:
            return AutoTokenizer.from_pretrained(model_id, **loading_kwargs)
        except (JSONDecodeError, OSError, TypeError):
            raise InvalidModel(f"Could not load tokenizer for model {model_id!r}.")
        except (TimeoutError, RequestError):
            logger.info(f"Couldn't load tokenizer for {model_id!r}. Retrying.")
            sleep(5)
            continue


def get_torch_dtype(
    device: torch.device, torch_dtype_is_set: bool, bf16_available: bool
) -> str | torch.dtype:
    """Get the torch dtype, used for loading the model.

    Args:
        device:
            The device to use.
        torch_dtype_is_set:
            Whether the torch data type is set in the model configuration.
        bf16_available:
            Whether bfloat16 is available.

    Returns:
        The torch dtype.
    """
    using_cuda = device == torch.device("cuda")
    if using_cuda and torch_dtype_is_set:
        return "auto"
    elif using_cuda and bf16_available:
        return torch.bfloat16
    elif using_cuda:
        return torch.float16
    return torch.float32


def load_hf_model_config(
    model_id: str,
    num_labels: int,
    id2label: dict[int, str],
    label2id: dict[str, int],
    revision: str,
    model_cache_dir: str | None,
    api_key: str | None,
    trust_remote_code: bool,
    run_with_cli: bool,
) -> "PretrainedConfig":
    """Load the Hugging Face model configuration.

    Args:
        model_id:
            The Hugging Face model ID.
        num_labels:
            The number of labels in the dataset.
        id2label:
            The mapping from label IDs to labels.
        label2id:
            The mapping from labels to label IDs.
        revision:
            The revision of the model.
        model_cache_dir:
            The directory to cache the model in.
        api_key:
            The Hugging Face API key.
        trust_remote_code:
            Whether to trust remote code.
        run_with_cli:
            Whether the script is being run with the CLI.

    Returns:
        The Hugging Face model configuration.
    """
    while True:
        try:
            config = AutoConfig.from_pretrained(
                model_id,
                num_labels=num_labels,
                id2label=id2label,
                label2id=label2id,
                revision=revision,
                token=api_key or os.getenv("HUGGINGFACE_API_KEY") or True,
                trust_remote_code=trust_remote_code,
                cache_dir=model_cache_dir,
            )
            if config.eos_token_id is not None and config.pad_token_id is None:
                if isinstance(config.eos_token_id, list):
                    config.pad_token_id = config.eos_token_id[0]
                else:
                    config.pad_token_id = config.eos_token_id
            return config
        except KeyError as e:
            key = e.args[0]
            raise InvalidModel(
                f"The model config for the model {model_id!r} could not be "
                f"loaded, as the key {key!r} was not found in the config."
            )
        except OSError as e:
            # TEMP: When the model is gated then we cannot set cache dir, for some
            # reason (transformers==4.38.2). This should be included back in when
            # this is fixed.
            if "gated repo" in str(e):
                model_cache_dir = None
                continue
            raise InvalidModel(
                f"Couldn't load model config for {model_id!r}. The error was "
                f"{e!r}. Skipping"
            )
        except (TimeoutError, RequestError):
            logger.info(f"Couldn't load model config for {model_id!r}. Retrying.")
            sleep(5)
            continue
        except ValueError as e:
            requires_trust_remote_code = "trust_remote_code" in str(e)
            if requires_trust_remote_code:
                raise NeedsAdditionalArgument(
                    cli_argument="--trust-remote-code",
                    script_argument="trust_remote_code=True",
                    run_with_cli=run_with_cli,
                )
            raise InvalidModel(
                f"The config for the model {model_id!r} could not be loaded. The "
                f"error was {e!r}."
            )


def setup_model_for_question_answering(model: "PreTrainedModel") -> "PreTrainedModel":
    """Setup a model for question answering.

    Args:
        model:
            The model to setup.

    Returns:
        The setup model.
    """
    # Get the models' token type embedding children, if they exist
    children = get_children_of_module(name="model", module=model)

    # If the model has token type embeddings then get them
    if children:
        # Get the list of attributes that are token type embeddings
        attribute_list = list()
        done = False
        while not done:
            for key, value in children.items():
                attribute_list.append(key)
                if isinstance(value, dict):
                    children = value
                else:
                    done = True
                break

        # Get the token type embeddings
        token_type_embeddings = model
        for attribute in attribute_list:
            token_type_embeddings = getattr(token_type_embeddings, attribute)

        # If the token type embeddings has shape (1, ...) then set the shape to
        # (2, ...) by randomly initializing the second token type embedding
        if token_type_embeddings.weight.data.shape[0] == 1:
            token_type_embeddings.weight.data = torch.cat(
                (
                    token_type_embeddings.weight.data,
                    torch.rand_like(token_type_embeddings.weight.data),
                ),
                dim=0,
            )
            token_type_embeddings.num_embeddings = 2

        # Set the model config to use the new type vocab size
        model.config.type_vocab_size = 2

    return model


def get_children_of_module(
    name: str, module: nn.Module
) -> nn.Module | dict[str, t.Any] | None:
    """Get the children of a module.

    Args:
        name:
            The name of the module.
        module:
            The module to get the children of.

    Returns:
        The children of the module, or None if the module has no children.
    """
    if len(list(module.children())) == 0:
        if name == "token_type_embeddings":
            return module
        else:
            return None
    else:
        submodules = dict()
        for subname, submodule in module.named_children():
            children = get_children_of_module(name=subname, module=submodule)
            if children:
                submodules[subname] = children
        return submodules


def align_model_and_tokenizer(
    model: "PreTrainedModel",
    tokenizer: "PreTrainedTokenizer",
    model_max_length: int,
    raise_errors: bool = False,
) -> tuple["PreTrainedModel", "PreTrainedTokenizer"]:
    """Aligns the model and the tokenizer.

    Args:
        model:
            The model to fix.
        tokenizer:
            The tokenizer to fix.
        model_max_length:
            The maximum length of the model.
        raise_errors:
            Whether to raise errors instead of trying to fix them silently.

    Returns:
        The fixed model and tokenizer.
    """
    # Ensure that the model max length is at most 5,000, to avoid OOM errors
    model_max_length = min(model_max_length, 5_000)

    if model_max_length > 0:
        tokenizer.model_max_length = model_max_length
    else:
        tokenizer.model_max_length = 512

    # Move the model to the CPU, since otherwise we can't catch the IndexErrors when
    # finding the maximum sequence length of the model
    model_device = model.device
    model.to(torch.device("cpu"))

    # Manually check that this model max length is valid for the model, and adjust
    # otherwise
    initial_max_length = tokenizer.model_max_length
    for max_length in range(initial_max_length, 0, -1):
        tokenizer.model_max_length = max_length
        dummy_inputs = torch.full(
            size=(1, max_length),
            fill_value=DUMMY_FILL_VALUE,
            dtype=torch.long,
            device=model.device,
        )
        with torch.inference_mode():
            try:
                model(dummy_inputs, attention_mask=torch.ones_like(dummy_inputs))
                break

            # This happens if `max_length` is too large
            except IndexError:
                continue

    # Move the model back to the original device
    model.to(model_device)

    # If there is a mismatch between the vocab size according to the tokenizer and
    # the vocab size according to the model, we raise an error
    if hasattr(model.config, "vocab_size"):
        if model.config.vocab_size < len(tokenizer):
            if raise_errors:
                raise InvalidModel(
                    "The vocab size of the tokenizer is larger than the vocab size of "
                    "the model. As the --raise-errors option was specified, the "
                    "embeddings of the model will not be automatically adjusted."
                )
            if hasattr(model, "resize_token_embeddings"):
                model.resize_token_embeddings(new_num_tokens=tokenizer.vocab_size + 1)

    if tokenizer.bos_token is None and tokenizer.eos_token is not None:
        tokenizer.bos_token = tokenizer.eos_token
        tokenizer.bos_token_id = tokenizer.eos_token_id

    return model, tokenizer


def task_group_to_class_name(task_group: TaskGroup) -> str:
    """Convert a task group to a class name.

    Args:
        task_group:
            The task group.

    Returns:
        The class name.
    """
    pascal_case = task_group.title().replace("_", "")
    special_case_mapping = dict(
        MultipleChoiceClassification="SequenceClassification",
        Speed="SequenceClassification",
    )
    pascal_case = special_case_mapping.get(pascal_case, pascal_case)
    return f"AutoModelFor{pascal_case}"<|MERGE_RESOLUTION|>--- conflicted
+++ resolved
@@ -12,11 +12,7 @@
 from datasets import DatasetDict
 from huggingface_hub import HfApi
 from huggingface_hub import whoami as hf_whoami
-<<<<<<< HEAD
-from huggingface_hub.hf_api import ModelInfo as HfApiModelInfo,
-=======
 from huggingface_hub.hf_api import ModelInfo as HfApiModelInfo
->>>>>>> cf50d4f8
 from huggingface_hub.hf_api import RepositoryNotFoundError, RevisionNotFoundError
 from huggingface_hub.utils import (
     GatedRepoError,
