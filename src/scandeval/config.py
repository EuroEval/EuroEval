"""Configuration classes used throughout the project."""

from dataclasses import dataclass, field
from typing import Any, Callable

import torch

from .enums import Framework, ModelType


@dataclass
class MetricConfig:
    """Configuration for a metric.

    Attributes:
        name:
            The name of the metric.
        pretty_name:
            A longer prettier name for the metric, which allows cases and spaces. Used
            for logging.
        huggingface_id:
            The Hugging Face ID of the metric.
        results_key:
            The name of the key used to extract the metric scores from the results
            dictionary.
        compute_kwargs:
            Keyword arguments to pass to the metric's compute function. Defaults to
            an empty dictionary.
        postprocessing_fn:
            A function to apply to the metric scores after they are computed, taking
            the score to the postprocessed score along with its string representation.
            Defaults to x -> (100 * x, f"{x:.2%}").
    """

    name: str
    pretty_name: str
    huggingface_id: str
    results_key: str
    compute_kwargs: dict[str, Any] = field(default_factory=dict)
    postprocessing_fn: Callable[[float], tuple[float, str]] = field(
        default_factory=lambda: lambda raw_score: (100 * raw_score, f"{raw_score:.2%}")
    )


@dataclass
class DatasetTask:
    """A dataset task.

    Attributes:
        name:
            The name of the task.
        supertask:
            The supertask of the task, describing the overall type of task.
        metrics:
            The metrics used to evaluate the task.
        labels:
            The labels used in the task.
    """

    name: str
    supertask: str
    metrics: list[MetricConfig]
    labels: list[str]


@dataclass
class Language:
    """A benchmarkable language.

    Attributes:
        code:
            The ISO 639-1 language code of the language.
        name:
            The name of the language.
    """

    code: str
    name: str


@dataclass
class BenchmarkConfig:
    """General benchmarking configuration, across datasets and models.

    Attributes:
        model_languages:
            The languages of the models to benchmark.
        dataset_languages:
            The languages of the datasets in the benchmark.
        dataset_tasks:
            The tasks to benchmark.
        framework:
            The framework of the models to benchmark. If None then the framework will
            be inferred.
        batch_size:
            The batch size to use.
        raise_errors:
            Whether to raise errors instead of skipping them.
        cache_dir:
            Directory to store cached models and datasets.
        evaluate_train:
            Whether to evaluate on the training set.
        token:
            The authentication token for the Hugging Face Hub. If a boolean value is
            specified then the token will be fetched from the Hugging Face CLI, where
            the user has logged in through `huggingface-cli login`. If a string is
            specified then it will be used as the token.
        openai_api_key:
            The API key for the OpenAI API. If None then OpenAI models will not be
            benchmarked.
        progress_bar:
            Whether to show a progress bar.
        save_results:
            Whether to save the benchmark results to
            'scandeval_benchmark_results.json'.
        device:
            The device to use for benchmarking.
        verbose:
            Whether to print verbose output.
        trust_remote_code:
            Whether to trust remote code when loading models from the Hugging Face
            Hub.
        load_in_4bit:
            Whether to load models in 4-bit precision. If None then this will be done
<<<<<<< HEAD
            if CUDA is available and the model is a decoder model. Defaults to None.
        is_main_process:
            Whether the current process is the main process. Only relevant when
            running in a distributed setting. Defaults to True.
=======
            if CUDA is available and the model is a decoder model.
        use_flash_attention:
            Whether to use Flash Attention.
>>>>>>> 4cb46752
        testing:
            Whether a unit test is being run. Defaults to False.
    """

    model_languages: list[Language]
    dataset_languages: list[Language]
    dataset_tasks: list[DatasetTask]
    framework: Framework | str | None
    batch_size: int
    raise_errors: bool
    cache_dir: str
    evaluate_train: bool
    token: bool | str
    openai_api_key: str | None
    progress_bar: bool
    save_results: bool
    device: torch.device
    verbose: bool
    trust_remote_code: bool
    load_in_4bit: bool | None
<<<<<<< HEAD
    is_main_process: bool = True
=======
    use_flash_attention: bool
>>>>>>> 4cb46752
    testing: bool = False


@dataclass
class DatasetConfig:
    """Configuration for a dataset.

    Attributes:
        name:
            The name of the dataset. Must be lower case with no spaces.
        pretty_name:
            A longer prettier name for the dataset, which allows cases and spaces. Used
            for logging.
        huggingface_id:
            The Hugging Face ID of the dataset.
        task:
            The task of the dataset.
        languages:
            The ISO 639-1 language codes of the entries in the dataset.
        id2label:
            The mapping from ID to label.
        label2id:
            The mapping from label to ID.
        num_labels:
            The number of labels in the dataset.
        prompt_template:
            The template for the prompt to use when benchmarking the dataset using
            few-shot evaluation.
        max_generated_tokens:
            The maximum number of tokens to generate when benchmarking the dataset
            using few-shot evaluation.
        prompt_prefix (optional):
            The prefix to use in the few-shot prompt. Defaults to an empty string.
        num_few_shot_examples (optional):
            The number of examples to use when benchmarking the dataset using few-shot
            evaluation. For a classification task, these will be drawn evenly from
            each label. Defaults to 0.
        prompt_label_mapping (optional):
            A mapping from the labels to another phrase which is used as a substitute
            for the label in few-shot evaluation. Defaults to an empty dictionary.
    """

    name: str
    pretty_name: str
    huggingface_id: str
    task: DatasetTask
    languages: list[Language]
    prompt_template: str
    max_generated_tokens: int
    prompt_prefix: str = ""
    num_few_shot_examples: int = 0
    prompt_label_mapping: dict[str, str] = field(default_factory=dict)

    @property
    def id2label(self) -> list[str]:
        return [label for label in self.task.labels]

    @property
    def label2id(self) -> dict[str, int]:
        return {label: i for i, label in enumerate(self.task.labels)}

    @property
    def num_labels(self) -> int:
        return len(self.task.labels)


@dataclass
class ModelConfig:
    """Configuration for a model.

    Attributes:
        model_id:
            The ID of the model.
        revision:
            The revision of the model.
        framework:
            The framework of the model.
        task:
            The task that the model was trained on.
        languages:
            The languages of the model.
        model_type:
            The type of the model.
        model_cache_dir:
            The directory to cache the model in.
    """

    model_id: str
    revision: str
    framework: Framework | str
    task: str
    languages: list[Language]
    model_type: ModelType | str
    model_cache_dir: str<|MERGE_RESOLUTION|>--- conflicted
+++ resolved
@@ -122,16 +122,12 @@
             Hub.
         load_in_4bit:
             Whether to load models in 4-bit precision. If None then this will be done
-<<<<<<< HEAD
-            if CUDA is available and the model is a decoder model. Defaults to None.
+            if CUDA is available and the model is a decoder model.
+        use_flash_attention:
+            Whether to use Flash Attention.
         is_main_process:
             Whether the current process is the main process. Only relevant when
             running in a distributed setting. Defaults to True.
-=======
-            if CUDA is available and the model is a decoder model.
-        use_flash_attention:
-            Whether to use Flash Attention.
->>>>>>> 4cb46752
         testing:
             Whether a unit test is being run. Defaults to False.
     """
@@ -152,11 +148,8 @@
     verbose: bool
     trust_remote_code: bool
     load_in_4bit: bool | None
-<<<<<<< HEAD
+    use_flash_attention: bool
     is_main_process: bool = True
-=======
-    use_flash_attention: bool
->>>>>>> 4cb46752
     testing: bool = False
 
 
