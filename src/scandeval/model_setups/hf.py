"""Model setup for Hugging Face Hub models."""

import logging
import os
import warnings
from json import JSONDecodeError
from time import sleep
from typing import Type
from accelerate import Accelerator

import torch
from huggingface_hub import HfApi, ModelFilter
from huggingface_hub.hf_api import RepositoryNotFoundError
from requests.exceptions import RequestException
from transformers import (
    AutoConfig,
    AutoTokenizer,
    BitsAndBytesConfig,
    PretrainedConfig,
    PreTrainedModel,
)
from urllib3.exceptions import RequestError

from ..config import BenchmarkConfig, DatasetConfig, ModelConfig
from ..enums import Framework, ModelType
from ..exceptions import HuggingFaceHubDown, InvalidBenchmark, NoInternetConnection
from ..languages import get_all_languages
from ..utils import (
    GENERATIVE_MODEL_TASKS,
    HiddenPrints,
    block_terminal_output,
    create_model_cache_dir,
    get_class_by_name,
    internet_connection_available,
    model_is_generative,
)
from ..protocols import GenerativeModel, Tokenizer
from .utils import align_model_and_tokenizer, setup_model_for_question_answering

logger = logging.getLogger(__package__)


class HFModelSetup:
    """Model setup for Hugging Face Hub models.

    Args:
        benchmark_config (BenchmarkConfig):
            The benchmark configuration.

    Attributes:
        benchmark_config (BenchmarkConfig):
            The benchmark configuration.
    """

    def __init__(self, benchmark_config: BenchmarkConfig) -> None:
        self.benchmark_config = benchmark_config

    def model_exists(self, model_id: str) -> bool:
        """Check if a model ID denotes an OpenAI model.

        Args:
            model_id (str):
                The model ID.

        Returns:
            bool:
                Whether the model exists on OpenAI.
        """
        # Extract the revision from the model_id, if present
        model_id, revision = (
            model_id.split("@") if "@" in model_id else (model_id, "main")
        )

        # Connect to the Hugging Face Hub API
        hf_api = HfApi()

        # Get the model info, and return it
        try:
            if isinstance(self.benchmark_config.token, bool):
                token = None
            else:
                token = self.benchmark_config.token
            hf_api.model_info(repo_id=model_id, revision=revision, token=token)
            return True

        except RepositoryNotFoundError:
            return False

        # If fetching from the Hugging Face Hub failed in a different way then throw a
        # reasonable exception
        except RequestException:
            if internet_connection_available():
                raise HuggingFaceHubDown()
            else:
                raise NoInternetConnection()

    def get_model_config(self, model_id: str) -> ModelConfig:
        """Fetches configuration for an OpenAI model.

        Args:
            model_id (str):
                The model ID of the model.

        Returns:
            ModelConfig:
                The model configuration.
        """
        # Extract the revision from the model ID, if it is specified
        if "@" in model_id:
            model_id_without_revision, revision = model_id.split("@", 1)
        else:
            model_id_without_revision = model_id
            revision = "main"

        # Extract the author and model name from the model ID
        author: str | None
        if "/" in model_id_without_revision:
            author, model_name = model_id_without_revision.split("/")
        else:
            author = None
            model_name = model_id_without_revision

        # Attempt to fetch model data from the Hugging Face Hub
        try:
            api: HfApi = HfApi()

            # Fetch the model metadata
            models = api.list_models(
                filter=ModelFilter(author=author, model_name=model_name),
                token=self.benchmark_config.token,
            )

            # Filter the models to only keep the one with the specified model ID
            models = [
                model for model in models if model.modelId == model_id_without_revision
            ]

            # Check that the model exists. If it does not then raise an error
            if len(models) == 0:
                raise InvalidBenchmark(
                    f"The model {model_id} does not exist on the Hugging Face Hub."
                )

            tags: list[str] = models[0].tags

            framework = Framework.PYTORCH
            if "pytorch" in tags:
                pass
            elif "jax" in tags:
                framework = Framework.JAX
            elif "spacy" in tags:
                raise InvalidBenchmark("SpaCy models are not supported.")
            elif "tf" in tags or "tensorflow" in tags or "keras" in tags:
                raise InvalidBenchmark("TensorFlow/Keras models are not supported.")

            model_task: str | None = models[0].pipeline_tag
            if model_task is None:
                model_task = "fill-mask"

            language_mapping = get_all_languages()
            language_codes = list(language_mapping.keys())

            model_config = ModelConfig(
                model_id=models[0].modelId,
                framework=framework,
                task=model_task,
                languages=[
                    language_mapping[tag] for tag in tags if tag in language_codes
                ],
                revision=revision,
                model_type=ModelType.HF,
                model_cache_dir=create_model_cache_dir(
                    cache_dir=self.benchmark_config.cache_dir,
                    model_id=model_id,
                ),
            )

        # If fetching from the Hugging Face Hub failed then throw a reasonable
        # exception
        except RequestException:
            if internet_connection_available():
                raise HuggingFaceHubDown()
            else:
                raise NoInternetConnection()

        return model_config

    def load_model(
        self, model_config: ModelConfig, dataset_config: DatasetConfig
    ) -> tuple[Tokenizer, PreTrainedModel | GenerativeModel]:
        """Load an OpenAI model.

        Args:
            model_config (ModelConfig):
                The model configuration.
            dataset_config (DatasetConfig):
                The dataset configuration.

        Returns:
            pair of (tokenizer, model):
                The tokenizer and model.
        """
        config: PretrainedConfig
        block_terminal_output()

        model_id = model_config.model_id
        supertask = dataset_config.task.supertask
        from_flax = model_config.framework == Framework.JAX
        ignore_mismatched_sizes = False

        if self.benchmark_config.load_in_4bit is not None:
            load_in_4bit = self.benchmark_config.load_in_4bit
        else:
            load_in_4bit = (
                model_config.task in GENERATIVE_MODEL_TASKS
                and self.benchmark_config.device == torch.device("cuda")
            )

        bnb_config = (
            BitsAndBytesConfig(
                load_in_4bit=load_in_4bit,
                bnb_4bit_compute_type=torch.float16,
                bnb_4bit_use_double_quant=True,
            )
            if load_in_4bit
            else None
        )

        use_flash_attention = (
            self.benchmark_config.use_flash_attention or "mistral" in model_id.lower()
        )

        config = self._load_hf_model_config(
            model_id=model_id,
            num_labels=dataset_config.num_labels,
            id2label=dataset_config.id2label,
            label2id=dataset_config.label2id,
            revision=model_config.revision,
            model_cache_dir=model_config.model_cache_dir,
        )

        model_kwargs = dict(
            config=config,
            from_flax=from_flax,
            ignore_mismatched_sizes=ignore_mismatched_sizes,
            revision=model_config.revision,
            token=self.benchmark_config.token,
            cache_dir=model_config.model_cache_dir,
            trust_remote_code=self.benchmark_config.trust_remote_code,
            quantization_config=bnb_config,
            torch_dtype="auto",
            use_flash_attention_2=use_flash_attention,
        )

        while True:
            try:
                # Get the model class associated with the supertask
                if model_config.task in ["text-generation", "conversational"]:
                    model_cls_supertask = "causal-l-m"
                elif model_config.task == "text2text-generation":
                    model_cls_supertask = "seq-2-seq-l-m"
                else:
                    model_cls_supertask = supertask
                model_cls_or_none: Type[PreTrainedModel] | None = get_class_by_name(
                    class_name=f"auto-model-for-{model_cls_supertask}",
                    module_name="transformers",
                )

                # If the model class could not be found then raise an error
                if not model_cls_or_none:
                    raise InvalidBenchmark(
                        f"The supertask {supertask!r} does not correspond to a "
                        "Hugging Face AutoModel type (such as "
                        "`AutoModelForSequenceClassification`)."
                    )

                # If the model is a DeBERTaV2 model then we ensure that
                # `pooler_hidden_size` is the same size as `hidden_size`
                if config.model_type == "deberta-v2":
                    config.pooler_hidden_size = config.hidden_size

                with warnings.catch_warnings():
                    warnings.filterwarnings("ignore", category=UserWarning)
                    warnings.filterwarnings("ignore", category=FutureWarning)
                    with HiddenPrints():
                        try:
<<<<<<< HEAD
                            # TODO
                            device_map: str | dict[str, int] | None
                            if load_in_4bit:
                                if os.getenv("WORLD_SIZE") is not None:
                                    device_map = {"": Accelerator().process_index}
                                else:
                                    device_map = "auto"
                            else:
                                device_map = None
                            bnb_config = (
                                BitsAndBytesConfig(
                                    load_in_4bit=load_in_4bit,
                                    bnb_4bit_compute_type=torch.float16,
                                    bnb_4bit_use_double_quant=True,
                                )
                                if load_in_4bit
                                else None
                            )
                            model_or_tuple = model_cls_or_none.from_pretrained(
                                model_config.model_id,
                                config=config,
                                from_flax=from_flax,
                                ignore_mismatched_sizes=ignore_mismatched_sizes,
                                revision=model_config.revision,
                                token=self.benchmark_config.token,
                                cache_dir=model_config.model_cache_dir,
                                trust_remote_code=(
                                    self.benchmark_config.trust_remote_code
                                ),
                                device_map=device_map,
                                quantization_config=bnb_config,
=======
                            model_or_tuple = model_cls_or_none.from_pretrained(
                                model_config.model_id, **model_kwargs
>>>>>>> 4cb46752
                            )
                        except ImportError as e:
                            if "flash attention" in str(e).lower():
                                raise InvalidBenchmark(
                                    "The model you are trying to load requires Flash "
                                    "Attention. To use Flash Attention, please install "
                                    "the `flash-attn` package, which can be done by "
                                    "running `pip install --no-build-isolation -U "
                                    "flash-attn`."
                                )
                        except (KeyError, RuntimeError) as e:
                            if not ignore_mismatched_sizes:
                                ignore_mismatched_sizes = True
                                continue
                            else:
                                raise InvalidBenchmark(str(e))
                        except (TimeoutError, RequestError):
                            logger.info(
                                f"Couldn't load the model {model_id!r}. Retrying."
                            )
                            sleep(5)
                            continue
                if isinstance(model_or_tuple, tuple):
                    model = model_or_tuple[0]
                else:
                    model = model_or_tuple
                break

            except (OSError, ValueError) as e:
                # If `from_flax` is False but only Flax models are available then try
                # again with `from_flax` set to True
                if not from_flax and "Use `from_flax=True` to load this model" in str(
                    e
                ):
                    from_flax = True
                    continue

                self._handle_loading_exception(exception=e, model_id=model_id)

        if supertask == "question-answering":
            model = setup_model_for_question_answering(model=model)

        with warnings.catch_warnings():
            warnings.filterwarnings("ignore", category=UserWarning)
            warnings.filterwarnings("ignore", category=FutureWarning)
            tokenizer = self._load_tokenizer(model=model, model_id=model_id)

        model, tokenizer = align_model_and_tokenizer(
            model=model,
            tokenizer=tokenizer,
            generation_length=dataset_config.max_generated_tokens,
            raise_errors=self.benchmark_config.raise_errors,
        )

        model.eval()
        if not load_in_4bit and False:  # TEMP
            model.to(self.benchmark_config.device)

        return tokenizer, model

    def _load_hf_model_config(
        self,
        model_id: str,
        num_labels: int,
        id2label: dict[int, str] | list[str],
        label2id: dict[str, int],
        revision: str,
        model_cache_dir: str,
    ) -> PretrainedConfig:
        """Load the Hugging Face model configuration.

        Args:
            model_id:
                The Hugging Face model ID.
            num_labels:
                The number of labels in the dataset.
            id2label:
                The mapping from label IDs to labels.
            label2id:
                The mapping from labels to label IDs.
            revision:
                The revision of the model.
            model_cache_dir:
                The directory to cache the model in.

        Returns:
            The Hugging Face model configuration.
        """
        while True:
            try:
                with warnings.catch_warnings():
                    warnings.filterwarnings("ignore", category=UserWarning)
                    warnings.filterwarnings("ignore", category=FutureWarning)
                    config = AutoConfig.from_pretrained(
                        model_id,
                        num_labels=num_labels,
                        id2label=id2label,
                        label2id=label2id,
                        revision=revision,
                        cache_dir=model_cache_dir,
                        token=self.benchmark_config.token,
                        trust_remote_code=self.benchmark_config.trust_remote_code,
                    )
                if config.eos_token_id is not None and config.pad_token_id is None:
                    config.pad_token_id = config.eos_token_id
                return config
            except KeyError as e:
                key = e.args[0]
                raise InvalidBenchmark(
                    f"The model config for the model {model_id!r} could not be "
                    f"loaded, as the key {key!r} was not found in the config."
                )
            except (TimeoutError, RequestError):
                logger.info(f"Couldn't load model config for {model_id!r}. Retrying.")
                sleep(5)
                continue

    def _load_tokenizer(
        self,
        model: PreTrainedModel | GenerativeModel,
        model_id: str,
    ) -> Tokenizer:
        """Load the tokenizer.

        Args:
            model (PreTrainedModel or GenerativeModel):
                The model, which is used to determine whether to add a prefix space to
                the tokens.
            model_id (str):
                The model identifier. Used for logging.

        Returns:
            Tokenizer:
                The loaded tokenizer.
        """
        # If the model is a subclass of a RoBERTa model then we have to add a prefix
        # space to the tokens, by the way the model is constructed.
        prefix_models = ["Roberta", "GPT", "Deberta"]
        prefix = any(model_type in type(model).__name__ for model_type in prefix_models)
        padding_side = "left" if model_is_generative(model=model) else "right"
        with warnings.catch_warnings():
            warnings.filterwarnings("ignore", category=UserWarning)
            warnings.filterwarnings("ignore", category=FutureWarning)
            while True:
                try:
                    return AutoTokenizer.from_pretrained(
                        model_id,
                        add_prefix_space=prefix,
                        use_fast=True,
                        verbose=False,
                        padding_side=padding_side,
                        truncation_side=padding_side,
                    )
                except (JSONDecodeError, OSError, TypeError):
                    raise InvalidBenchmark(
                        f"Could not load tokenizer for model {model_id!r}."
                    )
                except (TimeoutError, RequestError):
                    logger.info(f"Couldn't load tokenizer for {model_id!r}. Retrying.")
                    sleep(5)
                    continue

    @staticmethod
    def _handle_loading_exception(exception: Exception, model_id: str) -> None:
        if "checkpoint seems to be incorrect" in str(exception):
            raise InvalidBenchmark(
                f"The model {model_id!r} has an incorrect checkpoint."
            )
        if "trust_remote_code" in str(exception):
            raise InvalidBenchmark(
                f"Loading the model {model_id!r} needs to trust remote code. "
                "If you trust the suppliers of this model, then you can enable "
                "this by setting the `--trust-remote-code` flag."
            )
        raise InvalidBenchmark(
            f"The model {model_id} either does not exist on the Hugging Face "
            "Hub, or it has no frameworks registered, or it is a private "
            "model. If it *does* exist on the Hub and is a public model then "
            "please ensure that it has a framework registered. If it is a "
            "private model then enable the `--use-token` flag and make "
            "sure that you are logged in to the Hub via the "
            "`huggingface-cli login` command."
        )<|MERGE_RESOLUTION|>--- conflicted
+++ resolved
@@ -226,6 +226,16 @@
             else None
         )
 
+        # TODO: Maybe remove this
+        device_map: str | dict[str, int] | None
+        if load_in_4bit:
+            if os.getenv("WORLD_SIZE") is not None:
+                device_map = {"": Accelerator().process_index}
+            else:
+                device_map = "auto"
+        else:
+            device_map = None
+
         use_flash_attention = (
             self.benchmark_config.use_flash_attention or "mistral" in model_id.lower()
         )
@@ -247,6 +257,7 @@
             token=self.benchmark_config.token,
             cache_dir=model_config.model_cache_dir,
             trust_remote_code=self.benchmark_config.trust_remote_code,
+            device_map=device_map,
             quantization_config=bnb_config,
             torch_dtype="auto",
             use_flash_attention_2=use_flash_attention,
@@ -284,42 +295,8 @@
                     warnings.filterwarnings("ignore", category=FutureWarning)
                     with HiddenPrints():
                         try:
-<<<<<<< HEAD
-                            # TODO
-                            device_map: str | dict[str, int] | None
-                            if load_in_4bit:
-                                if os.getenv("WORLD_SIZE") is not None:
-                                    device_map = {"": Accelerator().process_index}
-                                else:
-                                    device_map = "auto"
-                            else:
-                                device_map = None
-                            bnb_config = (
-                                BitsAndBytesConfig(
-                                    load_in_4bit=load_in_4bit,
-                                    bnb_4bit_compute_type=torch.float16,
-                                    bnb_4bit_use_double_quant=True,
-                                )
-                                if load_in_4bit
-                                else None
-                            )
-                            model_or_tuple = model_cls_or_none.from_pretrained(
-                                model_config.model_id,
-                                config=config,
-                                from_flax=from_flax,
-                                ignore_mismatched_sizes=ignore_mismatched_sizes,
-                                revision=model_config.revision,
-                                token=self.benchmark_config.token,
-                                cache_dir=model_config.model_cache_dir,
-                                trust_remote_code=(
-                                    self.benchmark_config.trust_remote_code
-                                ),
-                                device_map=device_map,
-                                quantization_config=bnb_config,
-=======
                             model_or_tuple = model_cls_or_none.from_pretrained(
                                 model_config.model_id, **model_kwargs
->>>>>>> 4cb46752
                             )
                         except ImportError as e:
                             if "flash attention" in str(e).lower():
