"""All dataset configurations used in ScandEval."""

from .config import DatasetConfig
from .languages import DA, DE, EN, FO, IS, NB, NL, NN, NO, SV, get_all_languages
from .tasks import COMMON_SENSE, KNOW, LA, MCRC, NER, RC, SENT, SPEED, SUMM


def get_all_dataset_configs() -> dict[str, DatasetConfig]:
    """Get a mapping of all the dataset configurations.

    Returns:
        A mapping between names of datasets and their configurations.
    """
    dataset_configs = [
        cfg for cfg in globals().values() if isinstance(cfg, DatasetConfig)
    ]
    assert len(dataset_configs) == len({cfg.name for cfg in dataset_configs}), (
        "There are duplicate dataset configurations. Please ensure that each dataset "
        "has a unique name."
    )
    return {cfg.name: cfg for cfg in dataset_configs}


def get_dataset_config(dataset_name: str) -> DatasetConfig:
    """Get the dataset configuration for a dataset.

    Args:
        dataset_name:
            The name of the dataset.

    Returns:
        The dataset configuration.

    Raises:
        ValueError:
            If the dataset is not found.
    """
    # Get mapping of all dataset configs
    dataset_configs = get_all_dataset_configs()

    # If there are no matches for the dataset name, raise an error
    if dataset_name not in dataset_configs:
        raise ValueError(f"No dataset config found for dataset {dataset_name}.")

    # Otherwise, return the dataset configuration
    return dataset_configs[dataset_name]


### SENTIMENT DATASETS ###

SWEREC_CONFIG = DatasetConfig(
    name="swerec",
    pretty_name="the truncated version of the Swedish sentiment classification "
    "dataset SweReC",
    huggingface_id="ScandEval/swerec-mini",
    task=SENT,
    languages=[SV],
    prompt_prefix="Följande är recensioner och deras sentiment, som kan vara "
    "'positiv', 'neutral' eller 'negativ'.",
    prompt_template="Recension: {text}\nSentiment: {label}",
    prompt_label_mapping=dict(
        positive="positiv", neutral="neutral", negative="negativ"
    ),
    instruction_prompt="Recension: {text}\n\nKlassificera sentimentet i recensionen. "
    "Svara med 'positiv', 'neutral' eller 'negativ'.",
    num_few_shot_examples=12,
    max_generated_tokens=1,
)

ANGRY_TWEETS_CONFIG = DatasetConfig(
    name="angry-tweets",
    pretty_name="the truncated version of the Danish sentiment classification "
    "dataset AngryTweets",
    huggingface_id="ScandEval/angry-tweets-mini",
    task=SENT,
    languages=[DA],
    prompt_prefix="Følgende er tweets og deres sentiment, som kan være 'positiv', "
    "'neutral' eller 'negativ'.",
    prompt_template="Tweet: {text}\nSentiment: {label}",
    prompt_label_mapping=dict(
        positive="positiv", neutral="neutral", negative="negativ"
    ),
    instruction_prompt="Tweet: {text}\n\nKlassificer sentimentet i tweetet. Svar kun "
    "med 'positiv', 'neutral' eller 'negativ'.",
    num_few_shot_examples=12,
    max_generated_tokens=1,
)

NOREC_CONFIG = DatasetConfig(
    name="norec",
    pretty_name="the truncated version of the Norwegian sentiment classification "
    "dataset NoReC",
    huggingface_id="ScandEval/norec-mini",
    task=SENT,
    languages=[NB, NN, NO],
    prompt_prefix="Følgende er anmeldelser og deres sentiment, som kan være 'positiv', "
    "'nøytral' eller 'negativ'.",
    prompt_template="Anmeldelse: {text}\nSentiment: {label}",
    prompt_label_mapping=dict(
        positive="positiv", neutral="nøytral", negative="negativ"
    ),
    instruction_prompt="Anmeldelse: {text}\n\nKlassifiser sentimentet i anmeldelsen. "
    "Svar med 'positiv', 'nøytral' eller 'negativ'.",
    num_few_shot_examples=12,
    max_generated_tokens=1,
)

# ISREC_CONFIG = DatasetConfig(
#     name="isrec",
#     pretty_name="the truncated version of IsReC",
#     huggingface_id="ScandEval/isrec-mini",  # TODO: Needs to be uploaded
#     task=SENT,
#     languages=[IS],
#     prompt_prefix="Eftirfarandi eru yfirferðir ásamt lyndisgildi þeirra, sem getur "
#     "verið 'jákvætt', 'hlutlaust' eða 'neikvætt'.",
#     prompt_template="Yfirferð: {text}\nLyndi: {label}",
#     prompt_label_mapping=dict(
#         positive="jákvætt", neutral="hlutlaust", negative="neikvætt"
#     ),
#     num_few_shot_examples=12,
#     max_generated_tokens=1,
# )

# FOREC_CONFIG = DatasetConfig(
#     name="forec",
#     pretty_name="the truncated version of FoReC",
#     huggingface_id="ScandEval/forec-mini",  # TODO: Needs to be uploaded
#     task=SENT,
#     languages=[FO],
#     prompt_prefix="Her koma nøkur ummæli og teirra kensluliga sjónarmið, sum kunnu "
#     "vera 'positivur', 'neutralur' ella 'negativur'.",
#     prompt_template="Ummæli: {text}\nKensluligt sjónarmið: {label}",
#     prompt_label_mapping=dict(
#         positive="positivur", neutral="neutralur", negative="negativur"
#     ),
#     num_few_shot_examples=12,
#     max_generated_tokens=1,
# )

SB10K_CONFIG = DatasetConfig(
    name="sb10k",
    pretty_name="the truncated version of the German sentiment classification "
    "dataset SB10k",
    huggingface_id="ScandEval/sb10k-mini",
    task=SENT,
    languages=[DE],
    prompt_prefix="Im Folgenden sind Tweets und ihre Stimmung aufgeführt, die "
    "'positiv', 'neutral' oder 'negativ' sein kann.",
    prompt_template="Tweet: {text}\nStimmungslage: {label}",
    prompt_label_mapping=dict(
        positive="positiv", neutral="neutral", negative="negativ"
    ),
    instruction_prompt="Tweet: {text}\n\nKlassifizieren Sie die Stimmung im Tweet. "
    "Antworten Sie mit 'positiv', 'neutral' oder 'negativ'.",
    num_few_shot_examples=12,
    max_generated_tokens=1,
)

DUTCH_SOCIAL_CONFIG = DatasetConfig(
    name="dutch-social",
    pretty_name="the truncated version of the Dutch sentiment classification "
    "dataset Dutch Social",
    huggingface_id="ScandEval/dutch-social-mini",
    task=SENT,
    languages=[NL],
    prompt_prefix="Hieronder staan tweets en hun sentiment, dat 'positief', "
    "'neutraal' of 'negatief' kan zijn.",
    prompt_template="Tweet: {text}\nSentiment: {label}",
    prompt_label_mapping=dict(
        positive="positief", neutral="neutraal", negative="negatief"
    ),
    instruction_prompt="Tweet: {text}\n\nClassificeer het sentiment in de tweet. "
    "Antwoord met 'positief', 'neutraal' of 'negatief'.",
    num_few_shot_examples=12,
    max_generated_tokens=1,
)

SST5_CONFIG = DatasetConfig(
    name="sst5",
    pretty_name="the truncated version of the English sentiment classification "
    "dataset SST5",
    huggingface_id="ScandEval/sst5-mini",
    task=SENT,
    languages=[EN],
    prompt_prefix="The following are texts are their sentiment, which can be "
    "'positive', 'neutral' or 'negative'.",
    prompt_template="Text: {text}\nSentiment: {label}",
    prompt_label_mapping=dict(
        positive="positive", neutral="neutral", negative="negative"
    ),
    instruction_prompt="Text: {text}\n\nClassify the sentiment in the text. Answer "
    "with 'positive', 'neutral' or 'negative'.",
    num_few_shot_examples=12,
    max_generated_tokens=1,
)

# TODO: Icelandic Sentiment Classification
# TODO: Faroese Sentiment Classification


### NAMED ENTITY RECOGNITION DATASETS ###

SUC3_CONFIG = DatasetConfig(
    name="suc3",
    pretty_name="the truncated version of the Swedish named entity recognition "
    "dataset SUC 3.0",
    huggingface_id="ScandEval/suc3-mini",
    task=NER,
    languages=[SV],
    prompt_prefix="Följande är meningar och JSON-ordböcker med de namngivna enheter "
    "som förekommer i den givna meningen.",
    prompt_template="Mening: {text}\nNamngivna entiteter: {label}",
    prompt_label_mapping={
        "b-per": "person",
        "i-per": "person",
        "b-loc": "plats",
        "i-loc": "plats",
        "b-org": "organisation",
        "i-org": "organisation",
        "b-misc": "diverse",
        "i-misc": "diverse",
    },
    instruction_prompt="Mening: {text}\n\nIdentifiera de namngivna enheterna i "
    "meningen. Du ska outputta detta som en JSON-ordbok med nycklarna 'person', "
    "'plats', 'organisation' och 'diverse'. Värdena ska vara listor över de namngivna "
    "enheter av den typen, precis som de förekommer i meningen.",
    num_few_shot_examples=8,
    max_generated_tokens=128,
)

DANSK_CONFIG = DatasetConfig(
    name="dansk",
    pretty_name="the truncated version of the Danish named entity recognition "
    "dataset DANSK",
    huggingface_id="ScandEval/dansk-mini",
    task=NER,
    languages=[DA],
    prompt_prefix="Følgende er sætninger og JSON-ordbøger med de navngivne enheder, "
    "som forekommer i den givne sætning.",
    prompt_template="Sætning: {text}\nNavngivne enheder: {label}",
    prompt_label_mapping={
        "b-per": "person",
        "i-per": "person",
        "b-loc": "sted",
        "i-loc": "sted",
        "b-org": "organisation",
        "i-org": "organisation",
        "b-misc": "diverse",
        "i-misc": "diverse",
    },
    instruction_prompt="Sætning: {text}\n\nIdentificér de navngivne enheder i "
    "sætningen. Du skal outputte dette som en JSON-ordbog med nøglerne 'person', "
    "'sted', 'organisation' og 'diverse'. Værdierne skal være lister over de navngivne "
    "enheder af den type, præcis som de forekommer i sætningen.",
    num_few_shot_examples=8,
    max_generated_tokens=128,
)

NORNE_NB_CONFIG = DatasetConfig(
    name="norne-nb",
    pretty_name="the truncated version of the Bokmål part of the Norwegian named "
    "entity recognition dataset NorNE",
    huggingface_id="ScandEval/norne-nb-mini",
    task=NER,
    languages=[NB, NO],
    prompt_prefix="Følgende er fraser og JSON-ordbøker med de navngitte enhetene "
    "som forekommer i den gitte frasen.",
    prompt_template="Frase: {text}\nNavngitte enheter: {label}",
    prompt_label_mapping={
        "b-per": "person",
        "i-per": "person",
        "b-loc": "sted",
        "i-loc": "sted",
        "b-org": "organisasjon",
        "i-org": "organisasjon",
        "b-misc": "diverse",
        "i-misc": "diverse",
    },
    instruction_prompt="Frase: {text}\n\nIdentifiser de navngitte enhetene i frasen. "
    "Du bør outputte dette som en JSON-ordbok med nøklene 'person', 'sted', "
    "'organisasjon' og 'diverse'. Verdiene skal være lister over de navngitte enhetene "
    "av den typen, akkurat som de vises i frasen.",
    num_few_shot_examples=8,
    max_generated_tokens=128,
)

NORNE_NN_CONFIG = DatasetConfig(
    name="norne-nn",
    pretty_name="the truncated version of the Nynorsk part of the Norwegian named "
    "entity recognition dataset NorNE",
    huggingface_id="ScandEval/norne-nn-mini",
    task=NER,
    languages=[NN],
    prompt_prefix="Følgende er fraser og JSON-ordbøker med de navngitte enhetene "
    "som forekommer i den gitte frasen.",
    prompt_template="Frase: {text}\nNavngitte enheter: {label}",
    prompt_label_mapping={
        "b-per": "person",
        "i-per": "person",
        "b-loc": "sted",
        "i-loc": "sted",
        "b-org": "organisasjon",
        "i-org": "organisasjon",
        "b-misc": "diverse",
        "i-misc": "diverse",
    },
    instruction_prompt="Frase: {text}\n\nIdentifiser de navngitte enhetene i frasen. "
    "Du bør outputte dette som en JSON-ordbok med nøklene 'person', 'sted', "
    "'organisasjon' og 'diverse'. Verdiene skal være lister over de navngitte enhetene "
    "av den typen, akkurat som de vises i frasen.",
    num_few_shot_examples=8,
    max_generated_tokens=128,
)

MIM_GOLD_NER_CONFIG = DatasetConfig(
    name="mim-gold-ner",
    pretty_name="the truncated version of the Icelandic named entity recognition "
    "dataset MIM-GOLD-NER",
    huggingface_id="ScandEval/mim-gold-ner-mini",
    task=NER,
    languages=[IS],
    prompt_prefix="Eftirfarandi eru setningar ásamt JSON lyklum með nefndum einingum "
    "sem koma fyrir í setningunum.",
    prompt_template="Setning: {text}\nNefndar einingar: {label}",
    prompt_label_mapping={
        "b-per": "einstaklingur",
        "i-per": "einstaklingur",
        "b-loc": "staðsetning",
        "i-loc": "staðsetning",
        "b-org": "stofnun",
        "i-org": "stofnun",
        "b-misc": "ýmislegt",
        "i-misc": "ýmislegt",
    },
    instruction_prompt="Setning: {text}\n\nGreinið nefndu einingarnar í setningunni. "
    "Þú ættir að skila þessu sem JSON orðabók með lyklunum 'einstaklingur', "
    "'staðsetning', 'stofnun' og 'ýmislegt'. Gildin ættu að vera listi yfir nefndu "
    "einingarnar af þeirri gerð, nákvæmlega eins og þær koma fram í setningunni.",
    num_few_shot_examples=8,
    max_generated_tokens=128,
)

FONE_CONFIG = DatasetConfig(
    name="fone",
    pretty_name="the truncated version of the Faroese named entity recognition "
    "dataset FoNE",
    huggingface_id="ScandEval/fone-mini",
    task=NER,
    languages=[FO],
    prompt_prefix="Her eru nakrir setningar og nakrar JSON orðabøkur við nevndar "
    "eindir, sum eru í setningunum.",
    prompt_template="Setningur: {text}\nNevndar eindir: {label}",
    prompt_label_mapping={
        "b-per": "persónur",
        "i-per": "persónur",
        "b-loc": "staður",
        "i-loc": "staður",
        "b-org": "felagsskapur",
        "i-org": "felagsskapur",
        "b-misc": "ymiskt",
        "i-misc": "ymiskt",
    },
    instruction_prompt="Setningur: {text}\n\nGreinið nevndu einingarnar í setningunni. "
    "Þú ættir að skila þessu sem JSON orðabók með lyklunum 'persónur', 'staður', "
    "'felagsskapur' og 'ymiskt'. Gildin ættu að vera listi yfir nevndu einingarnar af "
    "þeirri gerð, nákvæmlega eins og þær koma fram í setningunni.",
    num_few_shot_examples=8,
    max_generated_tokens=128,
)

GERMEVAL_CONFIG = DatasetConfig(
    name="germeval",
    pretty_name="the truncated version of the German named entity recognition "
    "dataset GermEval",
    huggingface_id="ScandEval/germeval-mini",
    task=NER,
    languages=[DE],
    prompt_prefix="Es folgen Sätze und JSON-Wörterbücher mit den benannten "
    "Entitäten, die in der angegebenen Phrase vorkommen.",
    prompt_template="Satz: {text}\nBenannte Entitäten: {label}",
    prompt_label_mapping={
        "b-per": "person",
        "i-per": "person",
        "b-loc": "ort",
        "i-loc": "ort",
        "b-org": "organisation",
        "i-org": "organisation",
        "b-misc": "verschiedenes",
        "i-misc": "verschiedenes",
    },
    instruction_prompt="Satz: {text}\n\nIdentifizieren Sie die benannten Entitäten im "
    "Satz. Sie sollten dies als JSON-Wörterbuch mit den Schlüsseln 'person', 'ort', "
    "'organisation' und 'verschiedenes' ausgeben. Die Werte sollten Listen der "
    "benannten Entitäten dieses Typs sein, genau wie sie im Satz erscheinen.",
    num_few_shot_examples=8,
    max_generated_tokens=128,
)

CONLL_NL_CONFIG = DatasetConfig(
    name="conll-nl",
    pretty_name="the Dutch part of the truncated version of the named entity "
    "recognition dataset CoNLL 2002",
    huggingface_id="ScandEval/conll-nl-mini",
    task=NER,
    languages=[NL],
    prompt_prefix="Hieronder staan zinnen en JSON woordenboeken met de genoemde "
    "entiteiten die voorkomen in de gegeven zin.",
    prompt_template="Zin: {text}\nGenoemde entiteiten: {label}",
    prompt_label_mapping={
        "b-per": "persoon",
        "i-per": "persoon",
        "b-loc": "locatie",
        "i-loc": "locatie",
        "b-org": "organisatie",
        "i-org": "organisatie",
        "b-misc": "diversen",
        "i-misc": "diversen",
    },
    instruction_prompt="Zin: {text}\n\nIdentificeer de genoemde entiteiten in de zin. "
    "Je moet dit uitvoeren als een JSON-woordenboek met de sleutels 'persoon', "
    "'locatie', 'organisatie' en 'diversen'. De waarden moeten lijsten zijn van de "
    "genoemde entiteiten van dat type, precies zoals ze voorkomen in de zin.",
    num_few_shot_examples=8,
    max_generated_tokens=128,
)

CONLL_EN_CONFIG = DatasetConfig(
    name="conll-en",
    pretty_name="the truncated version of the English named entity recognition "
    "dataset CoNLL 2003",
    huggingface_id="ScandEval/conll-en-mini",
    task=NER,
    languages=[EN],
    prompt_prefix="Below are sentences and JSON dictionaries with the named "
    "entities that occur in the given sentence.",
    prompt_template="Sentence: {text}\nNamed entities: {label}",
    prompt_label_mapping={
        "b-per": "person",
        "i-per": "person",
        "b-loc": "location",
        "i-loc": "location",
        "b-org": "organization",
        "i-org": "organization",
        "b-misc": "miscellaneous",
        "i-misc": "miscellaneous",
    },
    instruction_prompt="Sentence: {text}\n\nIdentify the named entities in the "
    "sentence. You should output this as a JSON dictionary with the keys being "
    "'person', 'location', 'organization' and 'miscellaneous'. The values should be "
    "lists of the named entities of that type, exactly as they appear in the sentence.",
    num_few_shot_examples=8,
    max_generated_tokens=128,
)

DANE_CONFIG = DatasetConfig(
    name="dane",
    pretty_name="the truncated version of the Danish named entity recognition "
    "dataset DaNE",
    huggingface_id="ScandEval/dane-mini",
    task=NER,
    languages=[DA],
    prompt_prefix="Følgende er sætninger og JSON-ordbøger med de navngivne enheder, "
    "som forekommer i den givne sætning.",
    prompt_template="Sætning: {text}\nNavngivne enheder: {label}",
    prompt_label_mapping={
        "b-per": "person",
        "i-per": "person",
        "b-loc": "sted",
        "i-loc": "sted",
        "b-org": "organisation",
        "i-org": "organisation",
        "b-misc": "diverse",
        "i-misc": "diverse",
    },
    instruction_prompt="Sætning: {text}\n\nIdentificér de navngivne enheder i "
    "sætningen. Du skal outputte dette som en JSON-ordbog med nøglerne 'person', "
    "'sted', 'organisation' og 'diverse'. Værdierne skal være lister over de navngivne "
    "enheder af den type, præcis som de forekommer i sætningen.",
    num_few_shot_examples=8,
    max_generated_tokens=128,
    unofficial=True,
)

WIKIANN_FO_CONFIG = DatasetConfig(
    name="wikiann-fo",
    pretty_name="the truncated version of the Faroese part of the named entity "
    "recognition dataset WikiANN",
    huggingface_id="ScandEval/wikiann-fo-mini",
    task=NER,
    languages=[FO],
    prompt_prefix="Her eru nakrir setningar og nakrar JSON orðabøkur við nevndar "
    "eindir, sum eru í setningunum.",
    prompt_template="Setningur: {text}\nNevndar eindir: {label}",
    prompt_label_mapping={
        "b-per": "persónur",
        "i-per": "persónur",
        "b-loc": "staður",
        "i-loc": "staður",
        "b-org": "felagsskapur",
        "i-org": "felagsskapur",
        "b-misc": "ymiskt",
        "i-misc": "ymiskt",
    },
    instruction_prompt="Setningur: {text}\n\nGreinið nevndu einingarnar í setningunni. "
    "Þú ættir að skila þessu sem JSON orðabók með lyklunum 'persónur', 'staður', "
    "'felagsskapur' og 'ymiskt'. Gildin ættu að vera listi yfir nevndu einingarnar af "
    "þeirri gerð, nákvæmlega eins og þær koma fram í setningunni.",
    num_few_shot_examples=8,
    max_generated_tokens=128,
    unofficial=True,
)


### LINGUISTIC ACCEPTABILITY DATASETS ###

SCALA_SV_CONFIG = DatasetConfig(
    name="scala-sv",
    pretty_name="The Swedish part of the linguistic acceptability dataset ScaLA",
    huggingface_id="ScandEval/scala-sv",
    task=LA,
    languages=[SV],
    prompt_prefix="Följande är meningar och huruvida de är grammatiskt korrekta.",
    prompt_template="Mening: {text}\nGrammatisk korrekt: {label}",
    prompt_label_mapping=dict(correct="ja", incorrect="nej"),
    instruction_prompt="Mening: {text}\n\nBestäm om meningen är grammatiskt korrekt "
    "eller inte. Svara med 'ja' om meningen är korrekt och 'nej' om den inte är.",
    num_few_shot_examples=12,
    max_generated_tokens=1,
)

SCALA_DA_CONFIG = DatasetConfig(
    name="scala-da",
    pretty_name="the Danish part of the linguistic acceptability dataset ScaLA",
    huggingface_id="ScandEval/scala-da",
    task=LA,
    languages=[DA],
    prompt_prefix="Følgende er sætninger og om de er grammatisk korrekte.",
    prompt_template="Sætning: {text}\nGrammatisk korrekt: {label}",
    prompt_label_mapping=dict(correct="ja", incorrect="nej"),
    instruction_prompt="Sætning: {text}\n\nBestem om sætningen er grammatisk korrekt "
    "eller ej. Svar med 'ja', hvis sætningen er korrekt, og 'nej', hvis den ikke er.",
    num_few_shot_examples=12,
    max_generated_tokens=1,
)

SCALA_NB_CONFIG = DatasetConfig(
    name="scala-nb",
    pretty_name="the Bokmål part of the linguistic acceptability dataset ScaLA",
    huggingface_id="ScandEval/scala-nb",
    task=LA,
    languages=[NB, NO],
    prompt_prefix="Følgende er setninger og hvorvidt de er grammatisk korrekte.",
    prompt_template="Setning: {text}\nGrammatisk korrekt: {label}",
    instruction_prompt="Setning: {text}\n\nBestem om setningen er grammatisk korrekt "
    "eller ikke. Svar med 'ja' hvis setningen er korrekt og 'nei' hvis den ikke er.",
    prompt_label_mapping=dict(correct="ja", incorrect="nei"),
    num_few_shot_examples=12,
    max_generated_tokens=1,
)

SCALA_NN_CONFIG = DatasetConfig(
    name="scala-nn",
    pretty_name="the Nynorsk part of the linguistic acceptability dataset ScaLA",
    huggingface_id="ScandEval/scala-nn",
    task=LA,
    languages=[NN],
    prompt_prefix="Følgende er setninger og hvorvidt de er grammatisk korrekte.",
    prompt_template="Setning: {text}\nGrammatisk korrekt: {label}",
    prompt_label_mapping=dict(correct="ja", incorrect="nei"),
    instruction_prompt="Setning: {text}\n\nBestem om setningen er grammatisk korrekt "
    "eller ikke. Svar med 'ja' hvis setningen er korrekt og 'nei' hvis den ikke er.",
    num_few_shot_examples=12,
    max_generated_tokens=1,
)

SCALA_IS_CONFIG = DatasetConfig(
    name="scala-is",
    pretty_name="the Icelandic part of the linguistic acceptability dataset ScaLA",
    huggingface_id="ScandEval/scala-is",
    task=LA,
    languages=[IS],
    prompt_prefix="Eftirfarandi eru setningar og hvort þær eru málfræðilega réttar.",
    prompt_template="Setning: {text}\nMálfræðilega rétt: {label}",
    prompt_label_mapping=dict(correct="já", incorrect="nei"),
    instruction_prompt="Setning: {text}\n\nGreinið hvort setningin er málfræðilega "
    "rétt eða ekki. Svarið skal vera 'já' ef setningin er rétt og 'nei' ef hún er ekki.",
    num_few_shot_examples=12,
    max_generated_tokens=1,
)


SCALA_FO_CONFIG = DatasetConfig(
    name="scala-fo",
    pretty_name="the Faroese part of the linguistic acceptability dataset ScaLA",
    huggingface_id="ScandEval/scala-fo",
    task=LA,
    languages=[FO],
    prompt_prefix="Hetta eru nakrir setningar og um teir eru mállæruliga rættir.",
    prompt_template="Setningur: {text}\nMállæruliga rættur: {label}",
    prompt_label_mapping=dict(correct="ja", incorrect="nei"),
    instruction_prompt="Setningur: {text}\n\nGreinið hvort setningurin er mállæruliga "
    "rættur ella ikki. Svarið skal vera 'ja' um setningurin er rættur og 'nei' um "
    "hann ikki er.",
    num_few_shot_examples=12,
    max_generated_tokens=1,
)

SCALA_DE_CONFIG = DatasetConfig(
    name="scala-de",
    pretty_name="the German part of the linguistic acceptability dataset ScaLA",
    huggingface_id="ScandEval/scala-de",
    task=LA,
    languages=[DE],
    prompt_prefix="Die folgenden Sätze und ob sie grammatikalisch korrekt sind.",
    prompt_template="Satz: {text}\nGrammatikalisch richtig: {label}",
    prompt_label_mapping=dict(correct="ja", incorrect="nein"),
    instruction_prompt="Satz: {text}\n\nBestimmen Sie, ob der Satz grammatikalisch "
    "korrekt ist oder nicht. Antworten Sie mit 'ja', wenn der Satz korrekt ist und "
    "'nein', wenn er es nicht ist.",
    num_few_shot_examples=12,
    max_generated_tokens=1,
)

SCALA_NL_CONFIG = DatasetConfig(
    name="scala-nl",
    pretty_name="the Dutch part of the linguistic acceptability dataset ScaLA",
    huggingface_id="ScandEval/scala-nl",
    task=LA,
    languages=[NL],
    prompt_prefix="Hieronder staan zinnen en of ze grammaticaal correct zijn.",
    prompt_template="Zin: {text}\nGrammaticaal correct: {label}",
    prompt_label_mapping=dict(correct="ja", incorrect="nee"),
    instruction_prompt="Zin: {text}\n\nBepaal of de zin grammaticaal correct is of "
    "niet. Antwoord met 'ja' als de zin correct is en 'nee' als dat niet het geval is.",
    num_few_shot_examples=12,
    max_generated_tokens=1,
)

SCALA_EN_CONFIG = DatasetConfig(
    name="scala-en",
    pretty_name="the English part of the linguistic acceptability dataset ScaLA",
    huggingface_id="ScandEval/scala-en",
    task=LA,
    languages=[EN],
    prompt_prefix="The following are sentences and whether they are grammatically "
    "correct.",
    prompt_template="Sentence: {text}\nGrammatically correct: {label}",
    prompt_label_mapping=dict(correct="yes", incorrect="no"),
    instruction_prompt="Sentence: {text}\n\nDetermine whether the sentence is "
    "grammatically correct or not. Reply with 'yes' if the sentence is correct and "
    "'no' if it is not.",
    num_few_shot_examples=12,
    max_generated_tokens=1,
)

DUTCH_COLA_CONFIG = DatasetConfig(
    name="dutch-cola",
    pretty_name="the truncated version of the Dutch linguistic acceptability dataset "
    "Dutch CoLA",
    huggingface_id="ScandEval/dutch-cola",
    task=LA,
    languages=[NL],
    prompt_prefix="Hieronder staan zinnen en of ze grammaticaal correct ('ja') of "
    "incorrect ('nee') zijn.",
    prompt_template="Zin: {text}\nGrammaticaal correct: {label}",
    prompt_label_mapping=dict(correct="ja", incorrect="nee"),
    instruction_prompt="Zin: {text}\n\nBepaal of de zin grammaticaal correct is of "
    "niet. Antwoord met 'ja' als de zin correct is en 'nee' als dat niet het geval is.",
    num_few_shot_examples=12,
    max_generated_tokens=3,
    unofficial=True,
)

DUTCH_COLA_FULL_CONFIG = DatasetConfig(
    name="dutch-cola-full",
    pretty_name="the Dutch linguistic acceptability dataset Dutch CoLA",
    huggingface_id="ScandEval/dutch-cola-full",
    task=LA,
    languages=[NL],
    prompt_prefix="Hieronder staan zinnen en of ze grammaticaal correct ('ja') of "
    "incorrect ('nee') zijn.",
    prompt_template="Zin: {text}\nGrammaticaal correct: {label}",
    prompt_label_mapping=dict(correct="ja", incorrect="nee"),
    instruction_prompt="Zin: {text}\n\nBepaal of de zin grammaticaal correct is of "
    "niet. Antwoord met 'ja' als de zin correct is en 'nee' als dat niet het geval is.",
    num_few_shot_examples=12,
    max_generated_tokens=3,
    unofficial=True,
)

ICE_EC_CONFIG = DatasetConfig(
    name="ice-ec",
<<<<<<< HEAD
    pretty_name="Icelandic Error Corpus",
=======
    pretty_name="the truncated version of the Icelandic Error Corpus",
>>>>>>> 125dc472
    huggingface_id="ScandEval/ice-ec",
    task=LA,
    languages=[IS],
    prompt_prefix="Eftirfarandi eru setningar og hvort þær eru málfræðilega réttar.",
    prompt_template="Setning: {text}\nMálfræðilega rétt: {label}",
    prompt_label_mapping=dict(correct="já", incorrect="nei"),
    instruction_prompt="Setning: {text}\n\nGreinið hvort setningin er málfræðilega "
    "rétt eða ekki. Svarið skal vera 'já' ef setningin er rétt og 'nei' ef hún er ekki.",
    num_few_shot_examples=12,
    max_generated_tokens=1,
    unofficial=True,
)
<<<<<<< HEAD
=======

ICE_EC_FULL_CONFIG = DatasetConfig(
    name="ice-ec-full",
    pretty_name="the Icelandic Error Corpus",
    huggingface_id="ScandEval/ice-ec-full",
    task=LA,
    languages=[IS],
    prompt_prefix="Eftirfarandi eru setningar og hvort þær eru málfræðilega réttar.",
    prompt_template="Setning: {text}\nMálfræðilega rétt: {label}",
    prompt_label_mapping=dict(correct="já", incorrect="nei"),
    instruction_prompt="Setning: {text}\n\nGreinið hvort setningin er málfræðilega "
    "rétt eða ekki. Svarið skal vera 'já' ef setningin er rétt og 'nei' ef hún er ekki.",
    num_few_shot_examples=12,
    max_generated_tokens=1,
    unofficial=True,
)
>>>>>>> 125dc472

### READING COMPREHENSION DATASETS ###

SCANDIQA_DA_CONFIG = DatasetConfig(
    name="scandiqa-da",
    pretty_name="the Danish part of the truncated version of the question answering "
    "dataset ScandiQA",
    huggingface_id="ScandEval/scandiqa-da-mini",
    task=RC,
    languages=[DA],
    prompt_prefix="Følgende er tekster med tilhørende spørgsmål og svar.",
    prompt_template="Tekst: {text}\nSpørgsmål: {question}\nSvar med maks. 3 ord: "
    "{label}",
    instruction_prompt="Tekst: {text}\n\nBesvar følgende spørgsmål om teksten ovenfor "
    "med maks. 3 ord.\n\nSpørgsmål: {question}",
    num_few_shot_examples=4,
    max_generated_tokens=32,
)

NORQUAD_CONFIG = DatasetConfig(
    name="norquad",
    pretty_name="the truncated version of the Norwegian question answering "
    "dataset NorQuAD",
    huggingface_id="ScandEval/norquad-mini",
    task=RC,
    languages=[NB, NN, NO],
    prompt_prefix="Her følger tekster med tilhørende spørsmål og svar.",
    prompt_template="Tekst: {text}\nSpørsmål: {question}\nSvar på maks 3 ord: {label}",
    instruction_prompt="Tekst: {text}\n\nBesvar følgende spørsmål om teksten ovenfor "
    "med maks 3 ord.\n\nSpørsmål: {question}",
    num_few_shot_examples=2,
    max_generated_tokens=32,
)

SCANDIQA_SV_CONFIG = DatasetConfig(
    name="scandiqa-sv",
    pretty_name="the Swedish part of the truncated version of the question answering "
    "dataset ScandiQA",
    huggingface_id="ScandEval/scandiqa-sv-mini",
    task=RC,
    languages=[SV],
    prompt_prefix="Nedan följer texter med tillhörande frågor och svar.",
    prompt_template="Text: {text}\nFråga: {question}\nSvar på max 3 ord: {label}",
    instruction_prompt="Text: {text}\n\nBesvara följande fråga om texten ovan med "
    "högst 3 ord.\n\nFråga: {question}",
    num_few_shot_examples=4,
    max_generated_tokens=32,
)

NQII_CONFIG = DatasetConfig(
    name="nqii",
    pretty_name="the truncated version of the Icelandic question answering dataset "
    "Natural Questions in Icelandic",
    huggingface_id="ScandEval/nqii-mini",
    task=RC,
    languages=[IS],
    prompt_prefix="Eftirfarandi eru textar með tilheyrandi spurningum og svörum.",
    prompt_template="Texti: {text}\nSpurning: {question}\nSvaraðu með að hámarki 3 "
    "orðum: {label}",
    instruction_prompt="Texti: {text}\n\nSvaraðu eftirfarandi spurningu um textann að "
    "hámarki í 3 orðum.\n\nSpurning: {question}",
    num_few_shot_examples=4,
    max_generated_tokens=32,
)

FOQA_CONFIG = DatasetConfig(
    name="foqa",
    pretty_name="the Faroese question answering dataset FoQA",
    huggingface_id="ScandEval/foqa",
    task=RC,
    languages=[FO],
    prompt_prefix="Hetta eru tekstir saman við spurningum og svar.",
    prompt_template="{text}\nSpurningur: {question}\nSvara við í mesta lagi trimum "
    "orðum: {label}",
    instruction_prompt="Tekstur: {text}\n\nSvara hesum spurninginum um tekstin "
    "uppiyvir við í mesta lagi trimum orðum.\n\nSpurningur: {question}",
    num_few_shot_examples=4,
    max_generated_tokens=32,
)

GERMANQUAD_CONFIG = DatasetConfig(
    name="germanquad",
    pretty_name="the truncated version of the German question answering dataset "
    "GermanQuAD",
    huggingface_id="ScandEval/germanquad-mini",
    task=RC,
    languages=[DE],
    prompt_prefix="Im Folgenden finden Sie Texte mit den dazugehörigen Fragen und "
    "Antworten.",
    prompt_template="Text: {text}\nFragen: {question}\nFragen Antwort in maximal 3 "
    "Wörtern: {label}",
    instruction_prompt="Text: {text}\n\nBeantworten Sie die folgende Frage zum obigen "
    "Text in höchstens 3 Wörtern.\n\nFrage: {question}",
    num_few_shot_examples=4,
    max_generated_tokens=32,
)

SQUAD_CONFIG = DatasetConfig(
    name="squad",
    pretty_name="the truncated version of the English question answering "
    "dataset SQuAD",
    huggingface_id="ScandEval/squad-mini",
    task=RC,
    languages=[EN],
    prompt_prefix="The following are texts with accompanying questions and answers.",
    prompt_template="Text: {text}\nQuestion: {question}\nAnswer in max 3 words: "
    "{label}",
    instruction_prompt="Text: {text}\n\nAnswer the following question about the "
    "above text in at most 3 words.\n\nQuestion: {question}",
    num_few_shot_examples=4,
    max_generated_tokens=32,
)

SQUAD_NL_CONFIG = DatasetConfig(
    name="squad-nl",
    pretty_name="the truncated version of the Dutch question answering dataset "
    "SQuAD-nl, translated from the English SQuAD dataset",
    huggingface_id="ScandEval/squad-nl-mini",
    task=RC,
    languages=[NL],
    prompt_prefix="Hieronder volgen teksten met bijbehorende vragen en antwoorden.",
    prompt_template="Tekst: {text}\nVraag: {question}\nAntwoord in max 3 woorden: "
    "{label}",
    instruction_prompt="Tekst: {text}\n\nBeantwoord de volgende vraag over de "
    "bovenstaande tekst in maximaal 3 woorden.\n\nVraag: {question}",
    num_few_shot_examples=4,
    max_generated_tokens=32,
)

ICELANDIC_QA_CONFIG = DatasetConfig(
    name="icelandic-qa",
    pretty_name="the Icelandic question answering dataset about Icelandic culture and history",
    huggingface_id="ScandEval/icelandic-qa",
    task=RC,
    languages=[IS],
    prompt_prefix="Eftirfarandi eru textar með tilheyrandi spurningum og svörum.",
    prompt_template="Texti: {text}\nSpurning: {question}\nSvaraðu með að hámarki 3 "
    "orðum: {label}",
    instruction_prompt="Texti: {text}\n\nSvaraðu eftirfarandi spurningu um textann að "
    "hámarki í 3 orðum.\n\nSpurning: {question}",
    num_few_shot_examples=4,
    max_generated_tokens=32,
    unofficial=True,
)

### SUMMARIZATION DATASETS ###

NORDJYLLAND_NEWS_CONFIG = DatasetConfig(
    name="nordjylland-news",
    pretty_name="the truncated version of the Danish summarisation dataset "
    "Nordjylland News",
    huggingface_id="ScandEval/nordjylland-news-mini",
    task=SUMM,
    languages=[DA],
    prompt_prefix="Følgende er nyhedsartikler med tilhørende resuméer.",
    prompt_template="Nyhedsartikel: {text}\nResumé: {target_text}",
    instruction_prompt="Nyhedsartikel: {text}\n\nSkriv et resumé af ovenstående "
    "artikel.",
    num_few_shot_examples=1,
    max_generated_tokens=256,
)

MLSUM_CONFIG = DatasetConfig(
    name="mlsum",
    pretty_name="the truncated version of the German summarisation dataset MLSum",
    huggingface_id="ScandEval/mlsum-mini",
    task=SUMM,
    languages=[DE],
    prompt_prefix="Im Folgenden finden Sie Nachrichtenartikel mit den dazugehörigen "
    "Zusammenfassungen.",
    prompt_template="Nachrichtenartikel: {text}\nZusammenfassung: {target_text}",
    instruction_prompt="Nachrichtenartikel: {text}\n\nSchreiben Sie eine "
    "Zusammenfassung des obigen Artikels.",
    num_few_shot_examples=1,
    max_generated_tokens=256,
)

RRN_CONFIG = DatasetConfig(
    name="rrn",
    pretty_name="the truncated version of the Icelandic summarisation dataset "
    "RÚV Radio News",
    huggingface_id="ScandEval/rrn-mini",
    task=SUMM,
    languages=[IS],
    prompt_prefix="Eftirfarandi eru fréttagreinar með tilheyrandi samantektum.",
    prompt_template="Fréttagrein: {text}\nSamantekt: {target_text}",
    instruction_prompt="Fréttagrein: {text}\n\nSkrifaðu samantekt um ofangreindu "
    "grein.",
    num_few_shot_examples=1,
    max_generated_tokens=256,
)

ICESUM_CONFIG = DatasetConfig(
    name="icesum",
    pretty_name="the Icelandic summarisation dataset IceSum",
    huggingface_id="ScandEval/icesum",
    task=SUMM,
    languages=[IS],
    prompt_prefix="Eftirfarandi eru fréttagreinar með tilheyrandi samantektum.",
    prompt_template="Fréttagrein: {text}\nSamantekt: {target_text}",
    instruction_prompt="Fréttagrein: {text}\n\nSkrifaðu samantekt um ofangreindu "
    "grein.",
    num_few_shot_examples=1,
    max_generated_tokens=256,
    unofficial=True,
)

NO_SAMMENDRAG_CONFIG = DatasetConfig(
    name="no-sammendrag",
    pretty_name="the truncated version of the Norwegian summarisation dataset "
    "Norske Sammendrag",
    huggingface_id="ScandEval/no-sammendrag-mini",
    task=SUMM,
    languages=[NB, NN, NO],
    prompt_prefix="Her følger nyhetsartikler med tilhørende sammendrag.",
    prompt_template="Nyhetsartikkel: {text}\nSammendrag: {target_text}",
    instruction_prompt="Nyhetsartikkel: {text}\n\nSkriv et sammendrag av den "
    "ovennevnte artikkelen.",
    num_few_shot_examples=1,
    max_generated_tokens=256,
)

WIKI_LINGUA_NL_CONFIG = DatasetConfig(
    name="wiki-lingua-nl",
    pretty_name="the Dutch part of the truncated version of the summarisation dataset "
    "WikiLingua",
    huggingface_id="ScandEval/wiki-lingua-nl-mini",
    task=SUMM,
    languages=[NL],
    prompt_prefix="Hieronder volgen artikelen met bijbehorende samenvattingen.",
    prompt_template="Artikel: {text}\nSamenvatting: {target_text}",
    instruction_prompt="Artikel: {text}\n\nSchrijf een samenvatting van het "
    "bovenstaande artikel.",
    num_few_shot_examples=1,
    max_generated_tokens=256,
)

SWEDN_CONFIG = DatasetConfig(
    name="swedn",
    pretty_name="the truncated version of the Swedish summarisation dataset SweDN",
    huggingface_id="ScandEval/swedn-mini",
    task=SUMM,
    languages=[SV],
    prompt_prefix="Nedan följer artiklar med tillhörande sammanfattningar.",
    prompt_template="Artikel: {text}\nSammanfattning: {target_text}",
    instruction_prompt="Artikel: {text}\n\nSkriv en sammanfattning av artikeln ovan.",
    num_few_shot_examples=1,
    max_generated_tokens=256,
)

CNN_DAILYMAIL_CONFIG = DatasetConfig(
    name="cnn-dailymail",
    pretty_name="the truncated version of the English summarisation dataset "
    "CNN-DailyMail",
    huggingface_id="ScandEval/cnn-dailymail-mini",
    task=SUMM,
    languages=[EN],
    prompt_prefix="The following are articles with accompanying summaries.",
    prompt_template="News article: {text}\nSummary: {target_text}",
    instruction_prompt="News article: {text}\n\nWrite a summary of the above "
    "article.",
    num_few_shot_examples=1,
    max_generated_tokens=256,
)

SCHIBSTED_SV = DatasetConfig(
    name="schibsted-sv",
    pretty_name="article summaries from Schibsted Media Swedish newsrooms.",
    huggingface_id="ScandEval/schibsted-article-summaries-sv",
    task=SUMM,
    languages=[SV],
    prompt_prefix="Nedan följer artiklar med tillhörande sammanfattningar.",
    prompt_template="Artikel: {text}\nSammanfattning: {target_text}",
    instruction_prompt="Artikel: {text}\n\nSkriv en sammanfattning av artikeln ovan.",
    num_few_shot_examples=1,
    max_generated_tokens=256,
    unofficial=True,
)

SCHIBSTED_NO = DatasetConfig(
    name="schibsted-no",
    pretty_name="article summaries from Schibsted Medias Norwegian newsrooms.",
    huggingface_id="ScandEval/schibsted-article-summaries-no",
    task=SUMM,
    languages=[NB, NN, NO],
    prompt_prefix="Her følger nyhetsartikler med tilhørende sammendrag.",
    prompt_template="Nyhetsartikkel: {text}\nSammendrag: {target_text}",
    instruction_prompt="Nyhetsartikkel: {text}\n\nSkriv et sammendrag av den "
    "ovennevnte artikkelen.",
    num_few_shot_examples=1,
    max_generated_tokens=256,
    unofficial=True,
)

# TODO: Faroese summarization


### KNOWLEDGE DATASETS ###

DANSKE_TALEMAADER_CONFIG = DatasetConfig(
    name="danske-talemaader",
    pretty_name="the truncated version of the Danish knowledge dataset Danske "
    "Talemåder",
    huggingface_id="ScandEval/danske-talemaader-mini",
    task=KNOW,
    languages=[DA],
    prompt_prefix="Følgende er multiple choice spørgsmål (med svar).",
    prompt_template="Hvad er betydningen af følgende talemåde: {text}\nSvar: {label}",
    prompt_label_mapping=dict(a="a", b="b", c="c", d="d"),
    instruction_prompt="Spørgsmål: {text}\n\nBesvar ovenstående spørgsmål ved at "
    "svare med 'a', 'b', 'c' eller 'd'.",
    num_few_shot_examples=5,
    max_generated_tokens=1,
)

DANISH_CITIZEN_TESTS_CONFIG = DatasetConfig(
    name="danish-citizen-tests",
    pretty_name="the Danish knowledge dataset Danish Citizen Tests",
    huggingface_id="ScandEval/danish-citizen-tests",
    task=KNOW,
    languages=[DA],
    prompt_prefix="Følgende er multiple choice spørgsmål (med svar).",
    prompt_template="Spørgsmål: {text}\nSvar: {label}",
    prompt_label_mapping=dict(a="a", b="b", c="c", d="d"),
    instruction_prompt="Spørgsmål: {text}\n\nBesvar ovenstående spørgsmål ved at "
    "svare med 'a', 'b', 'c' eller 'd'.",
    num_few_shot_examples=5,
    max_generated_tokens=1,
)

MMLU_NO_CONFIG = DatasetConfig(
    name="mmlu-no",
    pretty_name="the truncated version of the Norwegian knowledge dataset MMLU-no, "
    "translated from the English MMLU dataset",
    huggingface_id="ScandEval/mmlu-no-mini",
    task=KNOW,
    languages=[NB, NN, NO],
    prompt_prefix="Følgende er flervalgsspørsmål (med svar).",
    prompt_template="Spørsmål: {text}\nSvar: {label}",
    prompt_label_mapping=dict(a="a", b="b", c="c", d="d"),
    instruction_prompt="Spørsmål: {text}\n\nBesvar følgende spørsmål med 'a', 'b', "
    "'c' eller 'd'.",
    num_few_shot_examples=5,
    max_generated_tokens=1,
)

MMLU_SV_CONFIG = DatasetConfig(
    name="mmlu-sv",
    pretty_name="the truncated version of the Swedish knowledge dataset MMLU-sv, "
    "translated from the English MMLU dataset",
    huggingface_id="ScandEval/mmlu-sv-mini",
    task=KNOW,
    languages=[SV],
    prompt_prefix="Följande är flervalsfrågor (med svar).",
    prompt_template="Fråga: {text}\nSvar: {label}",
    prompt_label_mapping=dict(a="a", b="b", c="c", d="d"),
    instruction_prompt="Fråga: {text}\n\nBesvara följande fråga med 'a', 'b', 'c' "
    "eller 'd'.",
    num_few_shot_examples=5,
    max_generated_tokens=1,
)

MMLU_IS_CONFIG = DatasetConfig(
    name="mmlu-is",
    pretty_name="the truncated version of the Icelandic knowledge dataset MMLU-is, "
    "translated from the English MMLU dataset",
    huggingface_id="ScandEval/mmlu-is-mini",
    task=KNOW,
    languages=[IS],
    prompt_prefix="Eftirfarandi eru fjölvalsspurningar (með svörum).",
    prompt_template="Spurningar: {text}\nSvara: {label}",
    prompt_label_mapping=dict(a="a", b="b", c="c", d="d"),
    instruction_prompt="Spurningar: {text}\n\nSvaraðu eftirfarandi spurningum með 'a', "
    "'b', 'c' eða 'd'.",
    num_few_shot_examples=5,
    max_generated_tokens=1,
    unofficial=True,
)

MMLU_DE_CONFIG = DatasetConfig(
    name="mmlu-de",
    pretty_name="the truncated version of the German knowledge dataset MMLU-de, "
    "translated from the English MMLU dataset",
    huggingface_id="ScandEval/mmlu-de-mini",
    task=KNOW,
    languages=[DE],
    prompt_prefix="Die folgenden Fragen sind Multiple-Choice-Fragen (mit Antworten).",
    prompt_template="Frage: {text}\nAntwort: {label}",
    prompt_label_mapping=dict(a="a", b="b", c="c", d="d"),
    instruction_prompt="Frage: {text}\n\nBeantworten Sie die obige Frage mit 'a', 'b', "
    "'c' oder 'd'.",
    num_few_shot_examples=5,
    max_generated_tokens=1,
)

MMLU_NL_CONFIG = DatasetConfig(
    name="mmlu-nl",
    pretty_name="the truncated version of the Dutch knowledge dataset MMLU-nl, "
    "translated from the English MMLU dataset",
    huggingface_id="ScandEval/mmlu-nl-mini",
    task=KNOW,
    languages=[NL],
    prompt_prefix="Hieronder staan meerkeuzevragen (met antwoorden).",
    prompt_template="Vraag: {text}\nAntwoord: {label}",
    prompt_label_mapping=dict(a="a", b="b", c="c", d="d"),
    instruction_prompt="Vraag: {text}\n\nBeantwoord de bovenstaande vraag met 'a', 'b', "
    "'c' of 'd'.",
    num_few_shot_examples=5,
    max_generated_tokens=1,
)

MMLU_CONFIG = DatasetConfig(
    name="mmlu",
    pretty_name="the truncated version of the English knowledge dataset MMLU",
    huggingface_id="ScandEval/mmlu-mini",
    task=KNOW,
    languages=[EN],
    prompt_prefix="The following are multiple choice questions (with answers).",
    prompt_template="Question: {text}\nAnswer: {label}",
    prompt_label_mapping=dict(a="a", b="b", c="c", d="d"),
    instruction_prompt="Question: {text}\n\nAnswer the above question by "
    "replying with 'a', 'b', 'c' or 'd'.",
    num_few_shot_examples=5,
    max_generated_tokens=1,
)

MMLU_DA_CONFIG = DatasetConfig(
    name="mmlu-da",
    pretty_name="the truncated version of the Danish knowledge dataset MMLU-da, "
    "translated from the English MMLU dataset",
    huggingface_id="ScandEval/mmlu-da-mini",
    task=KNOW,
    languages=[DA],
    prompt_prefix="Følgende er multiple choice spørgsmål (med svar).",
    prompt_template="Spørgsmål: {text}\nSvar: {label}",
    prompt_label_mapping=dict(a="a", b="b", c="c", d="d"),
    instruction_prompt="Spørgsmål: {text}\n\nBesvar ovenstående spørgsmål ved at "
    "svare med 'a', 'b', 'c' eller 'd'.",
    num_few_shot_examples=5,
    max_generated_tokens=1,
    unofficial=True,
)

ARC_DA_CONFIG = DatasetConfig(
    name="arc-da",
    pretty_name="the truncated version of the Danish knowledge dataset ARC-da, "
    "translated from the English ARC dataset",
    huggingface_id="ScandEval/arc-da-mini",
    task=KNOW,
    languages=[DA],
    prompt_prefix="Følgende er multiple choice spørgsmål (med svar).",
    prompt_template="Spørgsmål: {text}\nSvar: {label}",
    prompt_label_mapping=dict(a="a", b="b", c="c", d="d"),
    instruction_prompt="Spørgsmål: {text}\n\nBesvar ovenstående spørgsmål ved at "
    "svare med 'a', 'b', 'c' eller 'd'.",
    num_few_shot_examples=5,
    max_generated_tokens=1,
    unofficial=True,
)

ARC_NO_CONFIG = DatasetConfig(
    name="arc-no",
    pretty_name="the truncated version of the Norwegian knowledge dataset ARC-no, "
    "translated from the English ARC dataset",
    huggingface_id="ScandEval/arc-no-mini",
    task=KNOW,
    languages=[NB, NN, NO],
    prompt_prefix="Følgende er flervalgsspørsmål (med svar).",
    prompt_template="Spørsmål: {text}\nSvar: {label}",
    prompt_label_mapping=dict(a="a", b="b", c="c", d="d"),
    instruction_prompt="Spørsmål: {text}\n\nBesvar følgende spørsmål med 'a', 'b', "
    "'c' eller 'd'.",
    num_few_shot_examples=5,
    max_generated_tokens=1,
    unofficial=True,
)

ARC_SV_CONFIG = DatasetConfig(
    name="arc-sv",
    pretty_name="the truncated version of the Swedish knowledge dataset ARC-sv, "
    "translated from the English ARC dataset",
    huggingface_id="ScandEval/arc-sv-mini",
    task=KNOW,
    languages=[SV],
    prompt_prefix="Följande är flervalsfrågor (med svar).",
    prompt_template="Fråga: {text}\nSvar: {label}",
    prompt_label_mapping=dict(a="a", b="b", c="c", d="d"),
    instruction_prompt="Fråga: {text}\n\nBesvara följande fråga med 'a', 'b', 'c' "
    "eller 'd'.",
    num_few_shot_examples=5,
    max_generated_tokens=1,
    unofficial=True,
)

ARC_IS_CONFIG = DatasetConfig(
    name="arc-is",
    pretty_name="the truncated version of the Icelandic knowledge dataset ARC-is, "
    "translated from the English ARC dataset",
    huggingface_id="ScandEval/arc-is-mini",
    task=KNOW,
    languages=[IS],
    prompt_prefix="Eftirfarandi eru fjölvalsspurningar (með svörum).",
    prompt_template="Spurningar: {text}\nSvara: {label}",
    prompt_label_mapping=dict(a="a", b="b", c="c", d="d"),
    instruction_prompt="Spurningar: {text}\n\nSvaraðu eftirfarandi spurningum með 'a', "
    "'b', 'c' eða 'd'.",
    num_few_shot_examples=5,
    max_generated_tokens=1,
)

ARC_DE_CONFIG = DatasetConfig(
    name="arc-de",
    pretty_name="the truncated version of the German knowledge dataset ARC-de, "
    "translated from the English ARC dataset",
    huggingface_id="ScandEval/arc-de-mini",
    task=KNOW,
    languages=[DE],
    prompt_prefix="Die folgenden Fragen sind Multiple-Choice-Fragen (mit Antworten).",
    prompt_template="Frage: {text}\nAntwort: {label}",
    prompt_label_mapping=dict(a="a", b="b", c="c", d="d"),
    instruction_prompt="Frage: {text}\n\nBeantworten Sie die obige Frage mit 'a', 'b', "
    "'c' oder 'd'.",
    num_few_shot_examples=5,
    max_generated_tokens=1,
    unofficial=True,
)

ARC_NL_CONFIG = DatasetConfig(
    name="arc-nl",
    pretty_name="the truncated version of the Dutch knowledge dataset ARC-nl, "
    "translated from the English ARC dataset",
    huggingface_id="ScandEval/arc-nl-mini",
    task=KNOW,
    languages=[NL],
    prompt_prefix="Hieronder staan meerkeuzevragen (met antwoorden).",
    prompt_template="Vraag: {text}\nAntwoord: {label}",
    prompt_label_mapping=dict(a="a", b="b", c="c", d="d"),
    instruction_prompt="Vraag: {text}\n\nBeantwoord de bovenstaande vraag met 'a', 'b', "
    "'c' of 'd'.",
    num_few_shot_examples=5,
    max_generated_tokens=1,
    unofficial=True,
)

ARC_CONFIG = DatasetConfig(
    name="arc",
    pretty_name="the truncated version of the English knowledge dataset ARC",
    huggingface_id="ScandEval/arc-mini",
    task=KNOW,
    languages=[EN],
    prompt_prefix="The following are multiple choice questions (with answers).",
    prompt_template="Question: {text}\nAnswer: {label}",
    prompt_label_mapping=dict(a="a", b="b", c="c", d="d"),
    instruction_prompt="Question: {text}\n\nAnswer the above question by "
    "replying with 'a', 'b', 'c' or 'd'.",
    num_few_shot_examples=5,
    max_generated_tokens=1,
    unofficial=True,
)

# TODO: Faroese knowledge


### COMMON SENSE REASONING DATASETS ###

HELLASWAG_DA_CONFIG = DatasetConfig(
    name="hellaswag-da",
    pretty_name="the truncated version of the Danish common-sense reasoning dataset "
    "HellaSwag-da, translated from the English HellaSwag dataset",
    huggingface_id="ScandEval/hellaswag-da-mini",
    task=COMMON_SENSE,
    languages=[DA],
    prompt_prefix="Følgende er multiple choice spørgsmål (med svar).",
    prompt_template="Spørgsmål: {text}\nSvar: {label}",
    prompt_label_mapping=dict(a="a", b="b", c="c", d="d"),
    instruction_prompt="Spørgsmål: {text}\n\nBesvar ovenstående spørgsmål ved at "
    "svare med 'a', 'b', 'c' eller 'd'.",
    num_few_shot_examples=5,
    max_generated_tokens=1,
)

HELLASWAG_NO_CONFIG = DatasetConfig(
    name="hellaswag-no",
    pretty_name="the truncated version of the Norwegian common-sense reasoning dataset "
    "HellaSwag-no, translated from the English HellaSwag dataset",
    huggingface_id="ScandEval/hellaswag-no-mini",
    task=COMMON_SENSE,
    languages=[NB, NN, NO],
    prompt_prefix="Følgende er flervalgsspørsmål (med svar).",
    prompt_template="Spørsmål: {text}\nSvar: {label}",
    prompt_label_mapping=dict(a="a", b="b", c="c", d="d"),
    instruction_prompt="Spørsmål: {text}\n\nBesvar følgende spørsmål med 'a', 'b', "
    "'c' eller 'd'.",
    num_few_shot_examples=5,
    max_generated_tokens=1,
)

HELLASWAG_SV_CONFIG = DatasetConfig(
    name="hellaswag-sv",
    pretty_name="the truncated version of the Swedish common-sense reasoning dataset "
    "HellaSwag-sv, translated from the English HellaSwag dataset",
    huggingface_id="ScandEval/hellaswag-sv-mini",
    task=COMMON_SENSE,
    languages=[SV],
    prompt_prefix="Följande är flervalsfrågor (med svar).",
    prompt_template="Fråga: {text}\nSvar: {label}",
    prompt_label_mapping=dict(a="a", b="b", c="c", d="d"),
    instruction_prompt="Fråga: {text}\n\nBesvara följande fråga med 'a', 'b', 'c' "
    "eller 'd'.",
    num_few_shot_examples=5,
    max_generated_tokens=1,
)

HELLASWAG_IS_CONFIG = DatasetConfig(
    name="hellaswag-is",
    pretty_name="the truncated version of the Icelandic common-sense reasoning dataset "
    "HellaSwag-is, translated from the English HellaSwag dataset",
    huggingface_id="ScandEval/hellaswag-is-mini",
    task=COMMON_SENSE,
    languages=[IS],
    prompt_prefix="Eftirfarandi eru fjölvalsspurningar (með svörum).",
    prompt_template="Spurningar: {text}\nSvara: {label}",
    prompt_label_mapping=dict(a="a", b="b", c="c", d="d"),
    instruction_prompt="Spurningar: {text}\n\nSvaraðu eftirfarandi spurningum með 'a', "
    "'b', 'c' eða 'd'.",
    num_few_shot_examples=5,
    max_generated_tokens=1,
    unofficial=True,
)

WINOGRANDE_IS = DatasetConfig(
    name="winogrande-is",
    pretty_name="the Icelandic common-sense reasoning dataset "
    "Winogrande-is, manually translated from the English Winogrande dataset",
    huggingface_id="ScandEval/winogrande-is",
    task=COMMON_SENSE,
    languages=[IS],
    prompt_prefix="Eftirfarandi eru fjölvalsspurningar (með svörum).",
    prompt_template="Spurningar: {text}\nSvara: {label}",
    prompt_label_mapping=dict(a="a", b="b", c="c", d="d"),
    instruction_prompt="Spurningar: {text}\n\nSvaraðu eftirfarandi spurningum með 'a', "
    "'b', 'c' eða 'd'.",
    num_few_shot_examples=5,
    max_generated_tokens=1,
)

HELLASWAG_DE_CONFIG = DatasetConfig(
    name="hellaswag-de",
    pretty_name="the truncated version of the German common-sense reasoning dataset "
    "HellaSwag-de, translated from the English HellaSwag dataset",
    huggingface_id="ScandEval/hellaswag-de-mini",
    task=COMMON_SENSE,
    languages=[DE],
    prompt_prefix="Die folgenden Fragen sind Multiple-Choice-Fragen (mit Antworten).",
    prompt_template="Frage: {text}\nAntwort: {label}",
    prompt_label_mapping=dict(a="a", b="b", c="c", d="d"),
    instruction_prompt="Frage: {text}\n\nBeantworten Sie die obige Frage mit 'a', 'b', "
    "'c' oder 'd'.",
    num_few_shot_examples=5,
    max_generated_tokens=1,
)

HELLASWAG_NL_CONFIG = DatasetConfig(
    name="hellaswag-nl",
    pretty_name="the truncated version of the Dutch common-sense reasoning dataset "
    "HellaSwag-nl, translated from the English HellaSwag dataset",
    huggingface_id="ScandEval/hellaswag-nl-mini",
    task=COMMON_SENSE,
    languages=[NL],
    prompt_prefix="Hieronder staan meerkeuzevragen (met antwoorden).",
    prompt_template="Vraag: {text}\nAntwoord: {label}",
    prompt_label_mapping=dict(a="a", b="b", c="c", d="d"),
    instruction_prompt="Vraag: {text}\n\nBeantwoord de bovenstaande vraag met 'a', 'b', "
    "'c' of 'd'.",
    num_few_shot_examples=5,
    max_generated_tokens=1,
)

HELLASWAG_CONFIG = DatasetConfig(
    name="hellaswag",
    pretty_name="the truncated version of the English common-sense reasoning "
    "dataset HellaSwag",
    huggingface_id="ScandEval/hellaswag-mini",
    task=COMMON_SENSE,
    languages=[EN],
    prompt_prefix="The following are multiple choice questions (with answers).",
    prompt_template="Question: {text}\nAnswer: {label}",
    prompt_label_mapping=dict(a="a", b="b", c="c", d="d"),
    instruction_prompt="Question: {text}\n\nAnswer the above question by "
    "replying with 'a', 'b', 'c' or 'd'.",
    num_few_shot_examples=5,
    max_generated_tokens=1,
)

# TODO: Faroese common sense reasoning


### MULTIPLE CHOICE READING COMPREHENSION DATASETS ###

BELEBELE_DA_CONFIG = DatasetConfig(
    name="belebele-da",
    pretty_name="the Danish multiple choice reading comprehension dataset BeleBele-da, "
    "translated from the English BeleBele dataset",
    huggingface_id="ScandEval/belebele-da-mini",
    task=MCRC,
    languages=[DA],
    prompt_prefix="Følgende er tekster med tilhørende multiple choice spørgsmål og svar.",
    prompt_template="{text}\nSvar: {label}",
    prompt_label_mapping=dict(a="a", b="b", c="c", d="d"),
    instruction_prompt="Spørgsmål: {text}\n\nBesvar ovenstående spørgsmål ved at "
    "svare med 'a', 'b', 'c' eller 'd'.",
    num_few_shot_examples=5,
    max_generated_tokens=1,
    unofficial=True,
)

BELEBELE_SV_CONFIG = DatasetConfig(
    name="belebele-sv",
    pretty_name="the Swedish multiple choice reading comprehension dataset BeleBele-sv, "
    "translated from the English BeleBele dataset",
    huggingface_id="ScandEval/belebele-sv-mini",
    task=MCRC,
    languages=[SV],
    prompt_prefix="Nedan följer texter med tillhörande multiple choice frågor och svar.",
    prompt_template="{text}\nSvar: {label}",
    prompt_label_mapping=dict(a="a", b="b", c="c", d="d"),
    instruction_prompt="Fråga: {text}\n\nBesvara följande fråga med 'a', 'b', 'c' "
    "eller 'd'.",
    num_few_shot_examples=5,
    max_generated_tokens=1,
    unofficial=True,
)

BELEBELE_NO_CONFIG = DatasetConfig(
    name="belebele-no",
    pretty_name="the Norwegian multiple choice reading comprehension dataset BeleBele-no, "
    "translated from the English BeleBele dataset",
    huggingface_id="ScandEval/belebele-no-mini",
    task=MCRC,
    languages=[NB, NN, NO],
    prompt_prefix="Her følger tekster med tilhørende multiple choice spørsmål og svar.",
    prompt_template="{text}\nSvar: {label}",
    prompt_label_mapping=dict(a="a", b="b", c="c", d="d"),
    instruction_prompt="Spørsmål: {text}\n\nBesvar følgende spørsmål med 'a', 'b', "
    "'c' eller 'd'.",
    num_few_shot_examples=5,
    max_generated_tokens=1,
    unofficial=True,
)

BELEBELE_IS_CONFIG = DatasetConfig(
    name="belebele-is",
    pretty_name="the Icelandic multiple choice reading comprehension dataset BeleBele-is, "
    "translated from the English BeleBele dataset",
    huggingface_id="ScandEval/belebele-is-mini",
    task=MCRC,
    languages=[IS],
    prompt_prefix="Eftirfarandi eru textar með tilheyrandi fjölvalsspurningum og "
    "svörum.",
    prompt_template="{text}\nSvara: {label}",
    instruction_prompt="Spurningar: {text}\n\nSvaraðu eftirfarandi spurningum með 'a', "
    "'b', 'c' eða 'd'.",
    prompt_label_mapping=dict(a="a", b="b", c="c", d="d"),
    num_few_shot_examples=5,
    max_generated_tokens=1,
    unofficial=True,
)

BELEBELE_DE_CONFIG = DatasetConfig(
    name="belebele-de",
    pretty_name="the German multiple choice reading comprehension dataset BeleBele-de, "
    "translated from the English BeleBele dataset",
    huggingface_id="ScandEval/belebele-de-mini",
    task=MCRC,
    languages=[DE],
    prompt_prefix="Die folgenden Texte sind mit dazugehörigen Multiple-Choice-Fragen "
    "und Antworten.",
    prompt_template="{text}\nAntwort: {label}",
    prompt_label_mapping=dict(a="a", b="b", c="c", d="d"),
    instruction_prompt="Frage: {text}\n\nBeantworten Sie die obige Frage mit 'a', 'b', "
    "'c' oder 'd'.",
    num_few_shot_examples=5,
    max_generated_tokens=1,
    unofficial=True,
)

BELEBELE_NL_CONFIG = DatasetConfig(
    name="belebele-nl",
    pretty_name="the Dutch multiple choice reading comprehension dataset BeleBele-nl, "
    "translated from the English BeleBele dataset",
    huggingface_id="ScandEval/belebele-nl-mini",
    task=MCRC,
    languages=[NL],
    prompt_prefix="Hieronder staan teksten met bijbehorende multiple choice vragen en "
    "antwoorden.",
    prompt_template="{text}\nAntwoord: {label}",
    prompt_label_mapping=dict(a="a", b="b", c="c", d="d"),
    instruction_prompt="Vraag: {text}\n\nBeantwoord de bovenstaande vraag met 'a', 'b', "
    "'c' of 'd'.",
    num_few_shot_examples=5,
    max_generated_tokens=1,
    unofficial=True,
)

BELEBELE_CONFIG = DatasetConfig(
    name="belebele",
    pretty_name="the English multiple choice reading comprehension dataset BeleBele",
    huggingface_id="ScandEval/belebele-mini",
    task=MCRC,
    languages=[EN],
    prompt_prefix="The following are texts with accompanying multiple choice questions "
    "and answers.",
    prompt_template="{text}\nAnswer: {label}",
    prompt_label_mapping=dict(a="a", b="b", c="c", d="d"),
    instruction_prompt="Question: {text}\n\nAnswer the above question by "
    "replying with 'a', 'b', 'c' or 'd'.",
    num_few_shot_examples=5,
    max_generated_tokens=1,
    unofficial=True,
)


### SPEED ESTIMATION DATASETS ###

SPEED_CONFIG = DatasetConfig(
    name="speed",
    pretty_name="the speed estimation benchmark",
    huggingface_id="",
    task=SPEED,
    languages=list(get_all_languages().values()),
    prompt_prefix="",
    prompt_template="",
    instruction_prompt="",
    num_few_shot_examples=0,
    max_generated_tokens=1,
)<|MERGE_RESOLUTION|>--- conflicted
+++ resolved
@@ -588,7 +588,6 @@
     max_generated_tokens=1,
 )
 
-
 SCALA_FO_CONFIG = DatasetConfig(
     name="scala-fo",
     pretty_name="the Faroese part of the linguistic acceptability dataset ScaLA",
@@ -690,11 +689,7 @@
 
 ICE_EC_CONFIG = DatasetConfig(
     name="ice-ec",
-<<<<<<< HEAD
-    pretty_name="Icelandic Error Corpus",
-=======
     pretty_name="the truncated version of the Icelandic Error Corpus",
->>>>>>> 125dc472
     huggingface_id="ScandEval/ice-ec",
     task=LA,
     languages=[IS],
@@ -707,8 +702,6 @@
     max_generated_tokens=1,
     unofficial=True,
 )
-<<<<<<< HEAD
-=======
 
 ICE_EC_FULL_CONFIG = DatasetConfig(
     name="ice-ec-full",
@@ -725,7 +718,7 @@
     max_generated_tokens=1,
     unofficial=True,
 )
->>>>>>> 125dc472
+
 
 ### READING COMPREHENSION DATASETS ###
 
