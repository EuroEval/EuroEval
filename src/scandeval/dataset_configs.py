--- conflicted
+++ resolved
@@ -2,11 +2,7 @@
 
 from .config import DatasetConfig
 from .dataset_tasks import LA, NER, QA, SENT, SPEED, TEXT_TO_TEXT
-<<<<<<< HEAD
-from .languages import DA, DE, FO, IS, NB, NN, SV, get_all_languages
-=======
-from .languages import DA, FO, IS, NB, NL, NN, SV, get_all_languages
->>>>>>> 146acb5e
+from .languages import DA, DE, NL, FO, IS, NB, NN, SV, get_all_languages
 
 
 def get_all_dataset_configs() -> dict[str, DatasetConfig]:
@@ -456,7 +452,6 @@
 )
 
 
-<<<<<<< HEAD
 MLSUM_CONFIG = DatasetConfig(
     name="mlsum",
     pretty_name="the truncated version of MLSum",
@@ -464,7 +459,11 @@
     task=TEXT_TO_TEXT,
     languages=[DE],
     prompt_template="{text}\nZusammenfassung: {target_text}",
-=======
+    num_few_shot_examples=2,
+    max_generated_tokens=128,
+)
+
+  
 RRN_CONFIG = DatasetConfig(
     name="rrn",
     pretty_name="the truncated version of RÚV Radio News",
@@ -475,6 +474,7 @@
     num_few_shot_examples=2,
     max_generated_tokens=128,
 )
+  
   
 NO_SAMMENDRAG_CONFIG = DatasetConfig(
     name="no-sammendrag",
@@ -487,6 +487,7 @@
     max_generated_tokens=128,
 )
   
+  
 WIKI_LINGUA_NL_CONFIG = DatasetConfig(
     name="wiki-lingua-nl",
     pretty_name="the Dutch part of the truncated version of WikiLingua",
@@ -494,7 +495,6 @@
     task=TEXT_TO_TEXT,
     languages=[NL],
     prompt_template="{text}\nSamenvatting: {target_text}",
->>>>>>> 146acb5e
     num_few_shot_examples=2,
     max_generated_tokens=128,
 )
