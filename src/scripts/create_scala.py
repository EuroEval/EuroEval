"""Create the ScaLA datasets and upload them to the HF Hub."""

import random
import re
import warnings
from typing import List, Tuple, Union

import pandas as pd
from datasets.arrow_dataset import Dataset
from datasets.dataset_dict import DatasetDict
from huggingface_hub.hf_api import HfApi
from load_ud_pos import (
    load_dadt_pos,
    load_dedt_pos,
    load_endt_pos,
    load_esdt_pos,
    load_fodt_pos,
    load_frdt_pos,
    load_isdt_pos,
    load_itdt_pos,
    load_nldt_pos,
    load_nodt_nb_pos,
    load_nodt_nn_pos,
    load_svdt_pos,
)
from pandas.errors import SettingWithCopyWarning
from requests.exceptions import HTTPError
from tqdm.auto import tqdm

from euroeval.utils import block_terminal_output


def main() -> None:
    """Create the ScaLA datasets and upload them to the HF Hub."""
    # Block terminal output
    block_terminal_output()

    # Set up the POS dataset loaders
    pos_datasets = {
        "da": load_dadt_pos,
        "nb": load_nodt_nb_pos,
        "nn": load_nodt_nn_pos,
        "sv": load_svdt_pos,
        "is": load_isdt_pos,
        "fo": load_fodt_pos,
        "de": load_dedt_pos,
        "nl": load_nldt_pos,
        "en": load_endt_pos,
        "fr": load_frdt_pos,
<<<<<<< HEAD
        "es": load_esdt_pos,
=======
        "it": load_itdt_pos,
>>>>>>> 9dc6b867
    }

    # Set up the progress bar and iterate over the languages
    with tqdm(pos_datasets.items(), desc="Creating ScaLA datasets") as pbar:
        for lang, fn in pbar:
            # Update the progress bar description
            pbar.set_description(f"Creating ScaLA datasets - {lang}")

            # Load the POS dataset
            pos_dataset = fn()

            # Merge the DDT POS dataframes to a single dataframe, with columns `ids`,
            # `tokens`, `doc` and `pos_tags`
            df = pd.concat(pos_dataset.values(), ignore_index=True)

            # Drop the duplicates
            df = df.drop_duplicates(subset="doc").reset_index(drop=True)

            # Remove samples with five or fewer tokens
            df = df[df.tokens.map(lambda lst: len(lst) > 5)]

            # Remove samples with five or fewer distinct POS tags
            df = df[df.pos_tags.map(lambda lst: len(set(lst)) > 5)]

            # Remove samples with an odd number of quotes
            df = df[df.doc.map(lambda doc: doc.count('"') % 2 == 0)]

            # Remove samples which starts with punctuation
            df = df[df.pos_tags.map(lambda lst: lst[0] not in ["PUNCT", "SYM"])]

            # Remove samples containing more than one '=' character, as this is used to
            # indicate a tag
            df = df[df.doc.map(lambda doc: doc.count("=") <= 1)]

            # Remove samples containing 'SLUTORD', as this is used to indicate a tag
            df = df[~df.doc.str.contains("SLUTORD")]

            # Create a training, validation, test and small training set. Note that we
            # will corrupt the data, so this is only half the size of the final
            # datasets. In the case where the dataframe does not contain enough samples
            # for all the splits, we keep halving the test size until we have enough
            # samples.
            test_size = 1024
            while test_size >= 128:
                try:
                    val_df = df.sample(n=128, random_state=4242)
                    df_filtered = df[~df.index.isin(val_df.index)]
                    test_df = df_filtered.sample(n=test_size, random_state=4242)
                    full_train_df = df_filtered[~df_filtered.index.isin(test_df.index)]
                    train_df = full_train_df.sample(n=512, random_state=4242)
                    break
                except ValueError:
                    test_size //= 2
            else:
                raise ValueError(
                    f"Not enough samples to create the splits. Found {len(df):,} "
                    f"samples, but need at least 768."
                )

            # Add the corrupted data and turn the dataframes into Hugging Face Dataset
            # objects
            train = prepare_df(train_df, split="train")
            val = prepare_df(val_df, split="val")
            test = prepare_df(test_df, split="test")
            full_train = prepare_df(full_train_df, split="train")

            # Collect datasets in a dataset dictionary
            dataset = DatasetDict(
                train=train, val=val, test=test, full_train=full_train
            )

            # Create dataset ID
            dataset_id = f"EuroEval/scala-{lang}"

            # Remove the dataset from Hugging Face Hub if it already exists
            try:
                api = HfApi()
                api.delete_repo(dataset_id, repo_type="dataset")
            except HTTPError:
                pass

            # Push the dataset to the Hugging Face Hub
            dataset.push_to_hub(dataset_id, private=True)


def join_tokens(tokens: List[str]) -> str:
    """Joins a list of tokens into a string.

    Args:
        tokens:
            The list of tokens to join.

    Returns:
        The joined string.
    """
    # Form document
    doc = " ".join(tokens)

    # Remove whitespace around punctuation
    doc = (
        doc.replace(" .", ".")
        .replace(" ,", ",")
        .replace(" ;", ";")
        .replace(" :", ":")
        .replace("( ", "(")
        .replace(" )", ")")
        .replace("[ ", "[")
        .replace(" ]", "]")
        .replace("{ ", "{")
        .replace(" }", "}")
        .replace(" ?", "?")
        .replace(" !", "!")
    )

    # Remove whitespace around quotes
    if doc.count('"') % 2 == 0:
        doc = re.sub('" ([^"]*) "', '"\\1"', doc)

    # Return the document
    return doc


def delete(tokens: List[str], pos_tags: List[str]) -> Union[str, None]:
    """Delete a random token from a list of tokens.

    The POS tags are used to prevent deletion of a token which does not make the
    resulting sentence grammatically incorrect, such as removing an adjective or an
    adverb.

    Args:
        tokens:
            The list of tokens to delete from.
        pos_tags:
            The list of POS tags for the tokens.

    Returns:
        The deleted token, or None if no token could be deleted.
    """
    # Copy the token list
    new_tokens = tokens.copy()

    # Get candidate indices to remove. We do not remove adjectives, adverbs,
    # punctuation, determiners or numbers, as the resulting sentence will probably
    # still be grammatically correct. Further, we do not remove nouns or proper nouns
    # if they have another noun or proper noun as neighbour, as that usually does not
    # make the sentence incorrect either.
    indices = [
        idx
        for idx, pos_tag in enumerate(pos_tags)
        if pos_tag not in ["ADJ", "ADV", "PUNCT", "SYM", "DET", "NUM"]
        and (
            pos_tag not in ["NOUN", "PROPN"]
            or (
                (idx == 0 or pos_tags[idx - 1] not in ["NOUN", "PROPN"])
                and (
                    idx == len(new_tokens) - 1
                    or pos_tags[idx + 1] not in ["NOUN", "PROPN"]
                )
            )
        )
    ]

    # If there are no candidates then return None
    if len(indices) == 0:
        return None

    # Get the random index
    rnd_idx = random.choice(indices)

    # Delete the token at the index
    new_tokens.pop(rnd_idx)

    # Join up the new tokens and return the string
    return join_tokens(new_tokens)


def flip_neighbours(tokens: List[str], pos_tags: List[str]) -> Union[str, None]:
    """Flip a pair of neighbouring tokens.

    The POS tags are used to prevent flipping of tokens which does not make the
    resulting sentence grammatically incorrect, such as flipping two adjectives.

    Args:
        tokens:
            The list of tokens to flip.
        pos_tags:
            The list of POS tags for the tokens.

    Returns:
        The flipped string, or None if no flip was possible.
    """
    # Copy the token list
    new_tokens = tokens.copy()

    # Collect all indices that are proper words, and which has a neighbour which is
    # also a proper word as well as having a different POS tag
    indices = [
        idx for idx, pos_tag in enumerate(pos_tags) if pos_tag not in ["PUNCT", "SYM"]
    ]
    indices = [
        idx
        for idx in indices
        if (idx + 1 in indices and pos_tags[idx] != pos_tags[idx + 1])
        or (idx - 1 in indices and pos_tags[idx] != pos_tags[idx - 1])
    ]

    # If there are fewer than two relevant tokens then return None
    if len(indices) < 2:
        return None

    # Get the first random index
    rnd_fst_idx = random.choice(indices)

    # Get the second (neighbouring) index
    if rnd_fst_idx == 0:
        rnd_snd_idx = rnd_fst_idx + 1
    elif rnd_fst_idx == len(tokens) - 1:
        rnd_snd_idx = rnd_fst_idx - 1
    elif (
        pos_tags[rnd_fst_idx + 1] in ["PUNCT", "SYM"]
        or pos_tags[rnd_fst_idx] == pos_tags[rnd_fst_idx + 1]
        or {pos_tags[rnd_fst_idx], pos_tags[rnd_fst_idx + 1]} == {"PRON", "AUX"}
    ):
        rnd_snd_idx = rnd_fst_idx - 1
    elif (
        pos_tags[rnd_fst_idx - 1] in ["PUNCT", "SYM"]
        or pos_tags[rnd_fst_idx] == pos_tags[rnd_fst_idx - 1]
        or {pos_tags[rnd_fst_idx], pos_tags[rnd_fst_idx + 1]} == {"PRON", "AUX"}
    ):
        rnd_snd_idx = rnd_fst_idx + 1
    elif random.random() > 0.5:
        rnd_snd_idx = rnd_fst_idx - 1
    else:
        rnd_snd_idx = rnd_fst_idx + 1

    # Flip the two indices
    new_tokens[rnd_fst_idx] = tokens[rnd_snd_idx]
    new_tokens[rnd_snd_idx] = tokens[rnd_fst_idx]

    # If we flipped the first character, then ensure that the new first character is
    # title-cased and the second character is of lower case. We only do this if they
    # are not upper cased, however.
    if rnd_fst_idx == 0 or rnd_snd_idx == 0:
        if new_tokens[0] != new_tokens[0].upper():
            new_tokens[0] = new_tokens[0].title()
        if new_tokens[1] != new_tokens[1].upper():
            new_tokens[1] = new_tokens[1].lower()

    # Join up the new tokens and return the string
    return join_tokens(new_tokens)


def corrupt(
    tokens: List[str], pos_tags: List[str], num_corruptions: int = 1
) -> List[Tuple[str, str]]:
    """Corrupt a list of tokens.

    This randomly either flips two neighbouring tokens or deletes a random token.

    Args:
        tokens:
            The list of tokens to corrupt.
        pos_tags:
            The list of POS tags for the tokens.
        num_corruptions:
            The number of corruptions to perform. Defaults to 1.

    Returns:
        The list of (corrupted_string, corruption_type)
    """
    # Define the list of corruptions
    corruptions: List[Tuple[str, str]] = list()

    # Continue until we have achieved the desired number of corruptions
    while len(corruptions) < num_corruptions:
        # Choose which corruption to perform, at random
        corruption_fn = random.choice([flip_neighbours, delete])

        # Corrupt the tokens
        corruption = corruption_fn(tokens, pos_tags)

        # If the corruption succeeded, and that we haven't already performed the same
        # corruption, then add the corruption to the list of corruptions
        if corruption not in corruptions and corruption is not None:
            corruptions.append((corruption, corruption_fn.__name__))

    # Return the list of corruptions
    return corruptions


def prepare_df(df: pd.DataFrame, split: str) -> Dataset:
    """Prepare a dataframe by adding an equal number of corruptions to it.

    Args:
        df:
            The dataframe to prepare.
        split:
            The split to prepare the dataframe for.

    Returns:
        The prepared dataset.
    """
    # Reset the index of the dataframe
    df.reset_index(drop=True, inplace=True)

    # Get the corrupted strings
    corrupted_list = [
        corrupt(tokens=tokens, pos_tags=pos_tags, num_corruptions=1)[0]
        for tokens, pos_tags in zip(df.tokens, df.pos_tags)
    ]

    # Add the corrupted strings to the dataframe
    with warnings.catch_warnings():
        warnings.simplefilter("ignore", category=SettingWithCopyWarning)
        df["corrupted"] = [tup[0] for tup in corrupted_list]
        df["corruption_type"] = [tup[1] for tup in corrupted_list]

    # Restructure the dataframe to have columns `text`, `corruption_type` and `label`,
    # with one sample per row
    df = pd.concat(
        [
            pd.DataFrame(
                dict(
                    text=df.tokens.map(join_tokens).tolist(),
                    corruption_type=[None for _ in range(len(df))],
                    label=["correct" for _ in range(len(df))],
                )
            ),
            pd.DataFrame(
                dict(
                    text=df.corrupted.explode().tolist(),
                    corruption_type=df.corruption_type.explode().tolist(),
                    label=["incorrect" for _ in range(len(df))],
                )
            ),
        ]
    )

    # Shuffle the dataframe
    df = df.sample(frac=1.0, random_state=4242).reset_index(drop=True)

    # Convert the dataframe to a Hugging Face Dataset and return it
    return Dataset.from_pandas(df, split=split)


if __name__ == "__main__":
    main()<|MERGE_RESOLUTION|>--- conflicted
+++ resolved
@@ -47,11 +47,8 @@
         "nl": load_nldt_pos,
         "en": load_endt_pos,
         "fr": load_frdt_pos,
-<<<<<<< HEAD
+        "it": load_itdt_pos,
         "es": load_esdt_pos,
-=======
-        "it": load_itdt_pos,
->>>>>>> 9dc6b867
     }
 
     # Set up the progress bar and iterate over the languages
