# /// script
# requires-python = ">=3.10,<4.0"
# dependencies = [
#     "datasets==3.5.0",
#     "huggingface-hub==0.24.0",
#     "pandas==2.2.0",
#     "requests==2.32.3",
#     "tqdm==4.67.1",
# ]
# ///

"""Create the ScaLA datasets and upload them to the HF Hub."""

import random
import re
import warnings
from typing import List, Tuple, Union

import pandas as pd
from constants import MAX_NUM_CHARS_IN_DOCUMENT, MIN_NUM_CHARS_IN_DOCUMENT  # noqa
from datasets.arrow_dataset import Dataset
from datasets.dataset_dict import DatasetDict
from huggingface_hub.hf_api import HfApi
from load_ud_pos import (
    load_bgdt_pos,
    load_csdt_pos,
    load_dadt_pos,
    load_dedt_pos,
    load_eldt_pos,
    load_endt_pos,
    load_esdt_pos,
    load_etdt_pos,
    load_fidt_pos,
    load_fodt_pos,
    load_frdt_pos,
    load_isdt_pos,
    load_itdt_pos,
    load_ltdt_pos,
    load_lvdt_pos,
    load_nldt_pos,
    load_nodt_nb_pos,
    load_nodt_nn_pos,
    load_pldt_pos,
    load_ptdt_pos,
    load_skdt_pos,
    load_srdt_pos,
    load_svdt_pos,
    load_ukdt_pos,
)
from pandas.errors import SettingWithCopyWarning
from tqdm.auto import tqdm


def main() -> None:
    """Create the ScaLA datasets and upload them to the HF Hub."""
    # Set up the POS dataset loaders
    pos_datasets = {
        "da": load_dadt_pos,
        "nb": load_nodt_nb_pos,
        "nn": load_nodt_nn_pos,
        "sv": load_svdt_pos,
        "is": load_isdt_pos,
        "fo": load_fodt_pos,
        "de": load_dedt_pos,
        "nl": load_nldt_pos,
        "en": load_endt_pos,
        "fr": load_frdt_pos,
        "it": load_itdt_pos,
        "es": load_esdt_pos,
        "fi": load_fidt_pos,
        "pt": load_ptdt_pos,
        "lv": load_lvdt_pos,
        "et": load_etdt_pos,
        "pl": load_pldt_pos,
        "lt": load_ltdt_pos,
        "cs": load_csdt_pos,
        "sk": load_skdt_pos,
        "uk": load_ukdt_pos,
        "el": load_eldt_pos,
<<<<<<< HEAD
        "sr": load_srdt_pos,
=======
        "bg": load_bgdt_pos,
>>>>>>> 51f4d80e
    }

    # Set up the progress bar and iterate over the languages
    with tqdm(pos_datasets.items(), desc="Creating ScaLA datasets") as pbar:
        for lang, fn in pbar:
            # Update the progress bar description
            pbar.set_description(f"Creating ScaLA datasets - {lang}")

            # Load the POS dataset
            pos_dataset = fn()

            # Merge the DDT POS dataframes to a single dataframe, with columns `ids`,
            # `tokens`, `doc` and `pos_tags`
            df = pd.concat(pos_dataset.values(), ignore_index=True)

            # Drop the duplicates
            df = df.drop_duplicates(subset="doc").reset_index(drop=True)

            # Remove samples with five or fewer tokens
            df = df[df.tokens.map(lambda lst: len(lst) > 5)]

            # Remove samples with five or fewer distinct POS tags
            df = df[df.pos_tags.map(lambda lst: len(set(lst)) > 5)]

            # Remove samples with an odd number of quotes
            df = df[df.doc.map(lambda doc: doc.count('"') % 2 == 0)]

            # Remove samples which starts with punctuation
            df = df[df.pos_tags.map(lambda lst: lst[0] not in ["PUNCT", "SYM"])]

            # Remove samples containing more than one '=' character, as this is used to
            # indicate a tag
            df = df[df.doc.map(lambda doc: doc.count("=") <= 1)]

            # Remove samples containing 'SLUTORD', as this is used to indicate a tag
            df = df[~df.doc.str.contains("SLUTORD")]

            # Create a training, validation, test and small training set. Note that we
            # will corrupt the data, so this is only half the size of the final
            # datasets. In the case where the dataframe does not contain enough samples
            # for all the splits, we keep halving the test size until we have enough
            # samples.
            test_size = 1024
            while test_size >= 128:
                try:
                    val_df = df.sample(n=128, random_state=4242)
                    df_filtered = df[~df.index.isin(val_df.index)]
                    test_df = df_filtered.sample(n=test_size, random_state=4242)
                    full_train_df = df_filtered[~df_filtered.index.isin(test_df.index)]
                    train_df = full_train_df.sample(n=512, random_state=4242)
                    break
                except ValueError:
                    test_size //= 2
            else:
                raise ValueError(
                    f"Not enough samples to create the splits. Found {len(df):,} "
                    f"samples, but need at least 768."
                )

            # Only work with samples where the document is not very large or small We do
            # it after we have made the splits to ensure that the dataset is minimally
            # affected.
            new_train_df = train_df.copy()
            new_train_df["text_len"] = new_train_df.doc.str.len()
            new_train_df = new_train_df.query(
                "text_len >= @MIN_NUM_CHARS_IN_DOCUMENT"
            ).query("text_len <= @MAX_NUM_CHARS_IN_DOCUMENT")
            new_val_df = val_df.copy()
            new_val_df["text_len"] = new_val_df.doc.str.len()
            new_val_df = new_val_df.query(
                "text_len >= @MIN_NUM_CHARS_IN_DOCUMENT"
            ).query("text_len <= @MAX_NUM_CHARS_IN_DOCUMENT")
            new_test_df = test_df.copy()
            new_test_df["text_len"] = new_test_df.doc.str.len()
            new_test_df = new_test_df.query(
                "text_len >= @MIN_NUM_CHARS_IN_DOCUMENT"
            ).query("text_len <= @MAX_NUM_CHARS_IN_DOCUMENT")
            new_full_train_df = full_train_df.copy()
            new_full_train_df["text_len"] = new_full_train_df.doc.str.len()
            new_full_train_df = new_full_train_df.query(
                "text_len >= @MIN_NUM_CHARS_IN_DOCUMENT"
            ).query("text_len <= @MAX_NUM_CHARS_IN_DOCUMENT")

            # Add the corrupted data and turn the dataframes into Hugging Face Dataset
            # objects
            train = prepare_df(new_train_df, split="train")
            val = prepare_df(new_val_df, split="val")
            test = prepare_df(new_test_df, split="test")
            full_train = prepare_df(new_full_train_df, split="train")

            # Collect datasets in a dataset dictionary
            dataset = DatasetDict(
                train=train, val=val, test=test, full_train=full_train
            )

            # Push the dataset to the Hugging Face Hub
            dataset_id = f"EuroEval/scala-{lang}"
            HfApi().delete_repo(dataset_id, repo_type="dataset", missing_ok=True)
            dataset.push_to_hub(dataset_id, private=True)


def join_tokens(tokens: List[str]) -> str:
    """Joins a list of tokens into a string.

    Args:
        tokens:
            The list of tokens to join.

    Returns:
        The joined string.
    """
    # Form document
    doc = " ".join(tokens)

    # Remove whitespace around punctuation
    doc = (
        doc.replace(" .", ".")
        .replace(" ,", ",")
        .replace(" ;", ";")
        .replace(" :", ":")
        .replace("( ", "(")
        .replace(" )", ")")
        .replace("[ ", "[")
        .replace(" ]", "]")
        .replace("{ ", "{")
        .replace(" }", "}")
        .replace(" ?", "?")
        .replace(" !", "!")
    )

    # Remove whitespace around quotes
    if doc.count('"') % 2 == 0:
        doc = re.sub('" ([^"]*) "', '"\\1"', doc)

    # Return the document
    return doc


def delete(tokens: List[str], pos_tags: List[str]) -> Union[str, None]:
    """Delete a random token from a list of tokens.

    The POS tags are used to prevent deletion of a token which does not make the
    resulting sentence grammatically incorrect, such as removing an adjective or an
    adverb.

    Args:
        tokens:
            The list of tokens to delete from.
        pos_tags:
            The list of POS tags for the tokens.

    Returns:
        The deleted token, or None if no token could be deleted.
    """
    # Copy the token list
    new_tokens = tokens.copy()

    # Get candidate indices to remove. We do not remove adjectives, adverbs,
    # punctuation, determiners or numbers, as the resulting sentence will probably
    # still be grammatically correct. Further, we do not remove nouns or proper nouns
    # if they have another noun or proper noun as neighbour, as that usually does not
    # make the sentence incorrect either.
    indices = [
        idx
        for idx, pos_tag in enumerate(pos_tags)
        if pos_tag not in ["ADJ", "ADV", "PUNCT", "SYM", "DET", "NUM"]
        and (
            pos_tag not in ["NOUN", "PROPN"]
            or (
                (idx == 0 or pos_tags[idx - 1] not in ["NOUN", "PROPN"])
                and (
                    idx == len(new_tokens) - 1
                    or pos_tags[idx + 1] not in ["NOUN", "PROPN"]
                )
            )
        )
    ]

    # If there are no candidates then return None
    if len(indices) == 0:
        return None

    # Get the random index
    rnd_idx = random.choice(indices)

    # Delete the token at the index
    new_tokens.pop(rnd_idx)

    # Join up the new tokens and return the string
    return join_tokens(new_tokens)


def flip_neighbours(tokens: List[str], pos_tags: List[str]) -> Union[str, None]:
    """Flip a pair of neighbouring tokens.

    The POS tags are used to prevent flipping of tokens which does not make the
    resulting sentence grammatically incorrect, such as flipping two adjectives.

    Args:
        tokens:
            The list of tokens to flip.
        pos_tags:
            The list of POS tags for the tokens.

    Returns:
        The flipped string, or None if no flip was possible.
    """
    # Copy the token list
    new_tokens = tokens.copy()

    # Collect all indices that are proper words, and which has a neighbour which is
    # also a proper word as well as having a different POS tag
    indices = [
        idx for idx, pos_tag in enumerate(pos_tags) if pos_tag not in ["PUNCT", "SYM"]
    ]
    indices = [
        idx
        for idx in indices
        if (idx + 1 in indices and pos_tags[idx] != pos_tags[idx + 1])
        or (idx - 1 in indices and pos_tags[idx] != pos_tags[idx - 1])
    ]

    # If there are fewer than two relevant tokens then return None
    if len(indices) < 2:
        return None

    # Get the first random index
    rnd_fst_idx = random.choice(indices)

    # Get the second (neighbouring) index
    if rnd_fst_idx == 0:
        rnd_snd_idx = rnd_fst_idx + 1
    elif rnd_fst_idx == len(tokens) - 1:
        rnd_snd_idx = rnd_fst_idx - 1
    elif (
        pos_tags[rnd_fst_idx + 1] in ["PUNCT", "SYM"]
        or pos_tags[rnd_fst_idx] == pos_tags[rnd_fst_idx + 1]
        or {pos_tags[rnd_fst_idx], pos_tags[rnd_fst_idx + 1]} == {"PRON", "AUX"}
    ):
        rnd_snd_idx = rnd_fst_idx - 1
    elif (
        pos_tags[rnd_fst_idx - 1] in ["PUNCT", "SYM"]
        or pos_tags[rnd_fst_idx] == pos_tags[rnd_fst_idx - 1]
        or {pos_tags[rnd_fst_idx], pos_tags[rnd_fst_idx + 1]} == {"PRON", "AUX"}
    ):
        rnd_snd_idx = rnd_fst_idx + 1
    elif random.random() > 0.5:
        rnd_snd_idx = rnd_fst_idx - 1
    else:
        rnd_snd_idx = rnd_fst_idx + 1

    # Flip the two indices
    new_tokens[rnd_fst_idx] = tokens[rnd_snd_idx]
    new_tokens[rnd_snd_idx] = tokens[rnd_fst_idx]

    # If we flipped the first character, then ensure that the new first character is
    # title-cased and the second character is of lower case. We only do this if they
    # are not upper cased, however.
    if rnd_fst_idx == 0 or rnd_snd_idx == 0:
        if new_tokens[0] != new_tokens[0].upper():
            new_tokens[0] = new_tokens[0].title()
        if new_tokens[1] != new_tokens[1].upper():
            new_tokens[1] = new_tokens[1].lower()

    # Join up the new tokens and return the string
    return join_tokens(new_tokens)


def corrupt(
    tokens: List[str], pos_tags: List[str], num_corruptions: int = 1
) -> List[Tuple[str, str]]:
    """Corrupt a list of tokens.

    This randomly either flips two neighbouring tokens or deletes a random token.

    Args:
        tokens:
            The list of tokens to corrupt.
        pos_tags:
            The list of POS tags for the tokens.
        num_corruptions:
            The number of corruptions to perform. Defaults to 1.

    Returns:
        The list of (corrupted_string, corruption_type)
    """
    # Define the list of corruptions
    corruptions: List[Tuple[str, str]] = list()

    # Continue until we have achieved the desired number of corruptions
    while len(corruptions) < num_corruptions:
        # Choose which corruption to perform, at random
        corruption_fn = random.choice([flip_neighbours, delete])

        # Corrupt the tokens
        corruption = corruption_fn(tokens, pos_tags)

        # If the corruption succeeded, and that we haven't already performed the same
        # corruption, then add the corruption to the list of corruptions
        if corruption not in corruptions and corruption is not None:
            corruptions.append((corruption, corruption_fn.__name__))

    # Return the list of corruptions
    return corruptions


def prepare_df(df: pd.DataFrame, split: str) -> Dataset:
    """Prepare a dataframe by adding an equal number of corruptions to it.

    Args:
        df:
            The dataframe to prepare.
        split:
            The split to prepare the dataframe for.

    Returns:
        The prepared dataset.
    """
    # Reset the index of the dataframe
    df.reset_index(drop=True, inplace=True)

    # Get the corrupted strings
    corrupted_list = [
        corrupt(tokens=tokens, pos_tags=pos_tags, num_corruptions=1)[0]
        for tokens, pos_tags in zip(df.tokens, df.pos_tags)
    ]

    # Add the corrupted strings to the dataframe
    with warnings.catch_warnings():
        warnings.simplefilter("ignore", category=SettingWithCopyWarning)
        df["corrupted"] = [tup[0] for tup in corrupted_list]
        df["corruption_type"] = [tup[1] for tup in corrupted_list]

    # Restructure the dataframe to have columns `text`, `corruption_type` and `label`,
    # with one sample per row
    df = pd.concat(
        [
            pd.DataFrame(
                dict(
                    text=df.tokens.map(join_tokens).tolist(),
                    corruption_type=[None for _ in range(len(df))],
                    label=["correct" for _ in range(len(df))],
                )
            ),
            pd.DataFrame(
                dict(
                    text=df.corrupted.explode().tolist(),
                    corruption_type=df.corruption_type.explode().tolist(),
                    label=["incorrect" for _ in range(len(df))],
                )
            ),
        ]
    )

    # Shuffle the dataframe
    df = df.sample(frac=1.0, random_state=4242).reset_index(drop=True)

    # Convert the dataframe to a Hugging Face Dataset and return it
    return Dataset.from_pandas(df, split=split)


if __name__ == "__main__":
    main()<|MERGE_RESOLUTION|>--- conflicted
+++ resolved
@@ -77,11 +77,8 @@
         "sk": load_skdt_pos,
         "uk": load_ukdt_pos,
         "el": load_eldt_pos,
-<<<<<<< HEAD
+        "bg": load_bgdt_pos,
         "sr": load_srdt_pos,
-=======
-        "bg": load_bgdt_pos,
->>>>>>> 51f4d80e
     }
 
     # Set up the progress bar and iterate over the languages
