# /// script
# requires-python = ">=3.10,<4.0"
# dependencies = [
#     "datasets==3.5.0",
#     "huggingface-hub==0.24.0",
#     "pandas==2.2.0",
#     "requests==2.32.3",
#     "tqdm==4.67.1",
# ]
# ///

"""Create the ScaLA datasets and upload them to the HF Hub."""

import random
import re
import warnings
from typing import List, Tuple, Union

import pandas as pd
from constants import MAX_NUM_CHARS_IN_DOCUMENT, MIN_NUM_CHARS_IN_DOCUMENT  # noqa
from datasets.arrow_dataset import Dataset
from datasets.dataset_dict import DatasetDict
from huggingface_hub.hf_api import HfApi
from load_ud_pos import (
    load_bgdt_pos,
    load_csdt_pos,
    load_dadt_pos,
    load_dedt_pos,
    load_eldt_pos,
    load_endt_pos,
    load_esdt_pos,
    load_etdt_pos,
    load_fidt_pos,
    load_fodt_pos,
    load_frdt_pos,
    load_hrdt_pos,
    load_hudt_pos,
    load_isdt_pos,
    load_itdt_pos,
    load_ltdt_pos,
    load_lvdt_pos,
    load_nldt_pos,
    load_nodt_nb_pos,
    load_nodt_nn_pos,
    load_pldt_pos,
    load_ptdt_pos,
    load_rodt_pos,
    load_skdt_pos,
    load_sldt_pos,
    load_srdt_pos,
    load_svdt_pos,
    load_ukdt_pos,
)
from pandas.errors import SettingWithCopyWarning
from tqdm.auto import tqdm


def main() -> None:
    """Create the ScaLA datasets and upload them to the HF Hub."""
    # Set up the POS dataset loaders
    pos_datasets = {
        "da": load_dadt_pos,
        "nb": load_nodt_nb_pos,
        "nn": load_nodt_nn_pos,
        "sv": load_svdt_pos,
        "is": load_isdt_pos,
        "fo": load_fodt_pos,
        "de": load_dedt_pos,
        "nl": load_nldt_pos,
        "en": load_endt_pos,
        "fr": load_frdt_pos,
        "it": load_itdt_pos,
        "es": load_esdt_pos,
        "fi": load_fidt_pos,
        "pt": load_ptdt_pos,
        "lv": load_lvdt_pos,
        "et": load_etdt_pos,
        "pl": load_pldt_pos,
        "lt": load_ltdt_pos,
        "cs": load_csdt_pos,
        "sk": load_skdt_pos,
        "uk": load_ukdt_pos,
        "el": load_eldt_pos,
        "bg": load_bgdt_pos,
        "sr": load_srdt_pos,
        "sl": load_sldt_pos,
        "hr": load_hrdt_pos,
<<<<<<< HEAD
        "ro": load_rodt_pos,
=======
        "hu": load_hudt_pos,
>>>>>>> 1147e3f5
    }

    # Set up the progress bar and iterate over the languages
    with tqdm(pos_datasets.items(), desc="Creating ScaLA datasets") as pbar:
        for lang, fn in pbar:
            # Update the progress bar description
            pbar.set_description(f"Creating ScaLA datasets - {lang}")

            # Load the POS dataset
            pos_dataset = fn()

            # Merge the DDT POS dataframes to a single dataframe, with columns `ids`,
            # `tokens`, `doc` and `pos_tags`
            df = pd.concat(pos_dataset.values(), ignore_index=True)

            # Drop the duplicates
            df = df.drop_duplicates(subset="doc").reset_index(drop=True)

            # Remove samples with five or fewer tokens
            df = df[df.tokens.map(lambda lst: len(lst) > 5)]

            # Remove samples with five or fewer distinct POS tags
            df = df[df.pos_tags.map(lambda lst: len(set(lst)) > 5)]

            # Remove samples with an odd number of quotes
            df = df[df.doc.map(lambda doc: doc.count('"') % 2 == 0)]

            # Remove samples which starts with punctuation
            df = df[df.pos_tags.map(lambda lst: lst[0] not in ["PUNCT", "SYM"])]

            # Remove samples containing more than one '=' character, as this is used to
            # indicate a tag
            df = df[df.doc.map(lambda doc: doc.count("=") <= 1)]

            # Remove samples containing 'SLUTORD', as this is used to indicate a tag
            df = df[~df.doc.str.contains("SLUTORD")]

            # Create a training, validation, test and small training set. Note that we
            # will corrupt the data, so this is only half the size of the final
            # datasets. In the case where the dataframe does not contain enough samples
            # for all the splits, we keep halving the test size until we have enough
            # samples.
            test_size = 1024
            while test_size >= 128:
                try:
                    val_df = df.sample(n=128, random_state=4242)
                    df_filtered = df[~df.index.isin(val_df.index)]
                    test_df = df_filtered.sample(n=test_size, random_state=4242)
                    full_train_df = df_filtered[~df_filtered.index.isin(test_df.index)]
                    train_df = full_train_df.sample(n=512, random_state=4242)
                    break
                except ValueError:
                    test_size //= 2
            else:
                raise ValueError(
                    f"Not enough samples to create the splits. Found {len(df):,} "
                    f"samples, but need at least 768."
                )

            # Only work with samples where the document is not very large or small We do
            # it after we have made the splits to ensure that the dataset is minimally
            # affected.
            new_train_df = train_df.copy()
            new_train_df["text_len"] = new_train_df.doc.str.len()
            new_train_df = new_train_df.query(
                "text_len >= @MIN_NUM_CHARS_IN_DOCUMENT"
            ).query("text_len <= @MAX_NUM_CHARS_IN_DOCUMENT")
            new_val_df = val_df.copy()
            new_val_df["text_len"] = new_val_df.doc.str.len()
            new_val_df = new_val_df.query(
                "text_len >= @MIN_NUM_CHARS_IN_DOCUMENT"
            ).query("text_len <= @MAX_NUM_CHARS_IN_DOCUMENT")
            new_test_df = test_df.copy()
            new_test_df["text_len"] = new_test_df.doc.str.len()
            new_test_df = new_test_df.query(
                "text_len >= @MIN_NUM_CHARS_IN_DOCUMENT"
            ).query("text_len <= @MAX_NUM_CHARS_IN_DOCUMENT")
            new_full_train_df = full_train_df.copy()
            new_full_train_df["text_len"] = new_full_train_df.doc.str.len()
            new_full_train_df = new_full_train_df.query(
                "text_len >= @MIN_NUM_CHARS_IN_DOCUMENT"
            ).query("text_len <= @MAX_NUM_CHARS_IN_DOCUMENT")

            # Add the corrupted data and turn the dataframes into Hugging Face Dataset
            # objects
            train = prepare_df(new_train_df, split="train")
            val = prepare_df(new_val_df, split="val")
            test = prepare_df(new_test_df, split="test")
            full_train = prepare_df(new_full_train_df, split="train")

            # Collect datasets in a dataset dictionary
            dataset = DatasetDict(
                train=train, val=val, test=test, full_train=full_train
            )

            # Push the dataset to the Hugging Face Hub
            dataset_id = f"EuroEval/scala-{lang}"
            HfApi().delete_repo(dataset_id, repo_type="dataset", missing_ok=True)
            dataset.push_to_hub(dataset_id, private=True)


def join_tokens(tokens: List[str]) -> str:
    """Joins a list of tokens into a string.

    Args:
        tokens:
            The list of tokens to join.

    Returns:
        The joined string.
    """
    # Form document
    doc = " ".join(tokens)

    # Remove whitespace around punctuation
    doc = (
        doc.replace(" .", ".")
        .replace(" ,", ",")
        .replace(" ;", ";")
        .replace(" :", ":")
        .replace("( ", "(")
        .replace(" )", ")")
        .replace("[ ", "[")
        .replace(" ]", "]")
        .replace("{ ", "{")
        .replace(" }", "}")
        .replace(" ?", "?")
        .replace(" !", "!")
    )

    # Remove whitespace around quotes
    if doc.count('"') % 2 == 0:
        doc = re.sub('" ([^"]*) "', '"\\1"', doc)

    # Return the document
    return doc


def delete(tokens: List[str], pos_tags: List[str]) -> Union[str, None]:
    """Delete a random token from a list of tokens.

    The POS tags are used to prevent deletion of a token which does not make the
    resulting sentence grammatically incorrect, such as removing an adjective or an
    adverb.

    Args:
        tokens:
            The list of tokens to delete from.
        pos_tags:
            The list of POS tags for the tokens.

    Returns:
        The deleted token, or None if no token could be deleted.
    """
    # Copy the token list
    new_tokens = tokens.copy()

    # Get candidate indices to remove. We do not remove adjectives, adverbs,
    # punctuation, determiners or numbers, as the resulting sentence will probably
    # still be grammatically correct. Further, we do not remove nouns or proper nouns
    # if they have another noun or proper noun as neighbour, as that usually does not
    # make the sentence incorrect either.
    indices = [
        idx
        for idx, pos_tag in enumerate(pos_tags)
        if pos_tag not in ["ADJ", "ADV", "PUNCT", "SYM", "DET", "NUM", "PART"]
        and (
            pos_tag not in ["NOUN", "PROPN"]
            or (
                (idx == 0 or pos_tags[idx - 1] not in ["NOUN", "PROPN"])
                and (
                    idx == len(new_tokens) - 1
                    or pos_tags[idx + 1] not in ["NOUN", "PROPN"]
                )
            )
        )
    ]

    # If there are no candidates then return None
    if len(indices) == 0:
        return None

    # Get the random index
    rnd_idx = random.choice(indices)

    # Delete the token at the index
    new_tokens.pop(rnd_idx)

    # Join up the new tokens and return the string
    return join_tokens(new_tokens)


def flip_neighbours(tokens: List[str], pos_tags: List[str]) -> Union[str, None]:
    """Flip a pair of neighbouring tokens.

    The POS tags are used to prevent flipping of tokens which does not make the
    resulting sentence grammatically incorrect, such as flipping two adjectives.

    Args:
        tokens:
            The list of tokens to flip.
        pos_tags:
            The list of POS tags for the tokens.

    Returns:
        The flipped string, or None if no flip was possible.
    """
    # Copy the token list
    new_tokens = tokens.copy()

    # Collect all indices that are proper words, and which has a neighbour which is
    # also a proper word as well as having a different POS tag
    indices = [
        idx for idx, pos_tag in enumerate(pos_tags) if pos_tag not in ["PUNCT", "SYM"]
    ]
    indices = [
        idx
        for idx in indices
        if (idx + 1 in indices and pos_tags[idx] != pos_tags[idx + 1])
        or (idx - 1 in indices and pos_tags[idx] != pos_tags[idx - 1])
    ]

    # If there are fewer than two relevant tokens then return None
    if len(indices) < 2:
        return None

    # Get the first random index
    rnd_fst_idx = random.choice(indices)

    # Get the second (neighbouring) index
    if rnd_fst_idx == 0:
        rnd_snd_idx = rnd_fst_idx + 1
    elif rnd_fst_idx == len(tokens) - 1:
        rnd_snd_idx = rnd_fst_idx - 1
    elif (
        pos_tags[rnd_fst_idx + 1] in ["PUNCT", "SYM"]
        or pos_tags[rnd_fst_idx] == pos_tags[rnd_fst_idx + 1]
        or {pos_tags[rnd_fst_idx], pos_tags[rnd_fst_idx + 1]} == {"PRON", "AUX"}
    ):
        rnd_snd_idx = rnd_fst_idx - 1
    elif (
        pos_tags[rnd_fst_idx - 1] in ["PUNCT", "SYM"]
        or pos_tags[rnd_fst_idx] == pos_tags[rnd_fst_idx - 1]
        or {pos_tags[rnd_fst_idx], pos_tags[rnd_fst_idx + 1]} == {"PRON", "AUX"}
    ):
        rnd_snd_idx = rnd_fst_idx + 1
    elif random.random() > 0.5:
        rnd_snd_idx = rnd_fst_idx - 1
    else:
        rnd_snd_idx = rnd_fst_idx + 1

    # Flip the two indices
    new_tokens[rnd_fst_idx] = tokens[rnd_snd_idx]
    new_tokens[rnd_snd_idx] = tokens[rnd_fst_idx]

    # If we flipped the first character, then ensure that the new first character is
    # title-cased and the second character is of lower case. We only do this if they
    # are not upper cased, however.
    if rnd_fst_idx == 0 or rnd_snd_idx == 0:
        if new_tokens[0] != new_tokens[0].upper():
            new_tokens[0] = new_tokens[0].title()
        if new_tokens[1] != new_tokens[1].upper():
            new_tokens[1] = new_tokens[1].lower()

    # Join up the new tokens and return the string
    return join_tokens(new_tokens)


def corrupt(
    tokens: List[str], pos_tags: List[str], num_corruptions: int = 1
) -> List[Tuple[str, str]]:
    """Corrupt a list of tokens.

    This randomly either flips two neighbouring tokens or deletes a random token.

    Args:
        tokens:
            The list of tokens to corrupt.
        pos_tags:
            The list of POS tags for the tokens.
        num_corruptions:
            The number of corruptions to perform. Defaults to 1.

    Returns:
        The list of (corrupted_string, corruption_type)
    """
    # Define the list of corruptions
    corruptions: List[Tuple[str, str]] = list()

    # Continue until we have achieved the desired number of corruptions
    while len(corruptions) < num_corruptions:
        # Choose which corruption to perform, at random
        corruption_fn = random.choice([flip_neighbours, delete])

        # Corrupt the tokens
        corruption = corruption_fn(tokens, pos_tags)

        # If the corruption succeeded, and that we haven't already performed the same
        # corruption, then add the corruption to the list of corruptions
        if corruption not in corruptions and corruption is not None:
            corruptions.append((corruption, corruption_fn.__name__))

    # Return the list of corruptions
    return corruptions


def prepare_df(df: pd.DataFrame, split: str) -> Dataset:
    """Prepare a dataframe by adding an equal number of corruptions to it.

    Args:
        df:
            The dataframe to prepare.
        split:
            The split to prepare the dataframe for.

    Returns:
        The prepared dataset.
    """
    # Reset the index of the dataframe
    df.reset_index(drop=True, inplace=True)

    # Get the corrupted strings
    corrupted_list = [
        corrupt(tokens=tokens, pos_tags=pos_tags, num_corruptions=1)[0]
        for tokens, pos_tags in zip(df.tokens, df.pos_tags)
    ]

    # Add the corrupted strings to the dataframe
    with warnings.catch_warnings():
        warnings.simplefilter("ignore", category=SettingWithCopyWarning)
        df["corrupted"] = [tup[0] for tup in corrupted_list]
        df["corruption_type"] = [tup[1] for tup in corrupted_list]

    # Restructure the dataframe to have columns `text`, `corruption_type` and `label`,
    # with one sample per row
    df = pd.concat(
        [
            pd.DataFrame(
                dict(
                    text=df.tokens.map(join_tokens).tolist(),
                    corruption_type=[None for _ in range(len(df))],
                    label=["correct" for _ in range(len(df))],
                )
            ),
            pd.DataFrame(
                dict(
                    text=df.corrupted.explode().tolist(),
                    corruption_type=df.corruption_type.explode().tolist(),
                    label=["incorrect" for _ in range(len(df))],
                )
            ),
        ]
    )

    # Shuffle the dataframe
    df = df.sample(frac=1.0, random_state=4242).reset_index(drop=True)

    # Convert the dataframe to a Hugging Face Dataset and return it
    return Dataset.from_pandas(df, split=split)


if __name__ == "__main__":
    main()<|MERGE_RESOLUTION|>--- conflicted
+++ resolved
@@ -85,11 +85,8 @@
         "sr": load_srdt_pos,
         "sl": load_sldt_pos,
         "hr": load_hrdt_pos,
-<<<<<<< HEAD
+        "hu": load_hudt_pos,
         "ro": load_rodt_pos,
-=======
-        "hu": load_hudt_pos,
->>>>>>> 1147e3f5
     }
 
     # Set up the progress bar and iterate over the languages
