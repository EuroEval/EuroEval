# /// script
# requires-python = ">=3.10,<4.0"
# dependencies = [
#     "datasets==3.5.0",
#     "huggingface-hub==0.24.0",
#     "pandas==2.2.0",
#     "requests==2.32.3",
#     "tqdm==4.67.1",
# ]
# ///

"""Create the ScaLA datasets and upload them to the HF Hub."""

import random
import re
import warnings
from typing import List, Tuple, Union

import pandas as pd
from constants import MAX_NUM_CHARS_IN_DOCUMENT, MIN_NUM_CHARS_IN_DOCUMENT  # noqa
from datasets.arrow_dataset import Dataset
from datasets.dataset_dict import DatasetDict
from huggingface_hub.hf_api import HfApi
from load_ud_pos import (
    load_csdt_pos,
    load_dadt_pos,
    load_dedt_pos,
    load_eldt_pos,
    load_endt_pos,
    load_esdt_pos,
    load_etdt_pos,
    load_fidt_pos,
    load_fodt_pos,
    load_frdt_pos,
    load_isdt_pos,
    load_itdt_pos,
    load_ltdt_pos,
    load_lvdt_pos,
    load_nldt_pos,
    load_nodt_nb_pos,
    load_nodt_nn_pos,
    load_pldt_pos,
    load_ptdt_pos,
    load_skdt_pos,
    load_svdt_pos,
    load_ukdt_pos,
)
from pandas.errors import SettingWithCopyWarning
from tqdm.auto import tqdm


def main() -> None:
    """Create the ScaLA datasets and upload them to the HF Hub."""
    # Set up the POS dataset loaders
    pos_datasets = {
        "da": load_dadt_pos,
        "nb": load_nodt_nb_pos,
        "nn": load_nodt_nn_pos,
        "sv": load_svdt_pos,
        "is": load_isdt_pos,
        "fo": load_fodt_pos,
        "de": load_dedt_pos,
        "nl": load_nldt_pos,
        "en": load_endt_pos,
        "fr": load_frdt_pos,
        "it": load_itdt_pos,
        "es": load_esdt_pos,
        "fi": load_fidt_pos,
        "pt": load_ptdt_pos,
        "lv": load_lvdt_pos,
        "et": load_etdt_pos,
        "pl": load_pldt_pos,
        "lt": load_ltdt_pos,
        "cs": load_csdt_pos,
        "sk": load_skdt_pos,
<<<<<<< HEAD
        "el": load_eldt_pos,
=======
        "uk": load_ukdt_pos,
>>>>>>> 6f1c4667
    }

    # Set up the progress bar and iterate over the languages
    with tqdm(pos_datasets.items(), desc="Creating ScaLA datasets") as pbar:
        for lang, fn in pbar:
            # Update the progress bar description
            pbar.set_description(f"Creating ScaLA datasets - {lang}")

            # Load the POS dataset
            pos_dataset = fn()

            # Merge the DDT POS dataframes to a single dataframe, with columns `ids`,
            # `tokens`, `doc` and `pos_tags`
            df = pd.concat(pos_dataset.values(), ignore_index=True)

            # Drop the duplicates
            df = df.drop_duplicates(subset="doc").reset_index(drop=True)

            # Remove samples with five or fewer tokens
            df = df[df.tokens.map(lambda lst: len(lst) > 5)]

            # Remove samples with five or fewer distinct POS tags
            df = df[df.pos_tags.map(lambda lst: len(set(lst)) > 5)]

            # Remove samples with an odd number of quotes
            df = df[df.doc.map(lambda doc: doc.count('"') % 2 == 0)]

            # Remove samples which starts with punctuation
            df = df[df.pos_tags.map(lambda lst: lst[0] not in ["PUNCT", "SYM"])]

            # Remove samples containing more than one '=' character, as this is used to
            # indicate a tag
            df = df[df.doc.map(lambda doc: doc.count("=") <= 1)]

            # Remove samples containing 'SLUTORD', as this is used to indicate a tag
            df = df[~df.doc.str.contains("SLUTORD")]

            # Create a training, validation, test and small training set. Note that we
            # will corrupt the data, so this is only half the size of the final
            # datasets. In the case where the dataframe does not contain enough samples
            # for all the splits, we keep halving the test size until we have enough
            # samples.
            test_size = 1024
            while test_size >= 128:
                try:
                    val_df = df.sample(n=128, random_state=4242)
                    df_filtered = df[~df.index.isin(val_df.index)]
                    test_df = df_filtered.sample(n=test_size, random_state=4242)
                    full_train_df = df_filtered[~df_filtered.index.isin(test_df.index)]
                    train_df = full_train_df.sample(n=512, random_state=4242)
                    break
                except ValueError:
                    test_size //= 2
            else:
                raise ValueError(
                    f"Not enough samples to create the splits. Found {len(df):,} "
                    f"samples, but need at least 768."
                )

            # Only work with samples where the document is not very large or small We do
            # it after we have made the splits to ensure that the dataset is minimally
            # affected.
            new_train_df = train_df.copy()
            new_train_df["text_len"] = new_train_df.doc.str.len()
            new_train_df = new_train_df.query(
                "text_len >= @MIN_NUM_CHARS_IN_DOCUMENT"
            ).query("text_len <= @MAX_NUM_CHARS_IN_DOCUMENT")
            new_val_df = val_df.copy()
            new_val_df["text_len"] = new_val_df.doc.str.len()
            new_val_df = new_val_df.query(
                "text_len >= @MIN_NUM_CHARS_IN_DOCUMENT"
            ).query("text_len <= @MAX_NUM_CHARS_IN_DOCUMENT")
            new_test_df = test_df.copy()
            new_test_df["text_len"] = new_test_df.doc.str.len()
            new_test_df = new_test_df.query(
                "text_len >= @MIN_NUM_CHARS_IN_DOCUMENT"
            ).query("text_len <= @MAX_NUM_CHARS_IN_DOCUMENT")
            new_full_train_df = full_train_df.copy()
            new_full_train_df["text_len"] = new_full_train_df.doc.str.len()
            new_full_train_df = new_full_train_df.query(
                "text_len >= @MIN_NUM_CHARS_IN_DOCUMENT"
            ).query("text_len <= @MAX_NUM_CHARS_IN_DOCUMENT")

            # Add the corrupted data and turn the dataframes into Hugging Face Dataset
            # objects
            train = prepare_df(new_train_df, split="train")
            val = prepare_df(new_val_df, split="val")
            test = prepare_df(new_test_df, split="test")
            full_train = prepare_df(new_full_train_df, split="train")

            # Collect datasets in a dataset dictionary
            dataset = DatasetDict(
                train=train, val=val, test=test, full_train=full_train
            )

            # Push the dataset to the Hugging Face Hub
            dataset_id = f"EuroEval/scala-{lang}"
            HfApi().delete_repo(dataset_id, repo_type="dataset", missing_ok=True)
            dataset.push_to_hub(dataset_id, private=True)


def join_tokens(tokens: List[str]) -> str:
    """Joins a list of tokens into a string.

    Args:
        tokens:
            The list of tokens to join.

    Returns:
        The joined string.
    """
    # Form document
    doc = " ".join(tokens)

    # Remove whitespace around punctuation
    doc = (
        doc.replace(" .", ".")
        .replace(" ,", ",")
        .replace(" ;", ";")
        .replace(" :", ":")
        .replace("( ", "(")
        .replace(" )", ")")
        .replace("[ ", "[")
        .replace(" ]", "]")
        .replace("{ ", "{")
        .replace(" }", "}")
        .replace(" ?", "?")
        .replace(" !", "!")
    )

    # Remove whitespace around quotes
    if doc.count('"') % 2 == 0:
        doc = re.sub('" ([^"]*) "', '"\\1"', doc)

    # Return the document
    return doc


def delete(tokens: List[str], pos_tags: List[str]) -> Union[str, None]:
    """Delete a random token from a list of tokens.

    The POS tags are used to prevent deletion of a token which does not make the
    resulting sentence grammatically incorrect, such as removing an adjective or an
    adverb.

    Args:
        tokens:
            The list of tokens to delete from.
        pos_tags:
            The list of POS tags for the tokens.

    Returns:
        The deleted token, or None if no token could be deleted.
    """
    # Copy the token list
    new_tokens = tokens.copy()

    # Get candidate indices to remove. We do not remove adjectives, adverbs,
    # punctuation, determiners or numbers, as the resulting sentence will probably
    # still be grammatically correct. Further, we do not remove nouns or proper nouns
    # if they have another noun or proper noun as neighbour, as that usually does not
    # make the sentence incorrect either.
    indices = [
        idx
        for idx, pos_tag in enumerate(pos_tags)
        if pos_tag not in ["ADJ", "ADV", "PUNCT", "SYM", "DET", "NUM"]
        and (
            pos_tag not in ["NOUN", "PROPN"]
            or (
                (idx == 0 or pos_tags[idx - 1] not in ["NOUN", "PROPN"])
                and (
                    idx == len(new_tokens) - 1
                    or pos_tags[idx + 1] not in ["NOUN", "PROPN"]
                )
            )
        )
    ]

    # If there are no candidates then return None
    if len(indices) == 0:
        return None

    # Get the random index
    rnd_idx = random.choice(indices)

    # Delete the token at the index
    new_tokens.pop(rnd_idx)

    # Join up the new tokens and return the string
    return join_tokens(new_tokens)


def flip_neighbours(tokens: List[str], pos_tags: List[str]) -> Union[str, None]:
    """Flip a pair of neighbouring tokens.

    The POS tags are used to prevent flipping of tokens which does not make the
    resulting sentence grammatically incorrect, such as flipping two adjectives.

    Args:
        tokens:
            The list of tokens to flip.
        pos_tags:
            The list of POS tags for the tokens.

    Returns:
        The flipped string, or None if no flip was possible.
    """
    # Copy the token list
    new_tokens = tokens.copy()

    # Collect all indices that are proper words, and which has a neighbour which is
    # also a proper word as well as having a different POS tag
    indices = [
        idx for idx, pos_tag in enumerate(pos_tags) if pos_tag not in ["PUNCT", "SYM"]
    ]
    indices = [
        idx
        for idx in indices
        if (idx + 1 in indices and pos_tags[idx] != pos_tags[idx + 1])
        or (idx - 1 in indices and pos_tags[idx] != pos_tags[idx - 1])
    ]

    # If there are fewer than two relevant tokens then return None
    if len(indices) < 2:
        return None

    # Get the first random index
    rnd_fst_idx = random.choice(indices)

    # Get the second (neighbouring) index
    if rnd_fst_idx == 0:
        rnd_snd_idx = rnd_fst_idx + 1
    elif rnd_fst_idx == len(tokens) - 1:
        rnd_snd_idx = rnd_fst_idx - 1
    elif (
        pos_tags[rnd_fst_idx + 1] in ["PUNCT", "SYM"]
        or pos_tags[rnd_fst_idx] == pos_tags[rnd_fst_idx + 1]
        or {pos_tags[rnd_fst_idx], pos_tags[rnd_fst_idx + 1]} == {"PRON", "AUX"}
    ):
        rnd_snd_idx = rnd_fst_idx - 1
    elif (
        pos_tags[rnd_fst_idx - 1] in ["PUNCT", "SYM"]
        or pos_tags[rnd_fst_idx] == pos_tags[rnd_fst_idx - 1]
        or {pos_tags[rnd_fst_idx], pos_tags[rnd_fst_idx + 1]} == {"PRON", "AUX"}
    ):
        rnd_snd_idx = rnd_fst_idx + 1
    elif random.random() > 0.5:
        rnd_snd_idx = rnd_fst_idx - 1
    else:
        rnd_snd_idx = rnd_fst_idx + 1

    # Flip the two indices
    new_tokens[rnd_fst_idx] = tokens[rnd_snd_idx]
    new_tokens[rnd_snd_idx] = tokens[rnd_fst_idx]

    # If we flipped the first character, then ensure that the new first character is
    # title-cased and the second character is of lower case. We only do this if they
    # are not upper cased, however.
    if rnd_fst_idx == 0 or rnd_snd_idx == 0:
        if new_tokens[0] != new_tokens[0].upper():
            new_tokens[0] = new_tokens[0].title()
        if new_tokens[1] != new_tokens[1].upper():
            new_tokens[1] = new_tokens[1].lower()

    # Join up the new tokens and return the string
    return join_tokens(new_tokens)


def corrupt(
    tokens: List[str], pos_tags: List[str], num_corruptions: int = 1
) -> List[Tuple[str, str]]:
    """Corrupt a list of tokens.

    This randomly either flips two neighbouring tokens or deletes a random token.

    Args:
        tokens:
            The list of tokens to corrupt.
        pos_tags:
            The list of POS tags for the tokens.
        num_corruptions:
            The number of corruptions to perform. Defaults to 1.

    Returns:
        The list of (corrupted_string, corruption_type)
    """
    # Define the list of corruptions
    corruptions: List[Tuple[str, str]] = list()

    # Continue until we have achieved the desired number of corruptions
    while len(corruptions) < num_corruptions:
        # Choose which corruption to perform, at random
        corruption_fn = random.choice([flip_neighbours, delete])

        # Corrupt the tokens
        corruption = corruption_fn(tokens, pos_tags)

        # If the corruption succeeded, and that we haven't already performed the same
        # corruption, then add the corruption to the list of corruptions
        if corruption not in corruptions and corruption is not None:
            corruptions.append((corruption, corruption_fn.__name__))

    # Return the list of corruptions
    return corruptions


def prepare_df(df: pd.DataFrame, split: str) -> Dataset:
    """Prepare a dataframe by adding an equal number of corruptions to it.

    Args:
        df:
            The dataframe to prepare.
        split:
            The split to prepare the dataframe for.

    Returns:
        The prepared dataset.
    """
    # Reset the index of the dataframe
    df.reset_index(drop=True, inplace=True)

    # Get the corrupted strings
    corrupted_list = [
        corrupt(tokens=tokens, pos_tags=pos_tags, num_corruptions=1)[0]
        for tokens, pos_tags in zip(df.tokens, df.pos_tags)
    ]

    # Add the corrupted strings to the dataframe
    with warnings.catch_warnings():
        warnings.simplefilter("ignore", category=SettingWithCopyWarning)
        df["corrupted"] = [tup[0] for tup in corrupted_list]
        df["corruption_type"] = [tup[1] for tup in corrupted_list]

    # Restructure the dataframe to have columns `text`, `corruption_type` and `label`,
    # with one sample per row
    df = pd.concat(
        [
            pd.DataFrame(
                dict(
                    text=df.tokens.map(join_tokens).tolist(),
                    corruption_type=[None for _ in range(len(df))],
                    label=["correct" for _ in range(len(df))],
                )
            ),
            pd.DataFrame(
                dict(
                    text=df.corrupted.explode().tolist(),
                    corruption_type=df.corruption_type.explode().tolist(),
                    label=["incorrect" for _ in range(len(df))],
                )
            ),
        ]
    )

    # Shuffle the dataframe
    df = df.sample(frac=1.0, random_state=4242).reset_index(drop=True)

    # Convert the dataframe to a Hugging Face Dataset and return it
    return Dataset.from_pandas(df, split=split)


if __name__ == "__main__":
    main()<|MERGE_RESOLUTION|>--- conflicted
+++ resolved
@@ -73,11 +73,8 @@
         "lt": load_ltdt_pos,
         "cs": load_csdt_pos,
         "sk": load_skdt_pos,
-<<<<<<< HEAD
+        "uk": load_ukdt_pos,
         "el": load_eldt_pos,
-=======
-        "uk": load_ukdt_pos,
->>>>>>> 6f1c4667
     }
 
     # Set up the progress bar and iterate over the languages
