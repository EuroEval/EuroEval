--- conflicted
+++ resolved
@@ -45,11 +45,8 @@
     "lt",
     "sk",
     "uk",
-<<<<<<< HEAD
+    "el",
     "bg",
-=======
-    "el",
->>>>>>> 7af95ae9
 ]
 
 
