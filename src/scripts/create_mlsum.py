--- conflicted
+++ resolved
@@ -7,13 +7,8 @@
 from requests import HTTPError
 
 
-<<<<<<< HEAD
-def main():
+def main() -> None:
     """Create the German MLSum-mini summarisation dataset and upload to HF Hub."""
-=======
-def main() -> None:
-    """Create the MLSum-mini summarisation dataset and upload to HF Hub."""
->>>>>>> aadec92c
     dataset_id = "GEM/mlsum"
 
     dataset = load_dataset(dataset_id, "de", token=True)
