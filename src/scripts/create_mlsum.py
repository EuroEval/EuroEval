"""Create the German MLSum-mini summarisation dataset."""

import pandas as pd
from constants import MAX_NUM_CHARS_IN_ARTICLE, MIN_NUM_CHARS_IN_ARTICLE
from datasets import Dataset, DatasetDict, Split, load_dataset
from huggingface_hub import HfApi
from requests import HTTPError


def main() -> None:
    """Create the German MLSum-mini summarisation dataset and upload to HF Hub."""
    dataset_id = "GEM/mlsum"

    dataset = load_dataset(dataset_id, "de", token=True)
    assert isinstance(dataset, DatasetDict)

    dataset = dataset.rename_columns(column_mapping=dict(target="target_text"))

    # Remove the references column since the dataset has mismatched types in this column
    dataset = dataset.remove_columns(column_names=["references"])

    train_df = dataset["train"].to_pandas()
    val_df = dataset["validation"].to_pandas()
    test_df = dataset["test"].to_pandas()
    assert isinstance(train_df, pd.DataFrame)
    assert isinstance(val_df, pd.DataFrame)
    assert isinstance(test_df, pd.DataFrame)

    # Only work with samples where the text is not very large or small
    train_lengths = train_df.text.str.len()
    val_lengths = val_df.text.str.len()
    test_lengths = test_df.text.str.len()
    lower_bound = MIN_NUM_CHARS_IN_ARTICLE
    upper_bound = MAX_NUM_CHARS_IN_ARTICLE
    train_df = train_df[train_lengths.between(lower_bound, upper_bound)]
    val_df = val_df[val_lengths.between(lower_bound, upper_bound)]
    test_df = test_df[test_lengths.between(lower_bound, upper_bound)]

    # Create validation split
    val_size = 256
    val_df = val_df.sample(n=val_size, random_state=4242)

    # Create test split
    test_size = 2048
    test_df = test_df.sample(n=test_size, random_state=4242)

    # Create train split
    train_size = 1024
    train_df = train_df.sample(n=train_size, random_state=4242)

    val_df = val_df.reset_index(drop=True)
    test_df = test_df.reset_index(drop=True)
    train_df = train_df.reset_index(drop=True)

    # Collect datasets in a dataset dictionary
    dataset = DatasetDict(
        train=Dataset.from_pandas(train_df, split=Split.TRAIN),
        val=Dataset.from_pandas(val_df, split=Split.VALIDATION),
        test=Dataset.from_pandas(test_df, split=Split.TEST),
    )

    # Create dataset ID
<<<<<<< HEAD
    mini_dataset_id = "ScandEval/mlsum-de-mini"
=======
    mini_dataset_id = "EuroEval/mlsum-mini"
>>>>>>> 9dc6b867

    # Remove the dataset from Hugging Face Hub if it already exists
    try:
        api: HfApi = HfApi()
        api.delete_repo(mini_dataset_id, repo_type="dataset")
    except HTTPError:
        pass

    # Push the dataset to the Hugging Face Hub
    dataset.push_to_hub(mini_dataset_id, private=True)


if __name__ == "__main__":
    main()<|MERGE_RESOLUTION|>--- conflicted
+++ resolved
@@ -60,11 +60,7 @@
     )
 
     # Create dataset ID
-<<<<<<< HEAD
-    mini_dataset_id = "ScandEval/mlsum-de-mini"
-=======
-    mini_dataset_id = "EuroEval/mlsum-mini"
->>>>>>> 9dc6b867
+    mini_dataset_id = "EuroEval/mlsum-de-mini"
 
     # Remove the dataset from Hugging Face Hub if it already exists
     try:
