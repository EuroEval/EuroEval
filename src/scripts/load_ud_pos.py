# /// script
# requires-python = ">=3.10,<4.0"
# dependencies = [
#     "pandas==2.2.0",
#     "requests==2.32.3",
# ]
# ///

"""Load the part-of-speech part of a Universal Dependencies treebank."""

import logging
import re
from collections import defaultdict
from functools import partial
from typing import Callable, DefaultDict, Dict, List, Union
from urllib.parse import urlparse

import pandas as pd
import requests

logging.basicConfig(format="%(asctime)s ⋅ %(message)s", level=logging.INFO)
logger = logging.getLogger("load_ud_pos")


def load_dadt_pos() -> Dict[str, pd.DataFrame]:
    """Load the part-of-speech part of the Danish Dependency Treebank.

    Returns:
        The dataframes, stored in the keys `train`, `val` and `test`.
    """
    # Define download URLs
    base_url = (
        "https://github.com/UniversalDependencies/UD_Danish-DDT/raw/master/"
        "da_ddt-ud-{}.conllu"
    )
    train_url = base_url.format("train")
    val_url = base_url.format("dev")
    test_url = base_url.format("test")

    return load_ud_pos(train_url=train_url, val_url=val_url, test_url=test_url)


def load_ptdt_pos() -> Dict[str, pd.DataFrame]:
    """Load the part-of-speech part of the Portuguese Dependency Treebank.

    Returns:
        The dataframes, stored in the keys `train`, `val` and `test`.
    """
    # Define download URLs
    base_url = (
        "https://github.com/UniversalDependencies/UD_Portuguese-Bosque/raw/master/"
        "pt_bosque-ud-{}.conllu"
    )
    train_url = base_url.format("train")
    val_url = base_url.format("dev")
    test_url = base_url.format("test")

    return load_ud_pos(
        train_url=train_url,
        val_url=val_url,
        test_url=test_url,
        filter_source="CETEMPúblico",
    )


def load_fodt_pos() -> Dict[str, pd.DataFrame]:
    """Load the part-of-speech part of the Faroese Dependency Treebank.

    Returns:
        The dataframes, stored in the keys `train`, `val` and `test`.
    """
    # Define download URLs
    base_url = (
        "https://github.com/UniversalDependencies/UD_Faroese-FarPaHC/raw/master/"
        "fo_farpahc-ud-{}.conllu"
    )
    train_url = base_url.format("train")
    val_url = base_url.format("dev")
    test_url = base_url.format("test")

    return load_ud_pos(train_url=train_url, val_url=val_url, test_url=test_url)


def load_isdt_pos() -> Dict[str, pd.DataFrame]:
    """Load the part-of-speech part of the Icelandic Dependency Treebank.

    Returns:
        The dataframes, stored in the keys `train`, `val` and `test`.
    """
    # Define download URLs
    base_url = (
        "https://github.com/UniversalDependencies/UD_Icelandic-Modern/raw/master/"
        "is_modern-ud-{}.conllu"
    )
    train_url = base_url.format("train")
    val_url = base_url.format("dev")
    test_url = base_url.format("test")

    return load_ud_pos(train_url=train_url, val_url=val_url, test_url=test_url)


def load_nodt_nb_pos() -> Dict[str, pd.DataFrame]:
    """Load the part-of-speech part of the Norwegian Bokmål Dependency Treebank.

    Returns:
        The dataframes, stored in the keys `train`, `val` and `test`.
    """
    # Define download URLs
    base_url = (
        "https://github.com/UniversalDependencies/UD_Norwegian-Bokmaal/raw/master/"
        "no_bokmaal-ud-{}.conllu"
    )
    train_url = base_url.format("train")
    val_url = base_url.format("dev")
    test_url = base_url.format("test")

    return load_ud_pos(train_url=train_url, val_url=val_url, test_url=test_url)


def load_nodt_nn_pos() -> Dict[str, pd.DataFrame]:
    """Load the part-of-speech part of the Norwegian Nynorsk Dependency Treebank.

    Returns:
        The dataframes, stored in the keys `train`, `val` and `test`.
    """
    # Define download URLs
    base_url = (
        "https://github.com/UniversalDependencies/UD_Norwegian-Nynorsk/raw/master/"
        "no_nynorsk-ud-{}.conllu"
    )
    train_url = base_url.format("train")
    val_url = base_url.format("dev")
    test_url = base_url.format("test")

    return load_ud_pos(train_url=train_url, val_url=val_url, test_url=test_url)


def load_svdt_pos() -> Dict[str, pd.DataFrame]:
    """Load the part-of-speech part of the Swedish Dependency Treebank.

    Returns:
        The dataframes, stored in the keys `train`, `val` and `test`.
    """
    # Define download URLs
    base_url = (
        "https://github.com/UniversalDependencies/UD_Swedish-Talbanken/raw/master/"
        "sv_talbanken-ud-{}.conllu"
    )
    train_url = base_url.format("train")
    val_url = base_url.format("dev")
    test_url = base_url.format("test")

    # Define document processing function
    def process_document(doc: str) -> str:
        doc = (
            doc.replace(" s k", " s.k.")
            .replace("S k", "S.k.")
            .replace(" bl a", " bl.a.")
            .replace("Bl a", "Bl.a.")
            .replace(" t o m", " t.o.m.")
            .replace("T o m", "T.o.m.")
            .replace(" fr o m", " fr.o.m.")
            .replace("Fr o m", "Fr.o.m.")
            .replace(" o s v", " o.s.v.")
            .replace("O s v", "O.s.v.")
            .replace(" d v s", " d.v.s.")
            .replace("D v s", "D.v.s.")
            .replace(" m fl", " m.fl.")
            .replace("M fl", "M.fl.")
            .replace(" t ex", " t.ex.")
            .replace("T ex", "T.ex.")
            .replace(" f n", " f.n.")
            .replace("F n", "F.n.")
        )
        return doc

    return load_ud_pos(
        train_url=train_url,
        val_url=val_url,
        test_url=test_url,
        doc_process_fn=process_document,
    )


def load_dedt_pos() -> Dict[str, pd.DataFrame]:
    """Load the part-of-speech part of the German Dependency Treebank.

    Returns:
        The dataframes, stored in the keys `train`, `val` and `test`.
    """
    # Define download URLs
    base_url = (
        "https://raw.githubusercontent.com/UniversalDependencies/UD_German-GSD/master/"
        "de_gsd-ud-{}.conllu"
    )
    train_url = base_url.format("train")
    val_url = base_url.format("dev")
    test_url = base_url.format("test")

    return load_ud_pos(train_url=train_url, val_url=val_url, test_url=test_url)


def load_nldt_pos() -> Dict[str, pd.DataFrame]:
    """Load the part-of-speech part of the Dutch Dependency Treebank.

    Returns:
        The dataframes, stored in the keys `train`, `val` and `test`.
    """
    # Define download URLs
    base_url = (
        "https://raw.githubusercontent.com/UniversalDependencies/UD_Dutch-Alpino/"
        "master/nl_alpino-ud-{}.conllu"
    )
    train_url = base_url.format("train")
    val_url = base_url.format("dev")
    test_url = base_url.format("test")

    return load_ud_pos(train_url=train_url, val_url=val_url, test_url=test_url)


def load_endt_pos() -> Dict[str, pd.DataFrame]:
    """Load the part-of-speech part of the English Dependency Treebank.

    Returns:
        The dataframes, stored in the keys `train`, `val` and `test`.
    """
    # Define download URLs
    base_url = (
        "https://raw.githubusercontent.com/UniversalDependencies/UD_English-GUM/"
        "master/en_gum-ud-{}.conllu"
    )
    train_url = base_url.format("train")
    val_url = base_url.format("dev")
    test_url = base_url.format("test")

    return load_ud_pos(train_url=train_url, val_url=val_url, test_url=test_url)


def load_frdt_pos() -> Dict[str, pd.DataFrame]:
    """Load the part-of-speech part of the French Dependency Treebank.

    Returns:
        The dataframes, stored in the keys `train`, `val` and `test`.
    """
    # Define download URLs
    base_url = (
        "https://raw.githubusercontent.com/UniversalDependencies/UD_French-GSD/"
        "master/fr_gsd-ud-{}.conllu"
    )
    train_url = base_url.format("train")
    val_url = base_url.format("dev")
    test_url = base_url.format("test")

    return load_ud_pos(train_url=train_url, val_url=val_url, test_url=test_url)


def load_itdt_pos() -> Dict[str, pd.DataFrame]:
    """Load the part-of-speech part of the Italian Dependency Treebank.

    Returns:
        The dataframes, stored in the keys `train`, `val` and `test`.
    """
    # Define download URLs
    base_url = (
        "https://raw.githubusercontent.com/UniversalDependencies/UD_Italian-ISDT/"
        "master/it_isdt-ud-{}.conllu"
    )
    train_url = base_url.format("train")
    val_url = base_url.format("dev")
    test_url = base_url.format("test")

    return load_ud_pos(train_url=train_url, val_url=val_url, test_url=test_url)


def load_esdt_pos() -> Dict[str, pd.DataFrame]:
    """Load the part-of-speech part of the Spanish Dependency Treebank.

    Returns:
        The dataframes, stored in the keys `train`, `val` and `test`.
    """
    # Define download URLs
    base_url = (
        "https://raw.githubusercontent.com/UniversalDependencies/UD_Spanish-AnCora"
        "/refs/heads/master/es_ancora-ud-{}.conllu"
    )
    train_url = base_url.format("train")
    val_url = base_url.format("dev")
    test_url = base_url.format("test")

    return load_ud_pos(train_url=train_url, val_url=val_url, test_url=test_url)


def load_fidt_pos() -> Dict[str, pd.DataFrame]:
    """Load the part-of-speech part of the Finnish Dependency Treebank.

    Returns:
        The dataframes, stored in the keys `train`, `val` and `test`.
    """
    # Define download URLs
    base_url = (
        "https://raw.githubusercontent.com/UniversalDependencies/UD_Finnish-TDT/"
        "master/fi_tdt-ud-{}.conllu"
    )
    train_url = base_url.format("train")
    val_url = base_url.format("dev")
    test_url = base_url.format("test")

    return load_ud_pos(train_url=train_url, val_url=val_url, test_url=test_url)


def load_lvdt_pos() -> Dict[str, pd.DataFrame]:
    """Load the part-of-speech part of the Latvian Dependency Treebank.

    Returns:
        The dataframes, stored in the keys `train`, `val` and `test`.
    """
    # Define download URLs
    base_url = (
        "https://raw.githubusercontent.com/UniversalDependencies/UD_Latvian-LVTB/"
        "master/lv_lvtb-ud-{}.conllu"
    )
    train_url = base_url.format("train")
    val_url = base_url.format("dev")
    test_url = base_url.format("test")

    return load_ud_pos(train_url=train_url, val_url=val_url, test_url=test_url)


def load_etdt_pos() -> Dict[str, pd.DataFrame]:
    """Load the part-of-speech part of the Estonian Dependency Treebank.

    Returns:
        The dataframes, stored in the keys `train`, `val` and `test`.
    """
    # Define download URLs
    base_url = (
        "https://raw.githubusercontent.com/UniversalDependencies/UD_Estonian-EDT/"
        "refs/heads/master/et_edt-ud-{}.conllu"
    )
    train_url = base_url.format("train")
    val_url = base_url.format("dev")
    test_url = base_url.format("test")

    return load_ud_pos(train_url=train_url, val_url=val_url, test_url=test_url)


def load_pldt_pos() -> Dict[str, pd.DataFrame]:
    """Load the part-of-speech part of the Polish Dependency Treebank.

    Returns:
        The dataframes, stored in the keys `train`, `val` and `test`.
    """
    # Define download URLs
    base_url = (
        "https://raw.githubusercontent.com/UniversalDependencies/UD_Polish-PDB/"
        "refs/heads/master/pl_pdb-ud-{}.conllu"
    )
    train_url = base_url.format("train")
    val_url = base_url.format("dev")
    test_url = base_url.format("test")

    return load_ud_pos(train_url=train_url, val_url=val_url, test_url=test_url)


def load_ltdt_pos() -> Dict[str, pd.DataFrame]:
    """Load the part-of-speech part of the Lithuanian Dependency Treebank.

    Returns:
        The dataframes, stored in the keys `train`, `val` and `test`.
    """
    # Define download URLs
    base_url = (
        "https://raw.githubusercontent.com/UniversalDependencies/UD_Lithuanian-ALKSNIS/"
        "master/lt_alksnis-ud-{}.conllu"
    )
    train_url = base_url.format("train")
    val_url = base_url.format("dev")
    test_url = base_url.format("test")

    return load_ud_pos(train_url=train_url, val_url=val_url, test_url=test_url)


<<<<<<< HEAD
def _load_file_or_url(url_or_path: str) -> list[str]:
    parsed = urlparse(url_or_path)
    if parsed.scheme.lower() in ("http", "https"):
        return requests.get(url_or_path).text.split("\n")
    else:
        with open(url_or_path, "r") as f:
            logger.warning(f"Loading data from local file: {url_or_path}")
            return [line.strip() for line in f.readlines()]


def _append_token_data(dest: dict[str, list], src: dict[str, list], i: int) -> None:
    dest["ids"].append(src["ids"][i])
    dest["tokens"].append(src["tokens"][i])
    dest["pos_tags"].append(src["pos_tags"][i])


_RX_RANGE = re.compile(r"(\d+)-(\d+)", re.I)


def _filter_token_rage(data_dict: dict[str, list]) -> dict[str, list]:
    output: DefaultDict[str, list] = defaultdict(list)
    """This function filters out tokens that are spefified in ranges in UD surce files.
    Tokens that span more than one position are not supported by
    create_scala's prepare_df logic.

    Example files:

    - tests/test_scripts/test_create_scala/test_data/de_gsd-ud-train.conllu.in_dem
    - tests/test_scripts/test_create_scala/test_data/pl_pdb-ud-train.conllu.ismy
    """

    range_start: int = 0
    range_end: int = 0

    for i in range(len(data_dict["ids"])):
        match = _RX_RANGE.match(data_dict["ids"][i])
        if match is not None:
            _append_token_data(output, data_dict, i)
            range_start = int(match.group(1))
            range_end = int(match.group(2))
        else:
            token_id = int(data_dict["ids"][i].split(".")[0])
            if token_id >= range_start and token_id <= range_end:
                # Skip token if in range
                continue
            else:
                _append_token_data(output, data_dict, i)

    return output


def _load_split(
    *,
    lines: list[str],
    filter_source: str | None = None,
    doc_process_fn: Callable[[str], str] = lambda x: x,
) -> pd.DataFrame:
    # Initialise the records, data dictionary and document
    records = []
    data_dict: Dict[str, list[Union[int, str]]] = defaultdict(list)
    doc = ""
    source = ""

    # Iterate over the data for the given split
    for line in lines:
        # If we are at the first line of an entry then extract the document
        if line.startswith("# text = "):
            doc = re.sub("# text = ", "", line)

            # Process the document if needed
            doc = doc_process_fn(doc)

        elif line.startswith("# source = "):
            source = line.removeprefix("# source = ").strip()

        # Otherwise, if the line is a comment then ignore it
        elif line.startswith("#"):
            continue

        # Otherwise, if we have reached the end of an entry then store it to the
        # list of records and reset the data dictionary and document
        elif line == "":
            if len(data_dict["tokens"]) > 0:
                if filter_source is None or filter_source in source:
                    merged_data_dict: Dict[str, Union[str, List[Union[int, str]]]]
                    merged_data_dict = {**_filter_token_rage(data_dict), "doc": doc}
                    records.append(merged_data_dict)
            data_dict = defaultdict(list)
            doc = ""
            source = ""

        # Otherwise we are in the middle of an entry which is not a comment, so
        # we extract the data from the line and store it in the data dictionary
        else:
            data_tup = line.split("\t")
            data_dict["ids"].append(data_tup[0])
            data_dict["tokens"].append(data_tup[1])
            data_dict["pos_tags"].append(data_tup[3])

    # Convert the records to a dataframe
    return pd.DataFrame.from_records(records)
=======
def load_csdt_pos() -> Dict[str, pd.DataFrame]:
    """Load the part-of-speech part of the Czech Dependency Treebank.

    Returns:
        The dataframes, stored in the keys `train`, `val` and `test`.
    """
    # Define download URLs
    base_url = (
        "https://raw.githubusercontent.com/UniversalDependencies/UD_Czech-CAC/refs/heads/master/"
        "cs_cac-ud-{}.conllu"
    )
    train_url = base_url.format("train")
    val_url = base_url.format("dev")
    test_url = base_url.format("test")

    return load_ud_pos(train_url=train_url, val_url=val_url, test_url=test_url)
>>>>>>> 163d1f7e


def load_ud_pos(
    train_url: str,
    val_url: str,
    test_url: str,
    doc_process_fn: Callable[[str], str] = lambda x: x,
    filter_source: str | None = None,
) -> Dict[str, pd.DataFrame]:
    """Load the part-of-speech part of a Universal Dependencies treebank.

    Args:
        train_url:
            The URL of the training data.
        val_url:
            The URL of the validation data.
        test_url:
            The URL of the test data.
        doc_process_fn:
            A function to apply to each document before parsing it.
        filter_source:
            If not `None`, only include entries with this source in the dataset.

    Returns:
        The dataframes, stored in the keys `train`, `val` and `test`.
    """
    if filter_source is not None:
        logger.warning(
            f"Warning: Filtering dataset to include only entries with {filter_source=}"
        )

    # Iterate over the data splits
    dfs = dict()

    # Code shortcut for brevity
    lsfunc = partial(
        _load_split, filter_source=filter_source, doc_process_fn=doc_process_fn
    )

    dfs["train"] = lsfunc(lines=_load_file_or_url(train_url))
    dfs["val"] = lsfunc(lines=_load_file_or_url(val_url))
    dfs["test"] = lsfunc(lines=_load_file_or_url(test_url))

    # Return the dictionary of dataframes
    return dfs<|MERGE_RESOLUTION|>--- conflicted
+++ resolved
@@ -380,7 +380,6 @@
     return load_ud_pos(train_url=train_url, val_url=val_url, test_url=test_url)
 
 
-<<<<<<< HEAD
 def _load_file_or_url(url_or_path: str) -> list[str]:
     parsed = urlparse(url_or_path)
     if parsed.scheme.lower() in ("http", "https"):
@@ -482,7 +481,7 @@
 
     # Convert the records to a dataframe
     return pd.DataFrame.from_records(records)
-=======
+
 def load_csdt_pos() -> Dict[str, pd.DataFrame]:
     """Load the part-of-speech part of the Czech Dependency Treebank.
 
@@ -499,7 +498,6 @@
     test_url = base_url.format("test")
 
     return load_ud_pos(train_url=train_url, val_url=val_url, test_url=test_url)
->>>>>>> 163d1f7e
 
 
 def load_ud_pos(
