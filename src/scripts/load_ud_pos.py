--- conflicted
+++ resolved
@@ -524,26 +524,34 @@
     return load_ud_pos(train_url=train_url, val_url=val_url, test_url=test_url)
 
 
-<<<<<<< HEAD
+def load_hudt_pos() -> dict[str, pd.DataFrame]:
+    """Load the part-of-speech part of the Hungarian Dependency Treebank.
+
+    Returns:
+        The dataframes, stored in the keys `train`, `val`, and `test`.
+    """
+    # Define download URLs
+    base_url = (
+        "https://raw.githubusercontent.com/UniversalDependencies/UD_Hungarian-Szeged/refs"
+        "/heads/master/hu_szeged-ud-{}.conllu"
+    )
+    train_url = base_url.format("train")
+    val_url = base_url.format("dev")
+    test_url = base_url.format("test")
+
+    return load_ud_pos(train_url=train_url, val_url=val_url, test_url=test_url)
+
+
 def load_rodt_pos() -> dict[str, pd.DataFrame]:
     """Load the part-of-speech part of the Romanian Dependency Treebank.
-=======
-def load_hudt_pos() -> dict[str, pd.DataFrame]:
-    """Load the part-of-speech part of the Hungarian Dependency Treebank.
->>>>>>> 1147e3f5
 
     Returns:
         The dataframes, stored in the keys `train`, `val`, and `test`.
     """
     # Define download URLs
     base_url = (
-<<<<<<< HEAD
         "https://raw.githubusercontent.com/UniversalDependencies/UD_Romanian-RRT/refs"
         "/heads/master/ro_rrt-ud-{}.conllu"
-=======
-        "https://raw.githubusercontent.com/UniversalDependencies/UD_Hungarian-Szeged/refs"
-        "/heads/master/hu_szeged-ud-{}.conllu"
->>>>>>> 1147e3f5
     )
     train_url = base_url.format("train")
     val_url = base_url.format("dev")
