--- conflicted
+++ resolved
@@ -364,13 +364,8 @@
 
 The original full dataset consists of 10,420 / 523 / 523 samples for training,
 validation and testing, respectively. We use a 1,024 / 256 / 2,048 split for training,
-<<<<<<< HEAD
 validation and testing, respectively. The test split is extended with additional examples
 from the train split.
-=======
-validation and testing, respectively. The test split is extended with additional
-examples from the test split.
->>>>>>> 753df9c6
 
 ```json
 {
