--- conflicted
+++ resolved
@@ -1050,7 +1050,6 @@
 euroeval --model <model-id> --dataset winogrande-da
 ```
 
-<<<<<<< HEAD
 ### Unofficial: zebra-puzzle-da_2x3
 
 This dataset consists of logical puzzles and was created with the code in this repo: https://github.com/alexandrainst/zebra_puzzles
@@ -1132,7 +1131,7 @@
 You can evaluate this dataset directly as follows:
 
 ```bash
-$ euroeval --model <model-id> --dataset zebra-puzzle-da_2x3
+euroeval --model <model-id> --dataset zebra-puzzle-da_2x3
 ```
 
 ### Unofficial: zebra-puzzle-da_4x5
@@ -1222,12 +1221,9 @@
 You can evaluate this dataset directly as follows:
 
 ```bash
-$ euroeval --model <model-id> --dataset zebra-puzzle-da_4x5
-```
-
-
-=======
->>>>>>> ac3f041d
+euroeval --model <model-id> --dataset zebra-puzzle-da_4x5
+```
+
 ## Summarisation
 
 ### Nordjylland News
