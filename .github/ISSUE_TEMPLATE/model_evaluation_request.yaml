name: 📊 Model Evaluation Request
description: Would you like to have a particular model included in the leaderboards?
title: "[MODEL EVALUATION REQUEST] <model-name>"
labels: "model evaluation request"
type: task

body:
- type: input
  attributes:
    label: Model ID
    description: What is the model ID, either on the Hugging Face Hub or on LiteLLM?
  validations:
    required: true
- type: checkboxes
  attributes:
    label: Evaluation languages
    description: >
      What languages should this model be evaluated on? Tick all that apply. If the
      model is multilingual (e.g., Mistral, Llama), then tick all the languages.
    options:
      - label: Baltic languages (Latvian, Lithuanian)
      - label: Finnic languages (Estonian, Finnish)
      - label: Greek
<<<<<<< HEAD
      - label: Romance languages (French, Italian, Portuguese, Romanian, Spanish)
=======
      - label: Romance languages (Catalan, French, Italian, Portuguese, Spanish)
>>>>>>> 21ab7743
      - label: Scandinavian languages (Danish, Faroese, Icelandic, Norwegian, Swedish)
      - label: Slavic languages (Bulgarian, Bosnian, Croatian, Czech, Hungarian, Polish, Serbian, Slovak, Slovenian, Ukrainian)
      - label: West Germanic languages (Dutch, English, German)
  validations:
    required: true
- type: dropdown
  attributes:
    label: Model type
    description: What is the architecture of the model?
    options:
      - Decoder model (e.g., GPT)
      - Encoder model (e.g., BERT)
      - Sequence-to-sequence model (e.g., T5)
  validations:
    required: true
- type: dropdown
  attributes:
    label: Model size
    description: What is the size of the model?
    options:
      - Small (<=8B parameters)
      - Large (>8B parameters)
      - N/A
  validations:
    required: true
- type: dropdown
  attributes:
    label: Merged model
    description: >
      Is the model a merge of other models, or built on top of a merged model?
    options:
      - Not a merged model
      - Merged model
      - N/A
  validations:
    required: true
- type: markdown
  attributes:
    value: >
      Thanks for contributing 🎉!<|MERGE_RESOLUTION|>--- conflicted
+++ resolved
@@ -21,11 +21,7 @@
       - label: Baltic languages (Latvian, Lithuanian)
       - label: Finnic languages (Estonian, Finnish)
       - label: Greek
-<<<<<<< HEAD
-      - label: Romance languages (French, Italian, Portuguese, Romanian, Spanish)
-=======
-      - label: Romance languages (Catalan, French, Italian, Portuguese, Spanish)
->>>>>>> 21ab7743
+      - label: Romance languages (Catalan, French, Italian, Portuguese, Romanian, Spanish)
       - label: Scandinavian languages (Danish, Faroese, Icelandic, Norwegian, Swedish)
       - label: Slavic languages (Bulgarian, Bosnian, Croatian, Czech, Hungarian, Polish, Serbian, Slovak, Slovenian, Ukrainian)
       - label: West Germanic languages (Dutch, English, German)
