--- conflicted
+++ resolved
@@ -8,10 +8,10 @@
 
 ## [v13.1.0] - 2024-10-31
 ### Added
-<<<<<<< HEAD
-- Added `ice-linguistic` a linguistic acceptability dataset which is a subset of the [Icelandic Linguistic Benchmarks dataset](https://raw.githubusercontent.com/stofnun-arna-magnussonar/ice_linguistic_benchmarks/refs/heads/main/ice_benchmark_set.jsonl). It is a small dataset with 94 train samples, 32 val samples, and 256 test samples. The dataset has been marked as unofficial.
-- Added `ice-ec` (a subset of the dataset) and `ice-ec-full` (the full dataset), an Icelandic linguistic acceptability dataset ([IceEC](https://huggingface.co/datasets/mideind/icelandic-error-corpus-IceEC)).  It has been set to
-=======
+- Added `ice-linguistic` a linguistic acceptability dataset which is a subset of the 
+  Icelandic Linguistic Benchmarks dataset. It is a small dataset with 94 train 
+  samples, 32 val samples, and 256 test samples. The dataset has been marked as 
+  unofficial.
 - Added `ice-ec` (a subset of the dataset) and `ice-ec-full` (the full dataset), an
   Icelandic linguistic acceptability dataset. It has been set to `unofficial` for now.
 - Added the Schibsted summarisation dataset, which contains summaries of published
@@ -19,7 +19,6 @@
   split into two separate small datasets, `schibsted-sv` for Swedish and `schibsted-no`
   for Norwegian. Note that both of these datasets are really small (89 and 374 test
   samples in `schibsted-sv` and `schibsted-no`, respectively), and have been set to
->>>>>>> 7e6ad939
   `unofficial` for now.
 - Added the new Faroese reading comprehension dataset FoQA. This is now the default
   Faroese reading comprehension benchmark, as there was none previously.
