# Changelog

All notable changes to this project will be documented in this file.

The format is based on [Keep a Changelog](http://keepachangelog.com/en/1.0.0/)
and this project adheres to [Semantic Versioning](http://semver.org/spec/v2.0.0.html).

## [Unreleased]

### Changed

<<<<<<< HEAD
- Improved the support for evaluating models on custom inference API servers. This
  includes the following:
  - We now dynamically reduce the number of concurrent connections if we run into
      issues with too many requests.
  - When benchmarking models on custom servers, we now automatically add the LiteLLM
      prefix `openai/` to the model ID if no prefix is given, as LiteLLM requires this.
  - We don't require the API key to be given if the server does not require it.
  - We added a more detailed documentation on how to evaluate models on custom
      inference APIs in the readme.

### Deprecated

- Deprecated the `--model-language`, `--dataset-language`, and `--batch-size` arguments
  (and the equivalent ones in the `Benchmarker` API). We now only use the `--language`
  argument for languages, and now use `--finetuning-batch-size` for the batch size. We
  chose this renaming of the batch size argument as it is only used during finetuning,
  and this caused confusion when evaluating generative models.
=======
- Now always truncates prompts to fit within the model's maximum context length when
  evaluating vLLM models. Previously we only did this when catching the associated
  error, but we cannot do this anymore as vLLM only returns generic errors now.
>>>>>>> 90bc5e4a

## [v16.6.0] - 2025-11-04

### Added

- Added support for Croatian 🇭🇷! This includes the sentiment classification dataset
  MMS-hr, the linguistic acceptability dataset ScaLA-hr, the named entity recognition
  dataset WikiANN-hr, the reading comprehension dataset MultiWikiQA-hr, the knowledge
  dataset MMLU-hr, and the common-sense reasoning dataset Winogrande-hr.
- Added a system dependency check for `nvcc` in the `VLLMModel.__init__` method to
  ensure the CUDA Toolkit is installed. Raises an error with installation instructions
  if NVCC is not available in the system PATH.

### Changed

- Removed the `--custom-datasets-file` argument, which is now always
  `custom_datasets.py` in the current working directory. This enables us to auto-read
  this file, making it possible to evaluate custom datasets by name only when using the
  `Benchmarker` API.

### Fixed

- Now disabled structured generation for classification tasks if we're disabling
  logprobs, to force evaluation using raw outputs and word edit distance instead.

## [v16.5.0] - 2025-10-28

### Added

- Added support for Slovenian 🇸🇮! This includes the sentiment classification dataset
  Sentinews, the linguistic acceptability dataset ScaLA-sl, the named entity recognition
  dataset ssj500k-NER, the reading comprehension
  dataset MultiWikiQA-sl, the knowledge dataset MMLU-sl, and the common-sense reasoning
  dataset Winogrande-sl.
- Added better support for evaluating on custom datasets, by allowing `DatasetConfig`
  objects directly in the `Benchmarker.benchmark` method. We also support custom
  datasets with the CLI, by simply defining the desired `DatasetConfig`s in a
  `custom_datasets.py` file (path can be changed with the `--custom-datasets-file`
  argument. In the `DatasetConfig`s we also support loading datasets from CSVs directly,
  with the new `source` argument. This argument can both be the Hugging Face Hub ID of
  the dataset or a dictionary with 'train', 'val' and 'test', and values the paths to
  the CSV files.
- Added support for Serbian 🇷🇸! This includes the sentiment classification dataset
  MMS-sr, the linguistic acceptability dataset ScaLA-sr, the named entity recognition
  dataset UNER-sr, the reading comprehension dataset MultiWikiQA-sr, the summarisation
  dataset LR-Sum-sr, the knowledge dataset MMLU-sr, and the common-sense reasoning
  dataset Winogrande-sr. This was contributed by @oliverkinch ✨
- Added support for Bulgarian 🇧🇬! This includes the sentiment classification dataset
  Cinexio, the linguistic acceptability dataset ScaLA-bg, the named entity recognition
  dataset BG-NER-BSNLP, the reading comprehension dataset MultiWikiQA-bg, the knowledge
  dataset Exams-bg, and the common-sense reasoning dataset Winogrande-bg. This was
  contributed by @oliverkinch ✨
- Added support for Greek 🇬🇷! This includes the binary sentiment classification dataset
  Greek-SA, the linguistic acceptability dataset ScaLA-el, the named entity recognition
  dataset elNER, the reading comprehension dataset MultiWikiQA-el, the summarisation
  dataset Greek-Wikipedia, the knowledge dataset Global-MMLU-el, and the common-sense
  reasoning dataset Winogrande-el. This was contributed by @oliverkinch ✨
- Added support for Ukrainian 🇺🇦! This includes the sentiment classification dataset
  Cross-Domain UK Reviews, the linguistic acceptability dataset ScaLA-uk, the named
  entity recognition dataset NER-uk, the reading comprehension dataset MultiWikiQA-uk,
  the summarisation dataset LR-Sum-uk, and the knowledge dataset Global-MMLU-uk. This
  was contributed by @oliverkinch ✨

### Changed

- Now returns all the desired results from the `Benchmarker.benchmark` method, rather
  than only the ones that were newly computed (so we load all previous results from disk
  as well).

### Fixed

- Fixed the "double option" problem in Winogrande datasets across all languages.
  Previously, option labels were duplicated for multiple languages (e.g.,
  "Svarmuligheder:\na. Valgmulighed A: Natalie\nb. Valgmulighed B: Betty" instead of
  just "Svarmuligheder:\na. Natalie\nb. Betty").
- The previous fix to close arrow writers in metrics did not work as intended, as the
  "too many open files" error still occurred. We now ensure that the writers are closed
  properly after each metric computation to avoid this issue.
- Now correctly allows specifying inference provider API keys with the `--api-key`
  argument. Previously, this conflicted with the Hugging Face API key.
- Fixed an issue where some pretrained generative models required prefix spaces in the
  labels for classification tasks, which resulted in faulty structured choice
  generation. We now correctly take this into account, which significantly increases
  the classification performance of these models.

## [v16.4.0] - 2025-10-21

### Added

- Added support for Slovak 🇸🇰! This includes the sentiment classification dataset
  CSFD-sentiment-sk, the linguistic acceptability dataset ScaLA-sk, the named entity
  recognition dataset UNER-sk, the reading comprehension dataset MultiWikiQA-sk, the
  multiple-choice classification dataset MMLU-sk, and the common-sense reasoning dataset
  Winogrande-sk. This was contributed by @oliverkinch ✨
- Added support for Czech 🇨🇿! This includes the sentiment classification dataset
  CSFD-sentiment, the linguistic acceptability dataset ScaLA-cs, the linguistic
  acceptability dataset CS-GEC, the named entity recognition dataset PONER, the reading
  comprehension dataset SQAD, the summarization dataset Czech News, the common-sense
  reasoning dataset HellaSwag-cs, and the knowledge dataset Umimeto-qa. This was
  contributed by @oliverkinch ✨
- Added the Lithuanian summarisation dataset Lrytas based on the Lithuanian
  public media news portal [Lrytas.lt](https://www.lrytas.lt/). This was contributed by
  @oliverkinch ✨
- Added the Estonian translation of MMLU, `mmlu-et`, as an unofficial knowledge
  dataset.

### Changed

- Updated vLLM to `>=0.11.0`, which features several breaking changes, so we had to
  force the minimum version. This also features support for multiple new models, such as
  Qwen3-Next and OLMo3.
- Now uses MultiWikiQA-da and MultiWikiQA-sv as the official Danish and Swedish reading
  comprehension datasets, respectively, as the quality is substantially better than
  ScandiQA-da and ScandiQA-sv.
- Used 128 of the test samples from the Winogrande datasets for validation, as we
  previously did not use a validation split. This is done for all languages except
  Icelandic and Estonian, as these are manually translated and corrected splits from a
  different source. Most of these are unofficial datasets and thus won't affect the
  leaderboard rankings. The only languages for which these are official are Lithuanian
  and Polish, which do not have official leaderboards yet - so no leaderboards are
  affected by this change.
- In the same vein as the above, we now use 32 samples for validation for the Lithuanian
  LT-history dataset and the Swedish Skolprov dataset.
- Changed logging styling.

### Fixed

- If a generative model consistently does not adhere to a given JSON schema, we disable
  structured generation for that model. This was triggered by Claude models not
  supporting Literal types in JSON schemas.
- Removed "e" options from the Skolprov multiple-choice dataset, as this inconsistency
  in number of options caused issues when evaluating models on it.
- Fixed an issue where an uninformative logging message was shown when a model
  configuration could not be loaded from the Hugging Face Hub, when the model was gated.
  We now show that this is due to the gatedness, indicating that the user should log in
  or provide a Hugging Face Hub access token to evaluate the model.
- Now caches functions related to loading repo info or fetching model configs from the
  Hugging Face Hub, to avoid repeated calls to the Hub, resulting in rate limits.
- When running an evaluation that required the test split (e.g., European values
  evaluation) as the last benchmark for a given model, then subsequent models would
  continue to be evaluated on the test split, even if the user requested to use the
  validation split. We now reset this not just after each dataset, but also after each
  model, so that this does not happen.
- Now catches more errors when evaluating LiteLLM models, which were related to some
  generation parameters not being supported (such as stop sequences) for some models.
- We now clean up metric writers when we're done with them, which prevents a "too many
  open files" error when evaluating many models and datasets in a single run.

## [v16.3.0] - 2025-09-23

### Added

- Added support for Lithuanian 🇱🇹! This includes the sentiment classification dataset
  Lithuanian Emotions, the linguistic acceptability dataset ScaLA-lt (unofficial), the
  reading comprehension dataset MultiWikiQA-lt, the named entity recognition dataset
  WikiANN-lt, the the history knowledge dataset LT-History, and the common-sense
  reasoning dataset Winogrande-lt. This was contributed by @oliverkinch ✨
- Added "slow-tokenizer" model parameter, which can be used to force the use of a slow
  tokenizer when loading it. Use this by replacing your model ID with
  `<model-id>#slow-tokenizer`.
- Now gives a warning when a reasoning model does not get to finish its reasoning due to
  running out of the 8,192 reasoning tokens. In this case, we use an empty string as the
  model output, which will lead to lower scores.
- Now allows changing the attention backend with vLLM, with the `VLLM_ATTENTION_BACKEND`
  environment variable, which was previously hardcoded. Only relevant for generative
  models running with vLLM.

### Changed

- Changed the default value of `gpu_memory_utilization` from 0.9 to 0.8, to have a bit
  more buffer memory, avoiding OOM errors. This can always be changed with the
  `--gpu-memory-utilization` argument (or `gpu_memory_utilization` in the `Benchmarker`
  API).

### Fixed

- We now take invalid (model, dataset) combinations into account when computing the
  total number of benchmarks to run. This only affects logging.
- We now correctly skip evaluations if the model's generative type (base decoder,
  instruction-tuned decoder, reasoning decoder) is not allowed for the given dataset.
- Correct the the titles for Estonian and Finnic scatter plots.
- Fixed an issue related to European values evaluation, when the model predicts an
  invalid option.
- Previously we did not detect that a model was already evaluated on a dataset if the
  dataset did not have a validation split (such as the European values dataset). This
  has been fixed now.
- We're now allowing generative models to output empty dictionaries for the NER task, as
  this is a valid output (no entities found). Previously this caused an error.

## [v16.2.2] - 2025-09-15

### Fixed

- Added missing benchmark arguments to the `Benchmarker.benchmark` method.
- Fixed another issue related to the `download_only` mode, causing model evaluations to
  fail, as it could not find the model locally. This has been fixed now.

## [v16.2.1] - 2025-09-15

### Fixed

- Some of the `download_only` arguments were missing in the code, and have now been
  added.

## [v16.2.0] - 2025-09-15

### Added

- Now supports evaluating models in an offline environment. This is done by first
  downloading all necessary models, datasets, metrics and other artifacts while online,
  using the new `--download-only` flag (or `download_only=True` in the `Benchmarker`
  API). Then you can safely disable internet access and run the evaluation as normal,
  and it will use the cached models, datasets and metrics. This was contributed by
  @viggo-gascou ✨
- Added the `timm` package to the set of `generative` extra dependencies, as it is
  required to load some multimodal models, such as Gemma-3n.

### Changed

- Now does not benchmark encoder models on multiple-choice classification tasks, as they
  get near-random performance and these scores are not used in the leaderboards. We can
  change this in the future if we find a way to make encoder models work better on these
  tasks.
- For generative vLLM models that can swap between reasoning and non-reasoning modes,
  we previously defaulted to reasoning. We now default to what the model uses by
  default, which is non-reasoning for most models.

### Fixed

- Fixed an issue where old evaluation records could not be loaded, as the format had
  changed. We are now able to load old records again.
- Fixed some grammatical errors in the Icelandic prompts.
- Now stores model IDs with parameters (e.g., `o3#low`) correctly in the benchmark
  results, rather than just the base model ID (e.g., `o3`).

## [v16.1.1] - 2025-09-12

### Fixed

- Fixed an issue from v16.1.0, where reasoning models were not using the tokeniser's
  chat template.
- Fixed an issue with some of the prompts for base decoders, that the list of possible
  labels for sequence classification tasks was not included in the prompt.

## [v16.1.0] - 2025-09-11

### Added

- Added support for Polish 🇵🇱! This includes the reading comprehension dataset PoQuAD,
  the sentiment classification dataset PolEmo 2.0, the linguistic acceptability dataset
  ScaLA-pl, the named entity recognition dataset KPWr-NER, the summarisation dataset
  PSC, the knowledge dataset LLMzSzŁ and the common-sense reasoning dataset
  Winogrande-pl. Also added MultiWikiQA-pl and GoldenSwag-pl as unofficial reading
  comprehension and common-sense reasoning datasets, respectively. This was contributed
  by @oliverkinch ✨
- Added the Swedish knowledge dataset Skolprov. It is unofficial for now. This was
  contributed by @oliverkinch ✨
- Added the knowledge dataset Trivia-et for Estonian. The dataset contains 800 trivia
  questions about Estonia. In this version we rearrange the examples in
  240 / 60 / 500 samples for training, validation and test splits, respectively.
  This replaces Exam-et as the official Estonian knowledge dataset. This was contributed
  by @slowwavesleep ✨
- Added the English and German versions of XQuAD as unofficial reading comprehension
  datasets.
- Added the English common-sense reasoning dataset Winogrande and its translated
  versions of Winogrande for Danish, German, Spanish, Finnish, French, Italian, Latvian,
  Dutch, Norwegian, Polish, Portuguese and Swedish. These are unofficial for now.
- Added new `--generative-type` argument, which can be used to override the automatic
  detection of the generative type (base decoder, instruction-tuned decoder, or
  reasoning decoder) of a decoder model. This can be useful if the automatic detection
  fails for a specific model.
- Now supports evaluating base decoders on inference servers. This requires the
  `--generative-type base` argument to be set, as the automatic detection will not work
  for these models.

### Changed

- Changed the model ID syntax, where we now use `#` to indicate parameters and still use
  `@` to indicate revision. For instance, `o3#low` indicates the `o3` model with the
  low reasoning effort, and `tencent/Hunyuan-1.8B-Instruct@v1#no-thinking` indicates the
  Hunyuan model from the `v1` branch and with the `enable_thinking=False` parameter set.
  This is fully backwards compatible, in the sense that API models still support using
  `@` for parameters as well, just like previously, but you will get a warning that this
  syntax is deprecated.
- Added `thinking` and `no-thinking` parameters for all open-weight models now. Of
  course, it only makes a difference for models that supports this flag.
- Reduced the number of tokens used for reasoning models from 32,768 to 8,192, as models
  reaching the full 32,768 tokens were because they ended up repeating themselves,
  making the evaluation slower without any benefit.

### Fixed

- Some generative models consistently generated empty dictionaries when using structured
  generation. We now catch this and retry the evaluation without structured generation.

## [v16.0.1] - 2025-09-07

### Fixed

- Fixed a bug causing encoders to fail when evaluating on the Exam-et dataset.
- Previously we would abort an evaluation completely if the model outputted a single
  invalid output on a classification task. As individual samples rarely have a great
  influence on the overall score, we now just assign the closest label to the sample and
  continue the evaluation. This will be logged to the user, so that they are aware of
  this. Some tasks are more sensitive to individual samples, such as European values,
  where we still abort the evaluation if a single sample is invalid.
- Fixed a bug where logprobs were not used for classification tasks when evaluating
  generative models, due to the fact that we raised the number of generated tokens to 10
  for such tasks. This did not affect the results, but it meant that some evaluations
  failed.
- Now includes FlashInfer as a dependency, as it is required by vLLM.
- Changed the choices in European values to use letters, like the other multiple
  choice tasks, rather than numbers. Aside from ensuring consistency, we also avoid the
  issue where '10' and '1' often both have the same first token ('1'), causing us not to
  be able to use logprobs to determine the answer.

## [v16.0.0] - 2025-09-05

### Added

- Added support for Latvian 🇱🇻! This includes the sentiment classification dataset
  Latvian Twitter Sentiment, the linguistic acceptability dataset ScaLA-lv, the named
  entity recognition datasets FullStack-NER-lv and WikiANN-lv, the reading comprehension
  dataset MultiWikiQA, the knowledge dataset MMLU-lv, the common-sense reasoning
  dataset COPA-lv, and the summarisation dataset LSM.
- Added support for Estonian 🇪🇪! It includes the sentiment classification dataset
  Estonian Valence, the linguistic acceptability datasets Grammar-et and ScaLA-et, the
  named entity recognition dataset EstNER, the reading comprehension dataset
  MultiWikiQA-et, the summarisation dataset ERRNews, the knowledge dataset Exam-et,
  and the common-sense reasoning dataset Winogrande-et. This was contributed by
  @slowwavesleep ✨
- It is now possible to evaluate how much a model adhere to European values! 🇪🇺 This
  probes 53 questions from the European values survey, which have been chosen based on
  an optimisation procedure that maximises agreement across the EU. We then measure how
  well the model's answers align with the distribution of answers across the EU, using a
  tree-based kernel density estimation. This can only be used zero-shot, and only with
  instruction-based decoder models (including reasoning models).

### Changed

- When evaluating classification tasks, we now force the model to output one of the
  labels. This is done directly with open models, and done via a JSON schema for API
  models. This won't change the results for existing tasks, as logprobs are used, but
  this was required to measure the European values.
- Updated `vllm` dependency to `>=0.10.1`, which includes GPT-OSS support.
- Updated `numpy` dependency to `>=2.0.0`, as the previous clash is not applicable
- Updated `transformers` dependency to `>=4.56.0`, which includes support for more
  models.
- Now requires Python >=3.11, as Python 3.10 does not support structured generation with
  a dynamic set of choices (Literal[*list_of_choices] is not supported)

### Fixed

- Enable support to evaluate Mistral models with their custom `mistral-common`
  tokeniser, which includes all recent Mistral models. Note that we currently assume
  that all of these models are instruction-tuned decoder models (which _is_ true
  currently), which can lead to errors in case they publish different types of models in
  the future.
- Now disables the `seed` parameter if the API inference model does not support it,
  which prevented evaluating some models.
- Now correctly detects an API inference model as non-existing, even if LiteLLM _does_
  see it as existing. We have an additional check during evaluation to ensure this now.
- Catch an `ImportError` error that sometimes happens when finishing the evaluation of a
  vLLM model, during shutdown.
- Now uses `litellm>=1.75.6`, which fixes an issue related to evaluation of GPT-5 models
  using Ollama.
- Now always uses the `multiprocessing` backend when evaluating vLLM models, rather than
  reverting to `ray` when using multiple GPUs, as `ray` led to evaluations of several
  models freezing.
- Now does not require the user to be logged in to Hugging Face to benchmark models on
  the Hugging Face Hub, if the models are public.

### Removed

- Removed support for human evaluation, as it was not actively maintained and not used.

## [v15.16.0] - 2025-08-12

### Added

- Added metadata for GPT-5 models.

### Changed

- Updated `transformers` dependency to `>=4.55.0`.

### Fixed

- If the model uses 'mxfp4' quantisation then we allow the dtype to be bfloat16, rather
  than forcing float16. This caused issues with the new GPT-OSS models.
- Prevent multiple `Model <model-id> does not exist` logs when evaluating a model
  that does not exist - now only logs this once.
- Cleaner error message when attempting to benchmark a generative model without having a
  GPU available.
- Now raises error if an inference API is used with a parameter that is not supported.

## [v15.15.0] - 2025-08-06

### Added

- Added the common-sense reasoning dataset GoldenSwag for the following
  languages: Danish, German, Spanish, Finnish, French, Italian, Dutch, Swedish.
  The datasets are unofficial for now. This was contributed by
  @oliverkinch ✨

### Changed

- Now allows metadata to be included in metrics, allowing more flexibility when
  implementing custom metrics. This is not used in any task yet.
- Changed structured decoding backend from Outlines to XGrammar, as the latter was more
  robust and now supports all the JSON features we need.
- Updated vLLM to `>=0.10.0`, which includes the updated XGrammar version.
- Now uses the V1 engine of vLLM, as we only used the V0 engine because XGrammar did not
  support all the JSON features we needed.

### Fixed

- Now sets `VLLM_ALLOW_LONG_MAX_MODEL_LEN=1` to ignore the vLLM error that happens when
  vLLM cannot determine the maximum context length of a model correctly, so that it
  thinks that the model's maximum context length is smaller than the amount that we
  allow it to generate. This is basically since we're doing a more thorough check
  through the config than vLLM does, so we can safely ignore this error.

## [v15.14.0] - 2025-07-30

### Changed

- Now runs a "test run" for API inference models with a single conversation to check for
  generation arguments that need changing, for instance if the model does not support
  logprobs or requires a specific temperature. This was done previously in the first
  batch, resulting in slower evaluation and many erroneous API calls. It is now
  significantly faster and faces fewer rate limits.
- Now also uses LiteLLM's `supports_reasoning` function to check if a model supports
  reasoning. This check is done on top of all the previous checks, for robustness.

### Fixed

- Disabling thinking (with the `@no-thinking` suffix) did not work properly for
  Anthropic models, as they don't support the `budget_tokens` parameter when thinking
  is disabled. This has been fixed now, so that the `@no-thinking` suffix now works
  properly for all models that support it.

## [v15.13.0] - 2025-07-21

### Added

- Added the new MultiWikiQA reading comprehension dataset for all languages, which is
  based on Wikipedia articles along with questions and answers generated by
  Gemini-1.5-pro. It has been set as unofficial for all languages except Portuguese,
  which did not have an official reading comprehension dataset previously.

### Fixed

- Updated lower bound version of the `accelerate` dependency to `1.9.0`, as this is
  required to evaluate some ModernBERT models.

## [v15.12.0] - 2025-07-19

### Added

- Added support for European Portuguese 🇵🇹 It includes 3 gold standard datasets and 4
  machine translated ones. The gold standard datasets include the named entity
  recognition dataset HAREM, the summarisation dataset Publico, and the linguistic
  acceptability dataset ScaLA-pt. The machine translated ones include the sentiment
  classification dataset SST-2, the multiple choice reading comprehension dataset BoolQ,
  the knowledge dataset MMLU, and the common-sense reasoning dataset GoldenSwag. This
  was contributed by @duarteocarmo ✨
- Added `--gpu-memory-utilization` argument (`gpu_memory_utilization` in the
  `Benchmarker` API), which can be lowered in case the user is experiencing OOM errors
  when evaluating models. The default is 0.9 (same as previously), which means that vLLM
  will reserve 90% of the GPU memory for itself, and leave 10% free for other processes.

### Fixed

- There was a breaking change in `datasets`, where feature indexing of datasets resulted
  in a `Column` instance, rather than a `list` as previously. We now detect this and
  convert the `Column` instance to a `list` before using it.
- Revert `enable_thinking` argument to `apply_chat_template` back to the default value,
  as this depends on the individual model implementation. In v15.11.0, this was
  explicitly set to `True`, which caused some inconsistencies when comparing models.

## [v15.11.0] - 2025-07-15

### Added

- Added the English knowledge dataset Life in the UK, which has been added as an
  official dataset, replacing the existing English knowledge dataset MMLU, which in turn
  has been marked as unofficial now. This was contributed by
  @oliverkinch ✨
- Added the Norwegian knowledge dataset Idioms-no, which is a multiple-choice question
  dataset where the alternative answers have been generated using GPT-4o. This has been
  added as an official dataset, and was contributed by
  @oliverkinch ✨
- Added new `LLMAsAJudgeMetric`, which allows evaluating the performance of a model with
  another judge model. This is useful for evaluating models in a reference-free manner,
  or if the metric is sufficiently complex. It is currently not used in any task, but
  the functionality is there for future use.
- Add `no-thinking` and `thinking` options for Gemini-2.5-flash and
  Gemini-2.5-flash-lite, which allows disabling and enabling the reasoning mode for
  these models, respectively. Note that the former model has reasoning enabled by
  default and the latter has it disabled by default (see the defaults in the [Gemini-2.5
  docs](https://ai.google.dev/gemini-api/docs/thinking#set-budget)).

### Fixed

- Evaluating freshly initialised encoder models on multiple-choice classification tasks
  caused an error, as the id-to-label mapping was not set up correctly. This has been
  fixed now.
- Now dynamically lowers the maximum amount of reasoning tokens for LiteLLM models if
  they do not support the full 32,768 tokens.

## [v15.10.1] - 2025-06-20

### Fixed

- Fixed an issue when benchmarking encoder models on reading comprehension tasks, where
  we sometimes would truncate the model outputs when they should not have been.

## [v15.10.0] - 2025-06-17

### Changed

- Updated `vllm` to `>=0.9.1`.
- Updated `litellm` to `>=1.72.2`.
- Updated `ollama` to `>=0.5.1`.
- Better detecmtion of instruction-tuned models.

### Fixed

- Fixed an issue where the EOS token would be included in the vLLM generation output,
  leading to incorrect evaluation results. We now manually remove all stop tokens from
  the generation output, which fixes this issue.
- Now correctly detects reasoning models for Ollama models and enables their new "think"
  parameter whenever a reasoning model is detected.
- Added a cap on the number of concurrent connections when evaluating API models, to
  avoid running into errors related to too many open file descriptors. In case this
  error _still_ occurs, we now give the user an informative error message on how to
  increase the maximum number of open file descriptors on their system.
- Catch requests.ConnectionError when loading datasets.
- When benchmarking encoder models on reading comprehension tasks, we allow the model
  outputs to have more than two elements (start and end position logits), where we
  instead just use the first two elements and ignore the rest.
- When an encoder model outputs additional tensors aside from the logits, we now remove
  these tensors from the output dictionary via the `preprocess_logits_for_metrics`
  argument to `Trainer`.

## [v15.9.2] - 2025-06-04

### Fixed

- Allow a model to not have any BOS and EOS tokens.
- Improved detection of beginning-of-reasoning tokens for models.
- Improves detection of reasoning tokens, by having a more strict list of possible
  such tokens.

## [v15.9.1] - 2025-06-01

### Fixed

- Now shows an informative message to remove `flash_attn` if it is installed, as it is
  now built into other dependencies and conflicts with the other implementations.

## [v15.9.0] - 2025-05-31

### Changed

- Updated `vllm` to `>=0.9.0`, as the bug in `v0.8.5` has been fixed.
- Removed the `--use-flash-attention` flag as well as the corresponding warning, as
  flash attention is now built-in to vLLM and is used by default.

### Fixed

- When truncating prompts with vLLM models, we now correctly truncate them down below
  the `MAX_CONTEXT_LENGTH` (set to 5,000 tokens). We have already ensured that all
  prompts have less than 5,000 Gemma-3 tokens, but sometimes tokenizers add a few more
  tokens.
- Fixed an issue regarding model existence check when benchmarking models on custom
  inference API servers.
- Fixed an issue with Phi-4 models, as they output multiple end-of-reasoning tokens, and
  it was previously cutting off at the first one, yielding faulty final answers. We now
  cut off at the last end-of-reasoning token, which is the correct one.

## [v15.8.2] - 2025-05-12

### Fixed

- Catch error when caching generative model outputs, when the number of model inputs and
  outputs do not match.
- Disallow vLLM >=0.8.5, as it breaks generation output for several models.

## [v15.8.1] - 2025-05-08

### Fixed

- NER labels were included twice in the prompt templates (which was due to there being
  both, e.g., `B-ORG` and `I-ORG`). This caused models not using structured generation,
  such as reasoning models, to sometimes output the wrong labels. This has been fixed
  now.
- If a model outputs a `\boxed{}` answer, we now extract and use that, rather than the
  full generated answer.

## [v15.8.0] - 2025-05-07

### Added

- Added the BeleBele datasets for Finnish, Italian and Spanish. They are listed as
  unofficial for now. This was contributed by
  @oliverkinch ✨

### Changed

- Now uses asyncronous requests when dealing with API models, speeding up the generation
  immensely. This was contributed by @mathiasesn ✨

### Fixed

- Add HellaSwag-fi back in, as the issue with the labels in the test split has been
  fixed.
- Now uses `eval_accumulation_steps` (set to 32) when evaluating encoder models, to
  avoid running out of memory during evaluation.
- Now also looks for `<|startoftext|>` as BOS token if the BOS token is not set in the
  model's config.

## [v15.7.2] - 2025-05-02

### Fixed

- Now does not check if a model exists if it has already been evaluated. This is an
  issue when evaluating Ollama models, if the Ollama server is not running.
- When evaluating instruction-tuned models on text classification tasks, the chat
  template sometimes ends with special symbols, such as a newline, which can change the
  tokenisation of the generated label. When we are evaluating the model using logprobs
  we are thus looking for the wrong label in these cases. We now take this into account,
  and log it to the user if the labels are not found, to avoid confusion.
- Finnish datasets were not included in the default "all" dataset list, which is the
  default used when no datasets are specified. This has been fixed now.
- Temporarily disabled HellaSwag-fi, as there is an issue with the labels in the test
  split, causing errors during evaluation. We will re-enable in a future release, when
  this has been fixed.

## [v15.7.1] - 2025-04-29

### Changed

- Marked the DBRD Dutch sentiment classification as official, as the quality is
  substantially better than the previous Dutch Social.

### Fixed

- Fixed an issue with NER evaluation of instruction-tuned models, which was caused by
  the "O" label mistakenly being included in the prompt template, causing an error
  during evaluation. No evaluations were affected by this, only that some evaluations
  could not be run.

## [v15.7.0] - 2025-04-28

### Added

- Added support for Finnish 🇫🇮! This includes the Finnish part of the reading
  comprehension dataset
  [TydiQA-fi](https://huggingface.co/datasets/google-research-datasets/tydiqa/viewer/secondary_task?views%5B%5D=secondary_task_train),
  the Finnish part of the binary sentiment classification dataset
  [ScandiSent](https://github.com/timpal0l/ScandiSent), the linguistic acceptability
  dataset ScaLA with the [Finnish Universal
  Dependencies](https://github.com/UniversalDependencies/UD_Finnish-TDT), the NER
  dataset [Turku NER](https://aclanthology.org/2020.lrec-1.567/), the summarisation
  dataset [XL-Sum-fi](https://huggingface.co/datasets/TurkuNLP/xlsum-fi), and the
  common-sense reasoning dataset
  [HellaSwag-fi](https://huggingface.co/datasets/Finnish-NLP/hellaswag-fi-google-translate).
  This was contributed by @oliverkinch ✨
- Added metadata for GPT-4.1 and Grok-3 models.
- Marked Gemini-2.5-flash and Grok-3-mini as reasoning models, giving them more tokens
  to think.

### Changed

- Updated `datasets` to `>=3.5.0`, as the previous versions were incompatible with the
  newer versions of `huggingface_hub`.
- Increase the number of allowed reasoning tokens from 8,192 to 32,768 for reasoning
  models. This is done as several models did not stop reasoning before running out of
  tokens, yielding a blank output.
- API models now use JSON schemas for the NER task if they support it, and if not then
  they resort to standard JSON mode (which does not enforce a specific schema, just that
  the output is JSON).

### Fixed

- If we fail to extract labels using a generative model's logprobs, we now fall back to
  using word edit distance between the outputted text and the labels instead of throwing
  an error.
- Fixed a bug where we could not use the `thinking` parameter with `claude-3-7-sonnet`,
  due to a typo. This has been fixed now.
- Now catches the error when an API model requires setting temperature to 1.0, and
  retries the evaluation with temperature set to 1.0.
- When benchmarking a model with a revision (i.e., of the form `<model-id>@<revision>`),
  we now correctly store this full model ID to the benchmark results on disk, including
  the revision.
- Fixed a GPU memory error while computing the BERTScore for the summarisation task,
  resulting in a memory crash. We have now reduced the batch size to 1 for this task,
  making it slightly slower but more memory efficient.
- Disabled structured outputs and logprobs for reasoning models, to ensure that they
  are allowed to output reasoning tokens before they output their answer.
- Do not supply stop sequences to API models if they do not support it.
- If a `SystemError` happens during LiteLLM generation then we now retry the
  generation.
- Handle if a LiteLLM model does not support specifying maxItems in the JSON schema
  during structured generation.
- Truncate prompts to decoder model's maximum sequence length if the model's maximum
  sequence length is smaller than 5,000 tokens.

## [v15.6.1] - 2025-04-14

### Changed

- Added more info about SQuAD-nl in the documentation. This was contributed by
  @Rijgersberg ✨

### Fixed

- The "E" option for the Norwegian NorCommonSenseQA dataset was not included in the
  refactor in v15.6.0, leading to evaluation errors. This has been fixed now.
- The number of few-shot examples for FoSent was not reduced to 5 again during the
  refactor in v15.6.0, leading to evaluation errors. This has been fixed now.

## [v15.6.0] - 2025-04-13

### Added

- We now support specifying custom inference providers when benchmarking via the Hugging
  Face inference APIs. This can be done by specifying the model as
  `huggingface/<inference-provider>/<organisation>/<model>`, as described in [these
  LiteLLM docs](https://docs.litellm.ai/docs/providers/huggingface).

### Changed

- Updated `transformers` to `>=4.51.0`, which includes support for Llama-4, Phi-4,
  Deepseek-v3 and Qwen3. This also includes the `image-text-to-text` pipeline tag
  properly, so that we do not have to use a custom fix for it anymore.
- Updated `vllm` to `>=0.8.3`, which includes support for Llama-4.
- Set the maximum amount of logprobs for generative models to 8, as that is the upper
  bound for xAI models.
- When benchmarking Ollama models, if the model is not found, we now also check if the
  model exists if prefixed with 'hf.co/'.
- Uniformised the prompt templates used for each task, so that they are more
  consistent across tasks. Evaluation tests across different model types and sizes show
  no significant performance difference between the new and old templates. This was
  contributed by @viggo-gascou ✨

### Fixed

- Avoid duplicate error messages when a rate limit occurs.
- ModernBERT models cannot be used on a CPU, which caused an error in our check for
  maximal context length. In this case we simply skip this check and use the reported
  maximal context length as-is.
- Fixed issue with benchmarking multiple generative models in the same evaluation
  command. This was caused by vLLM and Ray not being able to release GPU memory
  properly, but this seems to be released properly now.
- Now only logs when encoder models are being benchmarked on generative tasks if the
  `--verbose` flag is set (or `verbose=True` in the `Benchmarker` API).
- All Spanish NER datasets were mistakenly marked as unofficial. The `conll-es` is now
  marked as official.

## [v15.5.0] - 2025-04-07

### Added

- Now allows supplying a parameter to API models, which is done by using
  `<model-id>@<parameter>` as the model ID (only a single parameter is supported). The
  parameters allowed are "low" and "high" for OpenAI models (which is the reasoning
  effort of the model, supported by the o1- and o3-series, default is "medium"), and
  "thinking" for Anthropic models, to enable thinking mode (supported for
  Claude-Sonnet-3.7+). These will appear in the leaderboards as
  `<model-id>@<parameter>`.
- Added metadata for Google Gemini and xAI Grok models.
- Allows all vLLM versions from v0.8.0 again, as the issue with the generation output
  has been resolved.
- Added overall progress indicator during evaluation. This was contributed by
  @mathiasesn ✨

### Changed

- Now does not use logprobs in text classification tasks with Google VertexAI models, as
  they heavily rate limit logprobs usage. This shouldn't affect the scores significantly
  in any case, as the models are very confident in their predictions.
- Updated `litellm` to `>=1.63.0`, allowing better support for reasoning models.

### Fixed

- The Gemini-2.5-pro model uses different error messages than the other Gemini models,
  which caused an error when evaluating it. This has been fixed now.
- Now registers the Gemini-2.5-pro model series as reasoning models, as otherwise they
  did not generate any text as they were just generating reasoning tokens.
- Previously, if there were multiple labels whose first tokens were identical and that
  the (generative) model did not output the label as the first output token, we would
  randomly choose one of the labels, resulting in an evaluation error. This is very
  rare, but _does_ happen for very particular (model, dataset) pairs. If we are in this
  case, we now resort to choosing the label with closest word edit distance instead of
  relying on logprobs of the first token.
- Now defaults to BF16 if the model is registered as using FP32, assuming that BF16 is
  supported by the GPU.
- Improved model existence pipeline for Ollama model IDs with multiple forward slashes
  in the name, which caused some models to not be detected as existing.

## [v15.4.2] - 2025-03-31

### Added

- Now added version metadata to results, to easier track which versions of the various
  dependencies were used when evaluating a model. This currently includes
  `transformers`, `torch`, `vllm` and `outlines`.

### Changed

- Changed the name of the German 'mlsum' summarisation dataset to 'mlsum-de', to reflect
  that it is the German version of the dataset, and to avoid confusion with the Spanish
  'mlsum-es' dataset.

### Fixed

- Now uses `fp16` instead of `bf16` when evaluating decoder models on GPUs with CUDA
  compatibility < 8.0. This was contributed by
  @marksverdhei ✨
- Corrected the name of the French sentiment dataset AlloCiné. This was contributed by
  @Alkarex ✨
- Evaluating a specific model revision did not work for adapter models, as there was a
  confusion between the revision of the adapter and the revision of the base model. We
  now use the revision for the adapter and use the latest revision for the base model.
- In the (very unlikely) scenario that the model's tokeniser has the same first token
  for two different labels in a text classification task, we now also use the second
  token to ensure that we determine the correct label. If this is not possible, then we
  warn the user.
- Now catches `TypeError` when trying to generate with vLLM, and retries 3 times before
  giving up on evaluating the dataset.
- A bug in `transformers` caused models with the `image-text-to-text` pipeline tag to
  not be detected as generative models. This has been patched now, and will be fixed
  properly when [this transformers
  PR](https://github.com/huggingface/transformers/pull/37107) has been merged.
- Force `vllm` v0.8.0 for now, as the severe degradation in generation output of some
  models has not been resolved in versions v0.8.2 and v0.8.3.
- Only accepts the local labels for text classification tasks when evaluating decoder
  models now, where we before accepted both the local and English labels. The reason is
  that this caused a confusion mat times when there was a unique local label starting
  with a particular letter, but a different English label starting with the same letter,
  causing some models to be evaluated on the wrong label.
- When fetching the model information from the Hugging Face API we now attempt 3 times,
  as the API sometimes fails. If it still fails after 3 attempts, we raise the
  `HuggingFaceHubDown` exception.
- Now uses `fp16` instead of `bf16` when evaluating decoder models on GPUs with CUDA
  compatibility < 8.0. This was contributed by
  @marksverdhei ✨
- Fixed docs for ScandiQA-da and ScandiQA-sv, where it was incorrectly stated that
  the splits were made by considering the original train/validation/test splits.

## [v15.4.1] - 2025-03-25

### Fixed

- Disallow `vllm` v0.8.1, as it causes severe degradation in generation output of
  some models, resulting in artificially low scores.
- Fixed an issue with text classification tasks if the first token of multiple labels
  are identical, when tokenising with the model's tokeniser.

## [v15.4.0] - 2025-03-24

### Added

- Added support for Spanish! 🇪🇸This includes two reading comprehension datasets:
  [XQuAD-es](https://huggingface.co/datasets/google/xquad/viewer/xquad.es) and
  [MLQA-es](https://huggingface.co/datasets/facebook/mlqa/viewer/mlqa.es.es),
  [SentimentHeadlines-es](https://huggingface.co/datasets/pysentimiento/spanish-targeted-sentiment-headlines),
  the linguistic acceptability dataset ScaLA with the [Spanish Universal
  Dependencies](https://github.com/UniversalDependencies/UD_Spanish-AnCora),
  [MLSum-es](https://huggingface.co/datasets/reciTAL/mlsum), the knowledge dataset
  [MMLU-es](https://hf.co/datasets/alexandrainst/m_mmlu), the common-sense reasoning
  dataset [HellaSwag-es](https://hf.co/datasets/alexandrainst/m_hellaswag), and the
  named entity recognition dataset [CoNLL-es](https://aclanthology.org/W02-2024/). This
  was contributed by @oliverkinch ✨
- Now extracts number of parameters and context length for Ollama models, using the
  `ollama` package. Vocabulary size is currently not available available in the `ollama`
  package, so this is not extracted for Ollama models. For this reason, the `ollama`
  package has been added to the core dependencies, as it is very small (~10 KB)
- Now downloads Ollama models when evaluating them.

### Fixed

- When models output nested JSON dictionaries and structured generation isn't available,
  we use the inner-most dictionary. This caused issues with Anthropic models, since they
  do not support structured generation, and their output are always {"input": actual
  dictionary}. This has been fixed now.
- Now handles `ReadTimeout`s when loading datasets, rather than aborting evaluations.
- Benchmark configurations specified when calling `Benchmarker.benchmark` did not
  properly override the default configurations set during initialisation when
  benchmarking generative models. This has been fixed now.
- Now sets the `VLLM_WORKER_MULTIPROC_METHOD` environment variable to `spawn`, to avoid
  a `RuntimeError` when using newer versions of vLLM with multiple GPUs.
- Now also detects reasoning tokens specified in the prompt rather than in the
  completion, which is for instance the case for the QwQ reasoning model.
- Now recognises models with the pipeline tags `image-text-to-text`,
  `audio-text-to-text` and `video-text-to-text` as generative models, which mistakenly
  were detected as encoder models before.

### Changed

- Update `vllm` to `>=0.8.0`, `transformers` to `>=4.50.0` and `torch` to `>=2.6.0`.
- Moved the `demjson3` dependency from the `generative` extra to the main dependencies,
  to allow benchmarking API-based models without any extras.
- Now does not include the speed benchmark by default, as it is not used in the official
  leaderboards. It can still be used by including `--task speed` when benchmarking a
  model, or by using the `task` argument if using the `Benchmarker` API.
- Do not use sliding window sizes as candidates for maximum context length anymore, as
  this is no longer needed.

## [v15.3.1] - 2025-03-13

### Fixed

- Now handles `ConnectionError`s when loading datasets, rather than aborting evaluations.

## [v15.3.0] - 2025-03-12

### Added

- Added support for evaluating Italian 🇮🇹! This includes the reading comprehension
  dataset [SQuAD-it](https://hf.co/datasets/crux82/squad_it), the summarization dataset
  [IlPost](https://hf.co/datasets/ARTeLab/ilpost), the sentiment classification
  [Sentipolc-16](https://hf.co/datasets/cardiffnlp/tweet_sentiment_multilingual), the
  common-sense reasoning dataset
  [HellaSwag-it](https://hf.co/datasets/alexandrainst/m_hellaswag), the linguistic
  acceptability dataset ScaLA with the [Italian Universal Dependencies
  treebank](https://github.com/UniversalDependencies/UD_Italian-ISDT), the knowledge
  dataset [MMLU-it](https://hf.co/datasets/alexandrainst/m_mmlu), and the named entity
  recognition dataset [MultiNERD IT](https://hf.co/datasets/Babelscape/multinerd) (and
  unofficially [WikiNEuRal IT](https://hf.co/datasets/Babelscape/wikineural)). This was
  contributed by @viggo-gascou ✨
- Added the new Norwegian knowledge dataset NRK-Quiz-QA, consisting of quizzes on the
  Norwegian language and culture, in both Bokmål and Nynorsk. The dataset has been split
  into 635 / 256 / 2,048 samples for train, val, and test, respectively. This replaces
  the old MMLU-no as the official Norwegian knowledge dataset.
- Added the new Norwegian common-sense reasoning dataset NorCommonSenseQA, which is a
  manually translated and localised version of the English CommonsenseQA dataset, in
  both Bokmål and Nynorsk. The dataset has been split into 128 / 128 / 787 samples for
  train, val, and test, respectively. This replaces the old HellaSwag-no as the official
  Norwegian common-sense reasoning dataset.
- Added the Norwegian linguistic acceptability dataset NoCoLA, which is based on the
  annotated language learner corpus ASK. The dataset has been split into 1,024 / 256 /
  2,048 samples and converted into a binary correct/incorrect dataset, but
  stratified across the error categories.

### Changed

- Updated the Danish Citizen Tests dataset to include the newer 2024 tests, Further,
  rather than splitting the dataset randomly, we include all the citizenship tests in
  the test split, and prioritise the newer permanent residence tests in the test and
  validation splits.
- Changed the IcelandicKnowledge dataset to be the new official Icelandic knowledge
  dataset, as it is more specific to Icelandic culture and history than the previous
  machine translated ARC-is dataset. It has also been improved, as some of the generated
  alternative answers were formatted incorrectly.

### Fixed

- A bug caused fresh encoder models to not be benchmarkable on the speed benchmark -
  this has been fixed now.
- Some encoder models were not able to be evaluated on reading comprehensions, if their
  tokenizers were not subclassing `PreTrainedTokenizer`. This has been relaxed to
  `PreTrainedTokenizerBase` instead.
- Newer versions of the `transformers` package changed the model output format, causing
  errors when evaluating encoder models on some tasks. This has been fixed now.
- Added `setuptools` to the dependencies, as it is required for the package to be
  installed correctly.

## [v15.2.0] - 2025-02-28

### Changed

- Changed the name of the benchmark to `EuroEval`, to reflect the fact that the
  benchmark is not only for Scandinavian languages anymore. This is fully backwards
  compatible, however: you can still install the `scandeval` package, 'scandeval.com'
  redirects to the new 'euroeval.com' website, and the `scandeval` command line
  interface is still available.
- Update `litellm` to the stable version v1.16.13.

### Fixed

- If a tokenizer has not specified BOS and/or EOS token in its config, we now extract
  this manually.

### Deprecated

- Deprecated the ability to call the `Benchmarker` objects directly. Instead, please use
  the `benchmark` method.

## [v15.1.0] - 2025-02-12

### Added

- Added new `--only-allow-safetensors` flag, which disallows evaluating models from the
  Hugging Face Hub if they are not stored as safetensors. This ensures a high level of
  security on the system running the evaluations, if this is necessary. This was
  contributed by @Mikeriess ✨

### Fixed

- Regex mismatch caused the wrong sequence length for GPT-4o models. This has been fixed
  now.
- Fixed a truncation issue when evaluating encoder models on some knowledge datasets,
  which caused the evaluation to fail. This has been fixed now.
- A bug occurred when locating a model's end of reasoning token (e.g., `</think>`) if
  the model's tokenizer had no BOS token. This has been fixed now.
- Fixed an issue with the loading of freshly initialised models, caused by attempting to
  load the Hugging Face model configuration from the Hugging Face Hub instead of
  manually creating it.

## [v15.0.0] - 2025-02-02

### Added

- Added support for evaluating generative reasoning models, such as OpenAI o1 and
  Deepseek R1. This is done by upping the maximal sequence length to 8,192 tokens, and
  removing the reasoning part afterwards, to get the final answer.
- Added `generative_type` to the output dictionaries, which can currently be either
  'base', 'instruction_tuned' or 'reasoning'. This is now used in the leaderboards.
- Added `merge` to the output dictionaries, on whether the model is the result of a
  merge with other models.
- Added the summarisation dataset
  [personal-sum](https://github.com/SmartmediaAI/PersonalSum). It has been split into
  121 / 64 / 256 samples for train / validation / test, respectively, and is set to
  `unofficial` for now. This was contributed by
  @oliverkinch ✨
- Added the Jentoft dataset - a linguistic acceptability dataset which was published in
  [this Master's thesis](https://www.duo.uio.no/handle/10852/103885) by Matias Jentoft.
  The original dataset consists of 85,771 / 10,827 / 10487 samples for training,
  validation and test, respectively. We use a split of 1,024 / 256 / 2,048 samples for
  training, validation and test, respectively. In each split, the distribution of
  `correct` and `incorrect` is 50/50. This dataset has been set to `unofficial` for now.
  This was contributed by @oliverkinch ✨
- Added the dataset icelandic-knowledge, which is derived from the IcelandicQA dataset,
  reformatted as a knowledge dataset with GPT-4o generated candidate answers. The split
  is given by 845 / 128 / 1024 for train, val, and test, respectively. It is marked as
  `unofficial` for now. This was contributed by
  @oliverkinch ✨

### Changed

- Changed the instruction prompts to all text classification tasks by specifying
  that only the labels are allowed to be generated. This caused an issue with some of
  the reasoning models, as they tended to output a more verbose answer.

### Fixed

- Only use double newlines as stop tokens for base decoder models, and not instruction
  tuned models, as we only use the double newlines to separate the few-shot examples in
  the base case.
- A bug caused structured generation to not be used for generative models on named
  entity recognition tasks. This affects models evaluated from v14.2.0.
- Fixed an issue where some API models did not allow `logprobs`, `top_logprobs`,
  `max_tokens` and/or `temperature`.

### Removed

- Removed support for JAX/Flax models to simplify the code, as they are incredibly rare,
  and they usually have a PyTorch/Safetensors version available.

## [v14.4.0] - 2025-01-22

### Added

- Added support for French! 🇫🇷This includes the sentiment classification dataset
  [AlloCiné](https://hf.co/datasets/tblard/allocine), the linguistic acceptability
  dataset ScaLA with the [French Universal
  Dependencies](https://github.com/UniversalDependencies/UD_French-GSD), the reading
  comprehension dataset [FQuAD](https://hf.co/datasets/illuin/fquad) (and unofficially
  [Belebele-fr](https://hf.co/datasets/facebook/belebele)), the named entity recognition
  dataset
  [ELTeC](https://dspace-clarin-it.ilc.cnr.it/repository/xmlui/handle/20.500.11752/OPEN-986),
  the knowledge dataset [MMLU-fr](https://hf.co/datasets/alexandrainst/m_mmlu), the
  common-sense reasoning dataset
  [HellaSwag-fr](https://hf.co/datasets/alexandrainst/m_hellaswag) and the summarization
  dataset [OrangeSum](https://hf.co/datasets/EdinburghNLP/orange_sum).
- Added support for evaluating local models again, which supports models stored in the
  Hugging Face format with a Hugging Face model configuration file (`config.json`) in
  the model directory. This was contributed by @rlrs and
  @peter-sk ✨

### Changed

- Changed the Belebele splits, as there were too few training splits for evaluation on
  encoder models to make sense. We now use 256 samples for training, 64 for validation
  and the rest (580) for testing.
- Changed the prompting of Danske Talemåder dataset slightly, to only use the word
  "expression" (da. "udtryk") in the prompt, rather than mention idiom (da. "talemåde")
  directly.
- Changed the instruction prompts to multiple choice tasks by specifying that only 'a',
  'b', 'c' or 'd' should be used. This caused a mix-up with Claude models, since they do
  not support logprobs.

### Fixed

- Better error message when trying to benchmark a non-generative model on a generative
  task.
- Fixed an issue where NER datasets without `text` features could not be evaluated with
  generative models.
- Encoder models were not able to be evaluated on multiple choice classification tasks,
  such as Belebele, as it differs from other multiple choice datasets by having both a
  context and a question. This has been fixed now.
- Fixed an issue when generative models in gated repos caused an error message when both
  of the environment variables `HUGGINGFACE_API_KEY` and `HF_TOKEN` were not set.
- Sometimes the generative model cache becomes corrupt and cannot be stored to disk.
  Rather than raising an error we now reset the model cache and carry on.

## [v14.3.0] - 2025-01-14

### Added

- Added the Dutch sentiment classification dataset DBRD. This dataset only has positive
  and negative samples, but has a better quality than the existing Dutch Social dataset.
  We set it to unofficial for now, but it might eventually replace the Dutch Social
  dataset as the official Dutch sentiment classification dataset.

### Changed

- Updated the Dutch reading comprehension dataset SQuAD-nl, being a machine translated
  version of the English SQuAD dataset. Previously we used the `yhavinga/squad_v2_dutch`
  version, but this has been changed to `GroNLP/squad-nl-v2.0`, following [this
  evaluation showing that the latter is of higher
  quality](https://huggingface.co/datasets/yhavinga/squad_v2_dutch/discussions/2#6763ed4c42436c7f7005f4b4).
- Moved the label definition from the task-level to dataset-level, which now allows
  specifying dataset-specific labels that differ from other datasets in the same task.

### Fixed

- Fixed a bug when benchmarking base decoder models on reading comprehension tasks,
  where it was not checked if the prompts should be stripped or not. This caused a
  severe performance degradation on these tasks. This affects base decoder models
  benchmarked on reading comprehension tasks from v14.0.0.
- The `trust_remote_code` argument was not supplied when loading the Hugging Face
  configuration in some places, which caused an unnecessary dialogue with the user when
  evaluating models. This correctly now uses the `--trust-remote-code` argument as
  supplied by the user.
- If the model cache is corrupted, we now log this and re-initialise it, rather than
  raising an error.
- Some models were detected as API models when they were not, due to the fact that they
  _were_ available in LiteLLM. We now default to using vLLM for these models, as this
  is the default backend for ScandEval.
- Now correctly displays a message to the user when access to a model is contingent on
  approval from the repository authors, rather than raising an error.
- Fixed issue while determining the maximal sequence length of encoder models on CUDA
  devices, which caused an error when evaluating some models. We now move the model to
  CPU temporarily to determine the maximal sequence length.
- If a model configuration does not specify `architectures` then we assume that it is an
  older architecture and that it is an encoder model.
- Block unnecessary logging from `huggingface_hub`.

## [v14.2.0] - 2025-01-11

### Added

- Now supports evaluation of encoder models on the multiple choice tasks knowledge and
  common-sense reasoning. This is done by splitting the individual choices into separate
  inputs during training (framing it as a binary classification task), and then at test
  time we take the option with the highest probability as the answer. This is the same
  way that encoders were evaluated in the original HellaSwag paper.

### Changed

- Updated the Danish knowledge dataset Danske Talemåder, as a new professional version
  has been released, made by the Danish Language and Literature Society. This features
  1,000 examples in total, where we use a 808 samples in the test split. All the false
  options have been created manually.
- We now use the `architectures` parameter in the Hugging Face model configuration to
  determine whether a model is generative or not, as this is more reliable than the
  previous method of checking the model repository's tags. The downside of this is that
  the model config must be downloaded, but the overhead is minor.

## [v14.1.2] - 2025-01-07

### Fixed

- The labels were not displayed correctly in the few-shot examples for base generative
  models, when benchmarking text classification tasks, which negatively affected scores
  of the linguistic acceptability task, and to a lesser extent the sentiment
  classification task. This has been fixed now. The models benchmarked from v14.0.0 are
  affected and should be re-benchmarked.

## [v14.1.1] - 2025-01-06

### Fixed

- Downgraded `vllm` down to `>=0.6.3,<0.6.5`, as the later versions of vLLM uses a newer
  version of outlines, which causes memory errors. This will be updated when this is
  resolved. [Relevant `outlines`
  issue](https://github.com/dottxt-ai/outlines/issues/1351).
- Display initial "Benchmarking X on Y" logging for all datasets being benchmarked,
  instead of just the first one.
- Removed the `--load-in-4bit` argument, as it is not used anymore, since it was only
  used when loaded generative models with the `transformers` backend, but we now only
  use vLLM for generative models.

## [v14.1.0] - 2025-01-02

### Changed

- Updated `vllm` from `>=0.6.3` to `>=0.6.6` and `transformers` from `4.45.0` to
  `4.47.0`, to support more model architectures.

### Fixed

- Now automatically uses the environment variable `HUGGINGFACE_API_KEY` when loading
  models from the Hugging Face Hub, so that the `--api-key` argument isn't needed in
  that case.
- Added a `Tekstur:` prefix to the prompt template of the `foqa` dataset.
- Changed the instruction template prefix of `danske-talemaader` from `Spørgsmål:` to
  `Hvad er betydningen af følgende talemåde:`.
- Add `fbgemm-gpu` to `generative` dependencies, as it is required to load newer Llama
  models.
- When a generative model isn't stored as safetensors, we now report an unknown number
  of parameters, and log a warning to the user on how to fix this.
- When benchmarking encoder models, we now correctly use the attention mask when
  checking the model's maximum sequence length.

## [v14.0.4] - 2024-12-17

### Fixed

- Model cache was not working properly with zero-shot models, meaning that redundant
  generations were made. This has been fixed now, which also makes the zero-shot
  evaluation much faster.
- Use `ray` as distributed executor backend for vLLM if more than one GPU is available,
  which fixes an error when using multiple GPUs with vLLM.
- Do not re-initialise generative models after each dataset. This both makes evaluation
  a bit faster as well as avoids an error that occurs when finishing a (model, dataset)
  evaluation with multiple GPUs. Note that the same error still happens when
  benchmarking multiple models in the same `scandeval` run when using multiple GPUs, as
  this is a `ray` issue.

## [v14.0.3] - 2024-12-14

### Fixed

- Enforce `scikit-learn<1.6.0`, since 1.6.0 is incompatible with `evaluate`. This bound
  will be removed when [this `evaluate`
  issue](https://github.com/huggingface/evaluate/issues/655) has been fixed.

## [v14.0.2] - 2024-12-13

### Fixed

- Fixed a bug with the speed benchmark for vLLM models, when the model is instruction
  tuned.
- LiteLLM models now uses the instruction prompt, also when few-shot evaluating, just
  like all vLLM models.
- Now catches more LiteLLM exceptions when evaluating API models, and retries the
  evaluation after a short delay if the exception is due to a temporary issue.

## [v14.0.1] - 2024-12-11

### Added

- Added the `api_version` argument, mimicking the LiteLLM API.

### Changed

- Changed the `base_url` argument to `api_base`, to mimic the LiteLLM API.

### Fixed

- Now correctly uses the `api_base` argument when evaluating models with the LiteLLM
  API.

## [v14.0.0] - 2024-12-11

### Added

- Added support for [LiteLLM](https://docs.litellm.ai/), meaning that all LLMs on 100+
  APIs can now be benchmarked! This includes OpenAI, Anthropic, Google, Mistral AI,
  Cohere, Ollama, LM Studio, vLLM servers, and Hugging Face inference endpoints. Check
  out the full list of LiteLLM providers [here](https://docs.litellm.ai/docs/providers).
- Added new `--base-url` argument, which allows you to specify the base URL of your
  model, if you are using an OpenAI-compatible inference API.

### Changed

- No more tokenisation for generation tasks, resulting in faster preprocessing times.
- Now evaluates models on the validation split by default, to avoid overfitting to the
  test set. The test set can be evaluated on using the new `--evaluate-test-split` flag.
- Now evaluates instruction tuned models with their chat template. Further, if a
  tokeniser has multiple chat templates, then we use the one corresponding to the ISO
  639-1 language code of the dataset, if available (e.g., "en" for English, "is" for
  Icelandic and so on) - otherwise we will just use the default chat template of the
  tokeniser.

### Removed

- Removed the option to evaluate on the training split, as this is not a common use
  case and simplified the codebase. If you find that this should be re-added, please
  open an issue in the GitHub repository.
- All generative on-premises models are now evaluated with vLLM and thus does not use
  the `transformers` backend as a backup, as this was not used in practice, and
  simplified the codebase. If you find that this should be re-added, please open an
  issue in the GitHub repository.
- Removed the `--only-validation-split` flag, as this is now the default behaviour. If
  you find that this should be re-added, please open an issue in the GitHub repository.
- Removed the option to benchmark local models, as this was not used in practice, and
  simplified the codebase. If you find that this should be re-added, please open an
  issue in the GitHub repository.

### Fixed

- Better handling of adapter models. The Hugging Face model configuration and the
  tokeniser will now be attempted to be loaded from the base model ID, if available.
- Now uses EOS token as the PAD token if a generative model has neither PAD nor BOS
  token available.
- If a generative model has not defined its pad token ID then we now manually check the
  candidate tokens `<pad>`, `[pad]`, `<|endoftext|>`, `<|im_end|>`, and upper case
  versions of these tokens.

## [v13.3.0] - 2024-11-29

### Added

- Added the question answering part of the Norwegian NorGLM multi-task human annotated
  dataset NO-Multi-QA-Sum (norglm-multi-qa). This dataset is part of the NLEBench
  Norwegian benchmarks. The answers from the original dataset have been rephrased with
  gpt-4o to contain the answer from the context. It has been marked as `unofficial` for
  now. This was contributed by @viggo-gascou ✨
- Added the sentiment classification part of the Icelandic dataset Hotter and Colder,
  being a gold standard dataset. As no Icelandic sentiment classification dataset was
  included in the benchmark previously, this is now the official Icelandic sentiment
  classification dataset.
- Added the Faroese sentiment classification dataset FoSent, being a gold standard
  dataset. Note that this dataset is very small (74 train, 35 val, 283 test samples).
  The dataset consists of manually annotated Faroese news articles as well as individual
  sentences from the news articles. In creating the splits we ensure that there is no
  overlap between the news articles in the train, validation and test sets. As no
  Faroese sentiment classification dataset was included in the benchmark previously,
  this is now the official Icelandic sentiment classification dataset.

## [v13.2.0] - 2024-11-14

### Added

- Added the summarisation part of the Norwegian NorGLM multi-task human annotated
  dataset NO-Multi-QA-Sum (`norglm-multi-sum`). This dataset is part of the NLEBench
  Norwegian benchmarks. It has been marked as `unofficial` for now. This was contributed
  by @viggo-gascou ✨
- Added `ice-linguistic` a linguistic acceptability dataset which is a subset of the
  Icelandic Linguistic Benchmarks dataset. It is a small dataset with 94 train
  samples, 32 validation samples, and 256 test samples, and has been marked as
  `unofficial` for now. This was contributed by
  @oliverkinch ✨
- Added `icelandic-qa`, an Icelandic question answering dataset about Icelandic culture
  and history. The original dataset has 2000 samples, but only 375 of the samples have
  answers that are found in the context (exact match). An LLM has therefore been used to
  rephrase the answers and we now have 1683 samples where the answers are found in the
  context (531 train, 128 val, 1024 test). It has been set to `unofficial` for now. This
  was contributed by @oliverkinch ✨

### Fixed

- Small typo in prefix prompt used for few-shot evaluation of the English sentiment
  classification dataset SST5.
- If a model cannot be benchmarked with vLLM then we now properly load the model with
  the `transformers` backend.

## [v13.1.0] - 2024-10-31

- Added `ice-ec` (a subset of the dataset) and `ice-ec-full` (the full dataset), an
  Icelandic linguistic acceptability dataset. It has been set to `unofficial` for now.
  This was contributed by @oliverkinch ✨
- Added the Schibsted summarisation dataset, which contains summaries of published
  articles from Schibsted Media's Norwegian and Swedish newsrooms. The dataset has been
  split into two separate small datasets, `schibsted-sv` for Swedish and `schibsted-no`
  for Norwegian. Note that both of these datasets are really small (89 and 374 test
  samples in `schibsted-sv` and `schibsted-no`, respectively), and have been set to
  `unofficial` for now. This was contributed by
  @oliverkinch ✨
- Added the Icelandic summarisation dataset IceSum. IceSum is a collection of 1,000
  Icelandic news articles from mbl.is, which have been manually annotated with
  summaries. The dataset has been marked as unofficial, meaning that it will not be
  automatically included when benchmarking models, but can be included by specifying the
  dataset explicitly using the --dataset argument (or dataset argument if using the
  Benchmarker API). This was contributed by
  @viggo-gascou ✨
- Added the new Faroese reading comprehension dataset FoQA. This is now the default
  Faroese reading comprehension benchmark, as there was none previously.
- Now supports evaluation of models with adapters. This requires that the model
  repository has an `adapter_config.json` file, but no additional setup is needed.

### Fixed

- If a model does not use attention mask then we now do not supply it. This caused
  errors when evaluating state space models.
- Now limits the maximum sequence length when loading HF models (as opposed to vLLM
  models) to 5,000 tokens, just like we do with vLLM (no prompts are larger than that).
  This avoids OOM issues.
- Adds GPT-4o and GPT-4o-mini to the list of cached OpenAI model IDs, to correctly
  determine if the model exists, without needing an OpenAI API key.
- If a model has set its EOS token ID to multiple tokens and hasn't set the padding
  token ID, we use the first EOS token ID as the padding token ID.
- Fixed a bug related to the loading of some encoder models by updating `accelerate` to
  `>=0.34.2` and `transformers` to `>=4.45.0`.
- We now ensure that stop tokens in vLLM can't be empty, as this caused errors when
  evaluating some models.
- If the end-of-chat-token for a model only consists of whitespace and/or newlines then
  we ignore it, as this caused errors when evaluating some models and makes no
  difference to the evaluation of the model, since we are stripping the output anyway.
- Now identifies more models correctly as generative models.

## [v13.0.0] - 2024-07-31

### Added

- Evaluation of instruction tuned models is now possible! This is done by setting the
  `--zero-shot` flag when benchmarking a model (or `zero_shot=True` if using the
  `Benchmarker` API). This will evaluate the model using an instruction prompt and
  without any in-context examples. Furthermore, the chat template of the model will be
  used. This is to mimic the behaviour of the model when it is used in a user-facing
  setting.
- Debug mode for generative models is now possible now, which can be used to validate a
  model's output manually. This will log the predictions, and store all the inputs and
  predictions to a JSON file in the current working directory. This can be enabled by
  setting the `--debug` flag when benchmarking a model (or `debug=True` if using the
  `Benchmarker` API).
- Added the Dutch linguistic acceptability dataset `dutch-cola`. It has been set to
  `unofficial` for now, but it might eventually replace ScaLA-nl as the official Dutch
  linguistic acceptability dataset. For now, you can benchmark models on it by
  explicitly setting the dataset using the `--dataset` argument (or `dataset` argument
  if using the `Benchmarker` API). If you would prefer to run the full dataset, then you
  can benchmark models on `dutch-cola-full` as well - note that this evaluation will be
  significantly slower than the `dutch-cola` evaluation.
- Added the Belebele dataset, being a multilingual multiple-choice reading comprehension
  dataset. This has been added as a separate `multiple-choice-reading-comprehension`
  task, and is available in all supported languages except Faroese. The dataset has been
  marked as unofficial, meaning that it will not be automatically included when
  benchmarking models, but can be included by specifying the dataset explicitly using
  the `--dataset` argument (or `dataset` argument if using the `Benchmarker` API).

### Fixed

- Set upper bound on Python versions to `<4.0` from `<3.12`, to avoid installation
  issues.
- Removed the use of `ModelFilter` from the `huggingface_hub`, as it was removed from
  version `0.24.0` onwards. For the same reason, we now require `>=0.24.0` for the
  `huggingface_hub` dependency.
- Now checks the `sliding_window` and `sliding_window_size` config attributes when
  determining the vLLM context length. This would result in errors when the sliding
  window is less than 5,000, which for instance is the case with the Gemma 2 models.

### Changed

- Added `gpt-4o-mini` metadata, to correctly display maximum sequence length and
  vocabulary size.
- Changed the name of the `question-answering` task to the more descriptive name
  `reading-comprehension`.
- Update `vllm` to `>=0.5.3` and `transformers` to `>=4.43.0`, which now allows
  evaluation of Gemma 2 and Llama-3.1 models.
- Removed the `quantization` extra and instead prompt the user to manually install any
  missing quantisation packages when evaluating quantised models. This is due to several
  dependency clashes with `optimum` and `transformers`.

## [v12.11.0] - 2024-07-03

### Added

- Updated the `arc-is` dataset to a Claude translated version of ARC-challenge, from the
  dataset `mideind/icelandic-arc-challenge`. This has substantially higher translation
  quality than the previous `arc-is` and the current `mmlu-is` datasets. For this
  reason, the new `arc-is` dataset is now the official Icelandic dataset for the
  knowledge task.

## [v12.10.8] - 2024-06-21

### Fixed

- An import error caused `openai` to be installed for any evaluations to be done, which
  has now been fixed.

## [v12.10.7] - 2024-06-19

### Fixed

- Require `numpy` to be of version `1.x.x`, as the new `2.0.0` clashes with `outlines`.

## [v12.10.6] - 2024-06-19

### Fixed

- Updated `optimum` to `>=1.20.0` as `1.19.x` is incompatible with newer `transformers`
  versions.
- Updated `outlines` to `>=0.44.0` as this fixes an error in evaluating NorwAI models.

## [v12.10.5] - 2024-06-12

### Changed

- Remove almost all upper version bounds on dependencies. This makes it easier to be
  compatible with the `scandeval` package, with the risk of potentially introducing
  bugs when new dependency versions appear. We will monitor this risk and see if this
  is the way to go.

### Fixed

- Update `vllm` to `>=0.5.0`, `outlines` to `>=0.0.37` and `tiktoken` to `>=0.7.0`,
  which now resolves the dependency clash between the three of them.
- When detecting the `outlines` version we expected it to consist of integers, but we
  now accept strings as well (for development versions, say).

## [v12.10.4] - 2024-06-03

### Fixed

- Access to the evaluation datasets were shut down by Hugging Face again. It has now
  been restored.

## [v12.10.3] - 2024-06-03

### Fixed

- Access to the evaluation datasets were shut down by Hugging Face. It has now been
  restored.

## [v12.10.2] - 2024-05-30

### Fixed

- Correctly update logits processors and prefix allowed functions tokens functions for
  NER datasets when starting generation.
- We now use logprobs for OpenAI models, as this is supported by the chat models now.
  This is used for all sequence classification based tasks, which currently comprise of
  sentiment classification, linguistic acceptability, knowledge and common-sense
  reasoning. This fixes some incorrect evaluations of the newer GPT-4-turbo and GPT-4o
  models, as they tend to output things like "Sentiment: positive" rather than simply
  "positive".

## [v12.10.1] - 2024-05-28

### Fixed

- Now recognises the metadata for the new GPT-4o models correctly. Currently there is a
  version clash between `vllm` and `tiktoken`, meaning that one needs to manually
  upgrade `tiktoken` to evaluate GPT-4o - an informative error message notes this to
  the user now in that case.
- Number of generated tokens for sequence classification tasks has been changed back to
  1 (from 3). This makes no difference to open source models, as we only use the
  logprobs from the first token anyway, but this makes a big difference on multiple
  choice QA tasks for OpenAI models, as some of them might output things like "a is
  correct" rather than simply "a". Since we're using word edit distance to the labels,
  this might accidentally cause the final prediction to be different from "a".
- An error in `outlines<=0.0.36` meant that NER evaluations were near-random.
  Unfortunately, due to a strict `outlines` requirement in `vllm`, we cannot enforce
  `outlines>0.0.37` (see [this vLLM PR for a future
  fix](https://github.com/vllm-project/vllm/pull/4109)). For now, to prevent faulty
  evaluations, we raise an error, asking the user to manually upgrade `outlines` if
  they have an old version.

## [v12.10.0] - 2024-05-08

### Changed

- Update `autoawq` to `>=0.2.5,<0.3.0`, as it now doesn't have a dependency clash with
  `transformers`.
- Update `vllm` to `>=0.4.2,<0.5.0`, to support new models (such as Phi-3).
- Update `torch` to `>=2.3.0,<3.0.0`, as this is required by `vllm`.

### Fixed

- When overriding benchmark configuration parameters in `Benchmarker.benchmark` then
  these overridden parameters are now correctly used when building datasets.
- When a generative model was benchmarked on a NER task followed by another task, the
  structured generation wasn't set up correctly, as we're not re-initialising the model
  since v12.8.0. We now ensure that the logits processors are re-built for every
  dataset.

## [v12.9.1] - 2024-04-30

### Fixed

- Disables the prefix caching of vLLMs, as it has not been implemented with sliding
  window attention yet, causing re-initialisation errors.
- Updates `vllm` to `>=0.4.1,<0.5.0`, as this fixes an issue with benchmarking
  freezing.

## [v12.9.0] - 2024-04-26

### Changed

- Update `optimum` dependency to `>=1.19.1,<2.0.0`, as it is now compatible with
  `transformers>=4.40.0,<4.41.0`.

### Fixed

- Pin `vllm` to `v0.4.0`, since `v0.4.1` has breaking changes and is causing issues
  with flash attention.
- Catch vLLM error when prefix caching is set for models with sliding window attention,
  as this is not supported yet in vLLM.

## [v12.8.0] - 2024-04-23

### Changed

- Updated `vllm` to `>=0.4.0,<0.5.0`, which both fixes an issue with multi-gpu
  benchmarking as well as supporting more models.
- Updated `transformers` to `>=4.40.0,<4.41.0`, to support more models.
- Removed the `olmo` extra, as it is now included in `transformers`.
- Downgraded `outlines` to `v0.0.34` as any newer version is currently incompatible
  with `vllm`. This will be changed back to newer versions when [this vLLM
  PR](https://github.com/vllm-project/vllm/pull/4109) has been merged and released.

### Fixed

- Now does not reload generative models between each evaluation. This both saves some
  evaluation time, but it also prevents a bug when using multiple GPUs.
- Handle the change from having `float` logprobs in vLLM to the new `Logprob` objects.

## [v12.7.0] - 2024-04-19

### Added

- Added a script to evaluate human performance on datasets. This is a Gradio app which
  can be run using the command `human_evaluate --annotator-id <id>`, where
  `annotator-id` is the ID of the human annotator (from 0 to 10, inclusive). They will
  then annotate their answers for validation splits from the iteration corresponding to
  their annotator ID. All of the annotated results will be stored to
  `scandeval_benchmark_results.jsonl`, as usual - note here that this will create a
  single `human` entry, where multiple annotators will count as multiple iterations for
  the same `human` model.

### Fixed

- If a model has a very small maximal context length in its tokeniser configuration
  then we ignore this value and instead use the default value.
- When a model is generative then we use default context length to be 32,768.
- Now ensures that we use mixed precision when CUDA is available, as this is required
  by Flash Attention.
- By default we only use flash attention for generative models, as it leads to errors
  with several encoder models.
- Add missing OpenAI models to the model cache, to checking model existence when no
  OpenAI key is specified.
- Only imports from the `openai` package if it has been installed.
- Improved detection of the end-of-chat tokens for instruction tuned models, which
  previously caused errors when evaluating some instruction tuned models.
- Loading of a pretrained model configuration from the Hugging Face Hub failed when the
  model is gated and when the `cache_dir` is specified in `AutoConfig.from_pretrained`.
  We now do not set that argument if the model is gated, as a temporary fix.

## [v12.6.1] - 2024-04-11

### Fixed

- Changed vLLM inference parameters to limit the GPU memory usage during evaluation,
  which makes it possible to evaluate larger models on the same hardware as previously.
  Concretely, the `gpu_memory_utilization` has been raised from 0.9 to 0.95,
  `enforce_eager` is set to True, the `max_model_len` has been reduced from (at most)
  10,000 to (at most) 5,000. See [this
  issue](https://github.com/ScandEval/ScandEval/issues/383) for an overview of maximum
  amount of tokens in each dataset (as of v12.6.0 of ScandEval).
- Removed 1 sample from the Swedish sentiment classification dataset SweReC which was
  abnormally long, to keep the maximum amount of tokens in the samples below 5,000.
  Replaced the outlier sample with a new one.
- The number of allowed generated tokens for the Danish summarisation dataset
  Nordjylland News was mistakenly set to 128, compared to 256 for all other
  summarisation datasets. This has been fixed now.
- Now correctly detects if `autoawq` should be installed, when evaluating an AWQ model.
- Reduced `transformers` dependency to `4.38.x` again, as `autoawq` requires this.
- Do not use BitsAndBytes quantisation if the model is already quantised.

## [v12.6.0] - 2024-04-10

### Changed

- Updated `transformers` dependency to `>=4.39.3,<4.40.0`.

### Fixed

- Updated cached OpenAI model metadata.
- When loading local models we now more robustly detect the task of the model (i.e.,
  whether it is a generative model, encoder model or sequence-to-sequence model). This
  previously prevented evaluation of some local models.
- When detecting whether a local model exists, we now also look for the existence of
  `*.safetensors` files.

## [v12.5.3] - 2024-04-05

### Fixed

- The speed benchmark for OpenAI models was extremely slow, due to an issue with the
  tokenizer. This has been fixed now.

## [v12.5.2] - 2024-04-04

### Fixed

- Now using the same label order in the NER task as is in the dataset configuration.
  From v12.1.0 and onwards these were updated to sorting the labels, but this has
  resulted in significantly worse performance.
- Added GPT-4-turbo name variations to cached OpenAI model IDs. This means that we'll
  be able to see if a model ID should be an OpenAI model, without an OpenAI API key.

## [v12.5.1] - 2024-04-03

### Security

- Now uses an access token to access datasets, allowing the datasets to not be
  publicly available on the Hugging Face Hub.

## [v12.5.0] - 2024-04-02

### Added

- We now support evaluation of quantised models, such as GPTQ and AWQ, when the vLLM
  backend is being used (the default).

### Fixed

- Move tensor to the correct device when benchmarking seq-to-seq models (#363). Thanks
  to @ThomasKluiters for this contribution! :tada:
- Deals with the case where an instruction tuned model does not use any special token
  at the end of the chat, such as `<|im_end|>`. This holds for, e.g., Qwen models.
- Better auto-detection of pipeline tag for models on the Hugging Face Hub, in case the
  tag is not manually set.

## [v12.4.0] - 2024-03-27

### Added

- Support for Azure OpenAI models! These can now be benchmarked as with any other
  model, where either the environment variables `AZURE_OPENAI_API_KEY`,
  `AZURE_OPENAI_ENDPOINT` and `AZURE_OPENAI_API_VERSION` need to have been set, or
  alternatively through the `--azure-openai-api-key`, `--azure-openai-endpoint` and
  `--azure-openai-api-version` arguments. Thanks to
  @BramVanroy for all the help regarding the
  implementation of this :tada:
- We now use the new JSON mode for newer OpenAI models for the NER task, to ensure
  better JSON generation.
- If an error is thrown during generation with an OpenAI model, which for instance
  happens when the prompt is caught by the content filter, then we simply return a
  blank string instead.

### Changed

- Updated `outlines` dependency to v0.0.37, which can now correctly deal with a larger
  batch size when integrated with vLLM. This results in faster NER evaluation.

### Fixed

- Move models to the device before running any inference with it, as this causes issues
  when flash attention is enabled.
- When benchmarking instruction tuned models, we now ensure that generation stops when
  the end-of-chat token is reached (such as `<|im_end|>` and `[/INST]`). This had a
  negative performance impact on question answering and summarization, but the
  remaining tasks were not affected.

## [v12.3.2] - 2024-03-19

### Fixed

- There is an issue with the underlying `outlines` package that we use for structured
  generation, where many of the generations stop prematurely when the batch is too
  large. We fix this temporarily by lowering the batch size from the entire dataset to
  the standard 32 when vLLM is used for NER tasks. This will be changed back when the
  bug is fixed. Follow the progress in [this `outlines`
  issue](https://github.com/outlines-dev/outlines/issues/757).
- Issue when checking if the `openai` extra needed to be installed, or when the
  `OPENAI_API_KEY` needs to be set.
- Setting `add_prefix_space=False` caused an error during the loading of some
  tokenizers. To fix this, we only supply the `add_prefix_space` keyword argument
  during the loading of the tokenizer if it is True.

## [v12.3.1] - 2024-03-13

### Fixed

- An issue with Pydantic typing, causing initialisation of `Benchmarker` to throw an
  error.

## [v12.3.0] - 2024-03-13

### Changed

- Updated `outlines` dependency to `>=0.0.36,<0.1`. This fixes a race condition caused
  during evaluation of NER datasets and also includes integration with the
  `transformers` library. The existing hardcoded integration has now been removed in
  favour of the integration in that package.

## [v12.2.1] - 2024-03-12

### Fixed

- Now includes the `transformers` integration with `outlines` directly in the code,
  which caused issues as they weren't part of the newest `outlines` release. When it
  does get included then we will import these as before.
- When evaluating OpenAI models we now do not perform any structured generation, as we
  do not have access to the logits.

## [v12.2.0] - 2024-03-11

### Added

- Added the Icelandic common sense reasoning dataset Winogrande-is, being a manually
  translated version of the English Winogrande dataset. This also means that the
  HellaSwag-is dataset has been marked as unofficial, and will thus not automatically
  be included when benchmarking models on the Icelandic common sense reasoning task.

### Changed

- Updated `vllm` dependency to `>=0.3.3,<0.4.0`, which allows the benchmarking of the
  new Gemma and OLMO models, without the bug from vLLM v0.3.2.

### Fixed

- Do not show message regarding missing flash attention if CUDA is not available.
- Only use bfloat16 as quantisation compute type if it is available and that
  `torch_dtype` is set to "bfloat16" in the Hugging Face configuration - otherwise we
  use float16.
- Since flash attention is now enabled by default, some models couldn't be loaded due
  to them not supporting it. For these models, flash attention will now be disabled
  during model loading.
- Now uses a single GPU when finetuning, as previously evaluation would just freeze in
  this case. In the future we might support multi-GPU finetuning, but since encoder
  models usually doesn't require multiple GPUs, this is currently not prioritised.

## [v12.1.0] - 2024-02-29

### Changed

- Flash attention will now default to being used if `flash_attn` has been installed. If
  the `--use-flash-attention/no-use-flash-attention` hasn't been set and the
  `flash_attn` package hasn't been installed, then a logging message will be displayed,
  informing the user.
- Changed backend structured generation framework to `outlines` from
  `lm-format-enforcer`.

### Fixed

- Evaluating models on NER tasks used excessive amounts of memory and took very long.
  This was due to a bug in vLLM v0.3.2, and will be fixed in vLLM v0.3.3. We thus
  forbid v0.3.2, making it fast again, and we'll remain compatible with the new v0.3.3
  when it is released.
- A name clash has been fixed, which caused the MMLU-no dataset to not be run when
  running all Norwegian datasets.

## [v12.0.0] - 2024-02-26

### Added

- Now automatically uses multiple GPUs when evaluating generative models with vLLM.
- Now allows "unofficial" datasets, which are datasets which are not included on the
  official leaderboards and models will only be benchmarked on them if they have been
  explicitly set using the `--dataset` argument (or `dataset` argument if using the
  `Benchmarker` API). This allows the inclusion of more datasets, without bloating the
  evaluation time of "official" evaluations, as well as removing the need to remove old
  datasets when they are replaced by newer ones.
- The following datasets have been added as unofficial, all datasets that used to be
  part of ScandEval but has since been replaced:
    1. ARC-da
    2. ARC-no
    3. ARC-sv
    4. ARC-is
    5. ARC-de
    6. ARC-nl
    7. ARC
    8. DaNE
    9. WikiANN-fo
- A more informative error message is now being thrown if additional arguments need to
  be supplied to evaluate the model, such as
  `--trust-remote-code`/`trust_remote_code=True`.
- When determining a model's maximum sequence length, we now also look at the
  `max_sequence_length` attribute of the Hugging Face model configuration.

### Changed

- Computation of the BERTScore metric for summarisation tasks are now using the device
  stated in the benchmark config, making the metric computation significantly faster if
  a GPU is being used. This defaults to processing 32 samples at a time, which is
  reduced if OOM errors occur. If OOM errors occur with a batch size of 1 then the
  scores are computed on CPU, as before.
- Updated `transformers` dependency to `>=4.38.1,<4.39.0`, and `vllm` dependency to
  `>=0.3.2,<0.4.0`. This allows the benchmarking of the new Gemma and OLMO models.
- When using the `Benchmarker` API, the `save_results` argument now defaults to True.
- The `Benchmarker.benchmark` method now only returns the list of benchmark results
  from the given run, rather than all historic benchmark results as well.
- The framework now defaults to using a Hugging Face Hub token when accessing models,
  if available.

## [v11.0.0] - 2024-02-16

### Added

- Added arguments to `Benchmarker.benchmark` (or simply `Benchmarker.__call_`),
  corresponding to the same arguments during initialisation. The idea here is that the
  default parameters are set during initialisation, and then any of these can be
  changed if needed when performing a concrete evaluation, without having to
  re-initialise the `Benchmarker`.
- Added the Danish knowledge datasets `danske-talemaader` and `danish-citizen-tests`.
  Both are multiple choice datasets, where the first one tests knowledge about Danish
  idioms, and the second one tests knowledge about the Danish society. These replace
  the machine translated MMLU-da dataset.
- Added a `--num-iterations` flag (`num_iterations` in the Python CLI), which controls
  the number of times each model should be evaluated, defaulting to the usual 10
  iterations. This is only meant to be changed for power users, and if it is changed
  then the resulting scores will not be included in the leaderboards.

### Changed

- The default value of the languages are now all languages, rather than only Danish,
  Swedish and Norwegian.
- Changed all summarisation datasets to use one few-shot example (some were set to 2),
  and increased the maximum amount of generated tokens to 256 rather than the previous
  128, since many of the gold standard summaries are around 200 tokens.

### Fixed

- There was an error caused if an old version of the `openai` package was installed and
  if the `scandeval` package was checking if a model exists as an OpenAI model. Now an
  informative error is thrown if the model is not found on any available platforms, as
  well as noting the extras that are missing, which prevents the package from checking
  existence on those platforms.
- Changed the prompt for the English sentiment classification dataset SST5, where it
  previously stated that the documents were tweets - these have now been renamed to
  "texts".
- Correctly assess whether the `openai` extra should be used, which made it impossible
  to benchmark OpenAI models.
- Disabled `lmformatenforcer` logging, which happens in the rare case when we're
  few-shot evaluating a model on NER and there are no JSON-valid tokens to generate.

### Removed

- Removed all machine translated ARC datasets, as they had a near 100% correlation with
  the machine translated version of the MMLU datasets.

## [v10.0.1] - 2024-02-12

### Fixed

- A prefix space was added to labels in sequence classification tasks that
  automatically adds a prefix space (such as Mistral). We now check for this and ensure
  to only manually add prefix space to models that don't automatically do this (such as
  the Yi models).

## [v10.0.0] - 2024-02-12

### Added

- Now throws a more informative error when attempting to benchmark a non-generative
  model on a generative task.

### Changed

- Many dependencies are now optional, to make the package less bloated. These extras
  are `jax`, for models based on the JAX framework, `generative` for evaluating
  generative models, `olmo` for models based on the OLMO architecture, `openai` for
  evaluating OpenAI models, and `all` to install all of them.
- Updated many dependencies. In particular now uses `openai` version 1.x.x, which
  required some changes to the code base as they changed their API.
- Changed the `--dataset-task` CLI argument (`dataset_task` in the Python API) to
  `--task` (`task`). This is now the preferred way to choose what to benchmark a model
  on, rather than remembering all the names of the datasets. E.g., to benchmark a model
  on all Danish question-answering datasets, we call `scandeval -m <model_id> -l da -t
  question-answering`. All the names of the tasks is shown in `scandeval --help`.
- Renamed the `--no-ignore-duplicates` to `--force` (shorthand: `-f`), which _forces_
  the evaluation, meaning that it evaluates the model even if it has previously been
  evaluated.
- Renamed the `--model-id` to `--model`.

### Fixed

- Error when encoding a batch of size 1 with OpenAI models.
- Error when benchmarking OpenAI models on MacOS due to the `tiktoken.Encoding` object
  not being picklable.
- Fixed an issue with OOM errors when changing from benchmarking one generative model
  to another.
- Now allows loading tokenisers that require remote code, if `--trust-remote-code` has
  been set.
- Fixed an issue where the `max_sequence_length` parameter in the Hugging Face model
  configuration wasn't used to determine the `max_model_len` parameter in the
  `vllm.LLM` initialisation, causing some models not being loaded in vLLM.
- An error occured if a tokenizer had no defined BOS token, which happens for some
  generative models. It is now set to be equal to the EOS token in that case.
- Fixed error related to the extraction of predicted labels in sequence classification
  tasks for generative models, which unfairly evaluated generative models that require
  a prefix space on the labels (which are most of them currently).

### Removed

- Removed the `-d` shorthand for `--dataset` in the CLI, to encourage the use of `-t`
  (`--task`) and `-l` (`--language`) instead.

## [v9.3.2] - 2024-02-05

### Fixed

- Using model revisions did not work with vLLM models - this has now been fixed. These
  revisions are specified using the '@' operator in the model ID, e.g., `scandeval -m
  gpt2@main`.

## [v9.3.1] - 2024-01-31

### Fixed

- The prompts were not stripped correctly, causing bad evaluations for sequence
  classification tasks.

## [v9.3.0] - 2024-01-29

### Changed

- Now requires `transformers` versions `4.37.x`. As they often introduce breaking
  changes in minor versions, we now only allow a patch version difference and manually
  update to `4.38.x` when it comes out.
- Swapped primary/secondary metrics for the multiple choice tasks, where we now set MCC
  as the primary metric and accuracy and secondary. This is due to the fact that MCC
  handles class imbalance better.
- Removed speculative ngram sampling again, as `transformers` now requires the batch
  size to be 1, which doesn't make it any faster than normal.
- Swapped primary/secondary metrics for the multiple choice tasks, where we now set MCC
  as the primary metric and accuracy and secondary. This is due to the fact that MCC
  handles class imbalance better.
- Number of generated tokens for sequence classification tasks has been changed back to
  3 (from 1). This makes no difference to open source models, as we only use the
  logprobs from the first token anyway, but it _does_ make a difference to closed
  source models where the logprobs are not available (like OpenAI's chat models), as
  we're instead calculating word edit distance to the labels.

### Fixed

- Prevents FP16 overflow by using -1e3 instead of -1e9 for ~0% probability logprobs
  during generation with vLLM.
- Avoids excessive disk usage by not caching processed datasets to disk, as we are
  never using the cached versions anyway.
- We now only strip the prompts if the model's tokenizer includes a prefix space when
  tokenizing the labels.
- When testing a model's maximum sequence length, we put dummy inputs into them. This
  causes errors if the dummy inputs are one of the special tokens. Since the special
  tokens have not always been set up in the tokenizer, we instead rely on a heuristic
  that the 100th token ID is not a special token.
- An import depended on `vllm`, which is not installed on non-Linux devices, causing an
  `ImportError`. This has now been removed.
- Fixed an issue where structured generation wasn't triggered when vLLM wasn't
  available.

## [v9.2.0] - 2024-01-24

### Added

- Added (the English) datasets MMLU, ARC and HellaSwag, as well as Norwegian and
  Icelandic translations of it. Now the `knowledge` and `common-sense-reasoning` tasks
  are covered in all supported languages except Faroese (i.e., da, sv, no, is, de, nl &
  en).
- Now uses speculative ngram sampling for text generation when vLLM is not available.
  This has no effect on performance and increases evaluation speed by 3x on generation
  heavy tasks like NER and summarization.
- Added structured generation for the NER task, which enables the models to (almost)
  always output correct JSON, separating the NER capabilities from the JSON
  capabilities. JSON can be tested separately in a (future) coding benchmark.
- Now adds `scandeval_version` to the output JSONL results, to make it easier to
  determine when outdated results need re-benchmarking.

### Changed

- Swapped primary/secondary metrics for the NER task, as the `MISC` tag varies too much
  from dataset to dataset to be meaningful as a primary metric. Now uses micro-average
  F1-score across all tags except the `MISC` tag as a primary metric.

### Fixed

- There was a bug where all models were removed from disk prior to benchmarking. This
  will now only happen if the `--clear-model-cache` flag is set.
- The `vllm` package cannot be installed when CUDA is not available - this is now
  neither installed nor used when this is the case, and generative few-shot evaluation
  is done using the `transformers` package rather than `vllm`.
- Previously `temperature` was wrongly not set for vLLM and OpenAI models, instead
  defaulting to their 1.0 values. This was due to the fact that this is set in
  `transformers` using the `do_sample=False` argument, which doesn't transfer to the
  other libraries. This has now been set to 0.0.
- Now catches OpenAI `InvalidRequestError`s.
- Removed overly long or repetitive samples in the multiple choice datasets, which
  caused errors when evaluating OpenAI models on them.
- Now sets the `top_k` parameter in the vLLM `SamplingParams` based on the value it has
  in the `GenerationConfig`. This caused a discrepancy, as vLLM defaulted to -1 and
  `transformers` to 50.
- When loading a model using `transformers` then the quantized compute dtype is now
  correctly set to either `bfloat16` or `float16`, depending on the GPU available,
  rather than the previous `float32`. This does not affect generation performance.
- Fixed formatting of summarization metrics.
- Removed print output from `bert_score` during summarization metric computation.
- Now clears GPU memory properly after finishing the benchmark of a generative model
  with vLLM.

## [v9.1.2] - 2024-01-16

### Fixed

- When checking if a model has already been benchmarked, we only care about the
  `few_shot` parameter if the model is generative.

## [v9.1.1] - 2024-01-15

### Fixed

- Now adds a `generative` key to the logged results, to enable parsing few-shot
  evaluated models correctly when building leaderboards.

## [v9.1.0] - 2024-01-14

### Changed

- Now only stores the top-10 log probabilities of generated tokens when the generation
  length is less than 8 tokens. Also now keeps separate caches for each (model,
  dataset) combination, where it previously had a single cache for each model. Both of
  these help reduce the memory usage of the model output cache.
- Optimised cache saving/loading a bit, making the waiting time in between iterations
  slightly shorter.
- Removes the model output cache for a (model, dataset) combination when the
  benchmarking of the model on the dataset finishes successfully. Also removed indents
  in model output cache JSON files. Both of these help reducing the disk space used on
  caching.

### Fixed

- Only require generative models to output logprobs if the dataset is of a task that
  requires it. This caused the benchmarking to use excessive memory when benchmarking
  datasets that require long generative outputs, such as NER.

### Removed

- Removed some vLLM logging.

## [v9.0.0] - 2024-01-12

### Added

- Now caches the completions of open source generative models, which effectively makes
  benchmarking of these ~33% faster. We cannot store all logits for storage reasons (it
  quickly gets >100GB in that case), so we instead store the top-100 logits for each
  generated token, but only if the generated sequence is shorter than 50 tokens. We
  thus assume that (a) these are the only logits needed, and (b) that the generations
  don't change. We argue that (a) is the case since we only use the logits in
  classification tasks, in which case we only use the first token anyway. Further,
  since we're using a temperature of 0 anyway, the generations will be as close to
  deterministic as possible (up to small rounding fluctuations of logits, which is
  negligible). This is a breaking change, since it is not compatible with the previous
  way we cached OpenAI model outputs.
- Added a new `--clear-model-cache` flag, which removes the cached models after
  finishing the benchmarking of each model, to save disk space. This doesn't remove the
  cached model outputs or datasets.
- Added the following new datasets:
  - `fone`, a Faroese NER dataset, which replaces the previous `wikiann-fo` dataset.
  - `dansk`, a Danish NER dataset, which replaces the previous `dane` dataset.
  - `norquad`, a Norwegian question answering dataset, which replaces the previous
    `scandiqa-no` dataset.
  - Danish, Swedish, German and Dutch versions of the MMLU, ARC and HellaSwag
    datasets, testing knowledge and common sense reasoning of generative models.
    These have been machine translated by the University of Oregon using
    GPT-3.5-turbo. Machine translation is not adequate, of course, so see this as a
    first version of these kinds of evaluations, to get some benchmarks going asap.
  - `squad-nl`, a Dutch extract question answering dataset, which is a machine
    translated version of SQuAD-v2. As with the datasets mentioned above, this is
    meant as a first version of a Dutch QA dataset, until we have a better one
    available.
- Added `--only-validation-split` flag, which only benchmarks the model on the
  validation split, which is 5-10x smaller than the test split (depending on the
  dataset). This is especially useful with paid models like OpenAI models. The value of
  this flag is stored in the benchmark results, so this will be visible on
  leaderboards.
- Now uses vLLM as the underlying engine for few-shot evaluating generative models,
  which drastically improves the evaluation speed, as well as requiring less GPU
  memory.

### Changed

- Now compatible with`transformers >= 4.36.2`, and this is required now as they have
  changed their generation API in a breaking manner.
- Now removes all newlines from texts in the summarization task, where previously these
  were merely "squashed" to single newlines. This makes the separation of few-shot
  examples for generative models easier.
- Also removes newlines from the NER task, where these were not removed at all
  previously.
- Now doesn't force ASCII characters in the NER task for generative models, making the
  target JSON dictionary more consistent with the input text.
- If a model is stored in the Safetensors format on Hugging Face Hub, then we read out
  the number of parameters directly from those files. This results in more accurate
  parameter counts as opposed to loading in the model in 4-bit and counting manually.
- Samples with excessively short or long texts have been removed.
- Adjusted number of few-shot examples in datasets to ensure that the resulting prompt
  is at most ~3000 tokens long.
- When timeout errors occur when loading a model then we will try again at most 5 times
  now, where previously we would attempt to re-load it indefinitely.

### Fixed

- Removed `text2text-generation` temporarily from the tags defining generative models,
  since we do not support the benchmarking of these yet. This will be added back in as
  soon as we support them.
- Now catches `OSError`s when loading Hugging Face model configurations, which happen
  when there is no `config.json` file in the model repo.
- When sampling few-shot examples for question answering tasks we previously sampled
  among examples with context length less than 1024 characters, to keep the prompt
  short. This is too small for some datasets, so now we dynamically set this threshold
  based on the dataset itself, starting from 512 and doubling until we have at least
  the number of desired few-shot examples to choose from.
- Now only sets `torch_dtype` is CUDA is available, as otherwise errors are caused.
- Previously text generation in a batch would be stopped if any of the samples in the
  batch reached the stopping criteria, causing a lot of incomplete completions. Now
  the model continues to generate text until the entire batch is complete, and the
  excess generation is removed afterwards.
- When benchmarking encoder models on QA tasks the contexts are split up if they exceed
  the model's context length. The stride value used caused errors in rare cases where
  the model's maximum context length was really small (128). This has been fixed now.
- Now sets `ignore_mismatched_sizes` when loading models if the model cannot be loaded
  otherwise. This previously caused some issues when loading certain models.
- Fixed bug where some encoder models did not work properly when loaded in with FP16
  mixed precision due to overflow. We now load in models with BF16 as these have a
  larger range, but fall back to FP16 if BF16 is not available. If both lead to
  overflow then we attempt again with full FP32, and lastly throw an informative error
  and block evaluation if the overflow persists.
- When few-shot evaluating models on NER tasks, we are now more lenient towards the
  generated model output. Instead of taking the output as-is, we are now extracting the
  first dictionary (enclosed in curly brackets), as well as replacing all single
  apostrophes (') with double ones (").
- If a model is already pre-quantized then we will not attempt to quantize it as well.

## [v8.2.1] - 2023-12-20

### Fixed

- Removed the non-existent IsReC, FoReC and FoQA datasets.

## [v8.2.0] - 2023-12-20

### Added

- Added the following new datasets:
  - `sb10k`, a German sentiment classification dataset.
  - `dutch-social`, a Dutch sentiment classification dataset.
  - `sst5`, an English sentiment classification dataset.
  - `germeval`, a German NER dataset.
  - `conll-nl`, a Dutch NER dataset.
  - `conll-en`, an English NER dataset.
  - `scala-de`, a German linguistic acceptability dataset.
  - `scala-nl`, a Dutch linguistic acceptability dataset.
  - `scala-en`, an English linguistic acceptability dataset.
  - `nqii`, an Icelandic extractive question answering dataset.
  - `germanquad`, a German extractive question answering dataset.
  - `squad`, an English extractive question answering dataset.
  - `cnn-dailymail`, an English summarization dataset.

### Fixed

- Fixed bug with question answering benchmarking when the answer was a proper subset of
  the first token in the context, causing errors when benchmarking some models.
- Some models have been stored in mixed precision as well as containing an
  implementation of layer normalisation which is incompatible with such mixed
  precision. When loading models we now only load in mixed precision if `torch_dtype`
  has been specified in the Hugging Face model configuration (as with the Mistral
  model, for instance).
- When sampling examples to use in few-shot prompts in a sequence classification, we
  previously required that the samples are stratified with respect to the labels. This
  caused an issue if the dataset did not contain all labels, so now we only stratify
  with respect to the labels present in the dataset.
- When few-shot benchmarking on question answering datasets we previously only used the
  samples whose contexts were at most 512 characters long. This turns out to be too few
  for `germeval`, so this has been upped to 1024.

## [v8.1.0] - 2023-12-04

### Added

- Now added support for text-to-text tasks, which include tasks such as abstractive
  summarization, abstractive question-answering and translation. These can only be
  benchmarked with generative models. In this release, this includes the following
  datasets:
  - `nordjylland-news`, a Danish summarization dataset based on news articles.
  - `swedn`, a Swedish summarization dataset based on news articles.
  - `no-sammendrag`, a Norwegian summarization dataset based on news articles.
  - `rrn`, an Icelandic summarization dataset based on news articles.
  - `mlsum`, a German summarization dataset based on news articles.
  - `wiki-lingua-nl`, a Dutch summarization dataset based on WikiHow articles.
  These are all of the task `summarization`, meaning that they can also all be run
  using `scandeval --dataset-task summarization --model-id <model_id>`.
- A `--use-flash-attention` flag has been added, which enables Flash Attention 2.0,
  which is required by some models, such as Mistral-based ones. If `flash-attn` has not
  been installed then an informative error message will be raised. Thanks to
  @peter-sk for this contribution! :tada:

### Changed

- Now uses 8-bit AdamW whenever CUDA is available, as opposed to regular AdamW.
  Experiments shows that this does not affect benchmarking performance, but reduces
  memory usage and thus allows benchmarking of larger models

### Fixed

- A bug was removed which caused some overlap between the dataset splits of the
  ScandiQA datasets.
- Now allows loading in models in the data type that they were trained in, which
  previously caused errors if they weren't trained in float32.

## [v8.0.0] - 2023-11-29

### Added

- Support for few-shot evaluation of decoder models, both from the Hugging Face Hub and
  OpenAI models. This currently happens automatically when specifying a generative
  model from the Hugging Face Hub, and with all OpenAI models.
- Now stores model caches in separate directories, enabling parallel evaluations.
  Thanks to @KennethEnevoldsen for this
  contribution! :tada:
- Added `--device` argument to the CLI, which can be used to overwrite the automatic
  detection of device (CPU, CUDA GPU, MPS GPU, TPU) to use.
- Added `--trust-remote-code/--no-trust-remote-code` argument to the CLI, as some
  models require this flag to be loaded. It defaults to `False` for security reasons,
  however.
- Added `--load-in-4bit/--no-load-in-4bit` argument to the CLI, which can be used to
  overwrite the automatic 4bit loading of models. By default only generative models
  will be loaded in 4bit, and only if a CUDA GPU is available, as this is required by
  the underlying `bitsandbytes` package.
- Now manually adjusts the maximum sequence length of a model to ensure that the
  reported maximum length is correct.

### Changed

- Now only supports Python 3.10 and above.
- Changed the variation in the speed benchmark. Rather than using a fixed length
  document and computing iterations per second, it now uses varied length documents and
  computes tokens per second. This also has the added benefit of being able to better
  compare models with varying level of maximum sequence lengths. Further, it now uses
  GPU rather than CPU to accomodate 4-bit models, as these cannot be run on CPU.
- Changed the `--model-framework` argument to `--framework`.
- Changed the `--use-auth-token` and `--auth-token` arguments to `--use-token` and
  `--token`, reflecting the same change in the `transformers` package.
- Now reports all model parameters, rather than just the trainable ones.
- Now uses 8-bit AdamW optimizer when CUDA is available rather than the default AdamW,
  to save memory when working with larger models.

### Removed

- Previously generative models had their maximum sequence length altered by subtracting
  their padding token ID. This is not needed anymore and have been removed.

### Fixed

- Handles timeouts better now, when fetching models from the Hugging Face Hub. Instead
  of simply throwing the error, cancelling the benchmarking process, it simply tries
  again until the connection is up again.
- Some models output both logits and hidden states, which caused unnecessary
  out-of-memory issues. This is now handled using the `preprocess_logits_for_metrics`
  argument in `Trainer`.
- Now catches errors while loading model configurations.

## [v7.1.1] - 2023-07-01

### Fixed

- The feature names of the NER datasets have been changed, so the code have been
  updated to reflect this.

## [v7.1.0] - 2023-05-15

### Added

- Added support for the NorBERT3 models.

## [v7.0.0] - 2023-05-13

### Changed

- Now uses PyTorch 2.0, which (among other things) includes more control over the MPS.
  This means that MPS out of memory errors will now be caught and dealt with like CUDA
  out of memory errors, and we clear the MPS cache in between runs.

### Fixed

- Ensure that `type_vocab_size` is not changed if it was previously set to 0. This
  caused issues for some models when benchmarking question answering tasks.

## [v6.3.0] - 2023-04-12

### Added

- Now added support for benchmarking local models in the Hugging Face format (i.e.,
  saved with the `save_pretrained` method). This automatically detects the framework
  based on the file extension, but can also be set using the new `--model-framework`
  argument. Thanks to @peter-sk for implementing this!
  :tada:

### Fixed

- Now handles word-token alignment properly with SentencePiece tokenisers, which caused
  some models not being able to be benchmarked on token classification tasks.
- Now handles UNK tokens during word-token alignment, where it locates the word that is
  being tokenised into the UNK token, extracting the original value of the UNK token
  and replacing the token by that value.

## [v6.2.4] - 2023-03-10

### Fixed

- If the Hugging Face Hub is down, throwing a `HfHubHTTPError`, then catch it, wait 30
  seconds, and try again.
- Now always fixes the `model_max_length` attribute of the tokenizer, to prevent index
  errors during finetuning.

### Changed

- Changed `raise-error-on-invalid-model` to `raise-errors`. The flag now raises all
  errors instead of skipping the model evaluations, which can be used for debugging.

## [v6.2.3] - 2023-02-27

### Fixed

- Ensure that the `max_position_embeddings` fix from v6.2.2 only occurs if the
  tokenizer has a padding token, as this is used to set the `model_max_length`.
- If a model only has a JAX model but also has tags on the Hugging Face Hub from
  another framework, then re-try the evaluation with `from_flax` set to `True`.

## [v6.2.2] - 2023-02-25

### Fixed

- If `max_position_embeddings` is smaller than any of the context lengths specified in
  `model_max_length` and `max_model_input_sizes` then we use that as the the
  tokenization max length. This avoids dimension errors related to truncation.

## [v6.2.1] - 2023-02-22

### Fixed

- Now does not include models with the word "finetuned" in their name when benchmarking
  all models. These can still be benchmarked if specified directly.

## [v6.2.0] - 2023-01-09

### Changed

- Does not include by default models which indicate in their name that they're using
  more than a billion parameters, such as `EleutherAI/gpt-j-6B`.

### Fixed

- Now sets the default language for the (upcoming) XMOD models.
- If a model's `token_type_embeddings` layer has size (1, ...) when benchmarking the
  model for question answering, it is expanded to size (2, ...) with the second row
  being randomly initialised. This is required as question answering tasks need a least
  two token type embeddings.
- Now catches `OSError` when loading tokenizers.

## [v6.1.1] - 2023-01-02

### Fixed

- Fixed error where some tokenizers did not have special token IDs registered.
- Now catches `JSONDecodeError` when loading tokenizers.
- Now catches `KeyError` when loading model configurations.

## [v6.1.0] - 2022-12-29

### Added

- Added model inference speed estimation benchmark. This can now be run by setting
  either `task` or `dataset` to "speed". E.g., `scandeval -m <model_id> -d speed` or
  `scandeval -m <model_id> -dt speed`. This runs 10 iterations of 100 model inferences
  on a document of length 2,600 (the document "This is a dummy document. " repeated 100
  times). The inference speed includes tokenization, and is powered by the `pyinfer`
  package.

## [v6.0.1] - 2022-12-28

### Fixed

- Added prefix space to DeBERTa models.
- Now automatically changes a model's `type_vocab_size` to at least 2 when benchmarking
  the model on question-answering tasks. This previously caused an error when a model
  config had it set to 1.

## [v6.0.0] - 2022-12-24

### Added

- Added support for decoder models such as the GPT-series.
- Added new Swedish sentiment classification dataset, SweReC, which is not
  aspect-based, contrary to the previous ABSAbank-Imm dataset. This dataset is a
  three-way classification task into the classical `positive`, `neutral` and `negative`
  classes, thereby establishing uniformity between the sentiment classification
  datasets in the different languages. The dataset comes from reviews from both
  se.trustpilot.com and reco.se, and has been created by Kristoffer Svensson as part of
  his Bachelor thesis "Sentiment Analysis With Convolutional Neural Networks:
  Classifying sentiment in Swedish reviews".
- Added historic BERT models from `dbmdz` as part of the default multilingual list.
- Added the `--batch-size` argument, which can be used to manually select a batch size.
  Must be among 1, 2, 4, 8, 16 and 32.

### Removed

- As SweReC is a drop-in replacement for ABSAbank-Imm, the latter has been removed from
  the ScandEval benchmark.

### Fixed

- Now deals with an issue with DeBERTaV2 models where `pooler_hidden_size` has been set
  to a value different to `hidden_size` in its configuration, which made it impossible
  to do sequence classification with the model. The former is now forced to be the same
  as the latter, fixing the issue.
- Now ensures that tokenizers, model configurations and metrics are cached to the
  ScandEval cache, rather than the default Hugging Face cache.
- Previously, if a model's context length was greater than 1,000 it would be reduced to
  512, since an unset context length results in a very large `model_max_length` value
  of the tokenizer. This conflicted with longformer-style models whose context length
  _actually_ was greater than 1,000, so now this upper bound has been increased to
  100,000.
- Now includes `sacremoses` as a dependency, as this is required by some tokenizers.
- Converted the `id` column in ScandiQA to a string, to avoid integer overflow errors
  during preprocessing.
- If there is a `torch` operation which does not have a deterministic component, then a
  warning will be issued instead of raising an error.

## [v5.0.0] - 2022-11-03

### Added

- A new argument, `ignore_duplicates` (or `--ignore-duplicates/--no-ignore-duplicates`
  in the CLI) further ignores an evaluation if it has previously been evaluated. This
  argument defaults to `True`.
- Now stores the task and the dataset languages to the evaluation file with each
  evaluation.
- Now stores model metadata to the `scandeval_benchmark_results` file. Currently, this
  includes the number of trainable model parameters, the size of the model's vocabulary
  and the model's maximum sequence length.

### Changed

- Evaluation results are now saved in a JSONL file instead of a JSON file, and results
  are appended onto the file after every evaluation.
- You can now specify your Hugging Face authentication token in the `use_auth_token`
  argument of `Benchmarker` rather than manually logging in with `huggingface-cli
  login`. In the CLI an authentication token can also be applied directly using the new
  `--auth-token` argument. If an authentication is provided in this way in the CLI,
  then there is no need to add the `--use-auth-token` flag.
- The "random" models have now been renamed to "fresh", to emphasise that they are not
  random, but instead randomly initialized.
- The fresh models are now task independent, meaning that `fresh-xlmr-base` will now
  adapt to the task at hand, rather than having to benchmark, e.g.,
  `fresh-xlmr-base-sequence-clf` and `fresh-xlmr-base-token-clf` separately.

### Fixed

- ScandEval now works on TPUs.
- Removed `bf16` precision, as it only works for some GPUs.
- Should output less `transformers` logging now.
- Models were previously loaded in twice in the beginning of a benchmark. They are now
  only loaded in once (but re-loaded during each of the 10 iterations to ensure that we
  are starting from the same point).
- Changed the model architecture of the `fresh-xlmr-base` from `Roberta` to
  `XLMRoberta`.
- The `--dataset-task` is now correctly filtering the datasets benchmarked.
- Some tokenizers are not adding special tokens, despite them having registered them.
  These are now manually added, to ensure a proper evaluation of the models.

### Removed

- Removed support for evaluating finetuned models, as the package was primarily used to
  benchmark pretrained models anyway, and the change in datasets means that many
  finetuned models would have been trained on (part of) the test sets, resulting in
  artificially large scores. For evaluation of finetuned models, please check out the
  `aiai_eval` Python package instead.

## [v4.0.2] - 2022-07-22

### Fixed

- Now garbage collects properly, where previously (from v4 onwards) the `model` and
  `model_dict` were not removed from memory after each run, potentially causing a
  memory leak.

### Added

- Added the `HuggingFaceHubDown` and `NoInternetConnection` exceptions, to give more
  information to the user when benchmarking fails.
- Added unit tests.

## [v4.0.1] - 2022-07-14

### Fixed

- Removed temporary printing of scores for each iteration.

## [v4.0.0] - 2022-07-14

### Added

- Compatibility with Apple Silicon. If no CUDA GPU is available then MPS GPUs will
  automatically be used, if available.
- Added the datasets `scala-da`, `scala-sv`, `scala-nb`, `scala-nn`, `scala-is` and
  `scala-fo`. These are all linguistic acceptability datasets, being a binary text
  classification where a sentence has to be marked as grammatically correct or not.
- New randomly initialised ELECTRA-small model available for benchmarking, simply set
  `model-id` to either 'random-electra-small-sequence-clf or
  'random-electra-small-token-clf'. The randomly initialised XLM-RoBERTa-base model is
  still available by replacing 'electra-small' with 'xlmr-base'.
- Added `--raise-error-on-invalid-model` (`-r`) flag which raises an exception if an
  invalid model is specified. By default this is off, meaning that it simply skips the
  model if it is invalid.
- Added `--model-language` (`-ml`) and `--dataset-language` (`-dl`), which can be used
  to specify the model/dataset languages to benchmark. The `--language` (`-l`) argument
  will now be used for both models and datasets, where the `--model-language` and
  `--dataset-language` will override `--language` for models/datasets if specified.
- Added `--use-auth-token`, which is a flag that can be used when evaluating private
  models on Hugging Face Hub. This requires that the user has logged in via the
  `huggingface-cli login` command.
- Added scripts used to create all the datasets used in ScandEval, to ensure full
  transparency.

### Changed

- Models are now evaluated every 30 training steps (corresponding to having processed
  960 training samples) rather than every epoch. This decreases benchmarking time
  significantly, as early stopping kicks in earlier if the model is not learning
  anything.
- All training splits of datasets have been truncated to 1,024 samples. This has
  multiple benefits:
  - Faster benchmarking
  - More reliance on pretraining data
  - Enables consistent comparisons between different languages on the same task.
- Now uses `warmup_ratio` rather than `warmup_steps`, to ensure that 10% of the dataset
  is used to warm up the learning rate.
- All CLI arguments now use hyphens (`-`) rather than underscores (`_`). For instance,
  the `--model_id` argument has now been changed to `--model-id`.
- Text classification datasets are now using Matthew's correlation coefficient as
  metric, following the GLUE custom.
- Now requires PyTorch 1.12.0 or newer, to ensure compatibility with Apple Silicon.
- Renamed the `Benchmark` class to `Benchmarker`.

### Deprecated

- Deprecated support for evaluating finetuned models, as the package was primarily used to
  benchmark pretrained models anyway, and the change in datasets means that many
  finetuned models would have been trained on (part of) the test sets, resulting in
  artificially large scores. For evaluation of finetuned models, please check out the
  `aiai_eval` Python package instead (under development).

### Removed

- Removed support for Python 3.7, as this was incompatible with support for Apple
  Silicon.
- Removed the Danish sentiment analysis datasets `twitter-sent`, `europarl` and `lcc`,
  and instead using only the `angry-tweets` dataset for this task.
- Removed datasets `dkhate`, `nordial` and `dalaj`, to ensure a larger amount of
  benchmark uniformity across languages.
- Removed all part-of-speech datasets from the benchmark, as there was too little
  variance among the scores to differentiate models properly.
- Removed all dependency parsing datasets from the benchmark, both to focus more on the
  semantic tasks as that's closer to what is being used in practice, as well as to
  reduce the benchmarking time, as these datasets took way longer to benchmark than the
  others, due to the high number of labels.
- Removed the `load_dataset` function, as all datasets can now be found on the Hugging
  Face Hub and can thus be loaded using the `datasets` package. All the datasets can be
  found at `https://huggingface.com/ScandEval`.

### Fixed

- Now disables tokenizer progress bars properly, using the
  `datasets.utils.disable_progress_bar` function.
- Many of the datasets contained duplicate entries. These have now all been fixed.
- The `--model-id` now works as intended, where previously one was forced to use the
  shortcut `-m`.
- Now correctly determines whether a NER dataset contains `MISC` tags. Previously this
  required that both `B-MISC` and `I-MISC` tags were present in the dataset, where it
  has now been changed to at least one of them.

## [v3.0.0] - 2022-04-19

### Changed

- During finetuning, the i'th model will only be evaluated on the i'th
  bootstrapped dataset. This ensures that there will always be 10 scores, no
  matter if we're finetuning or purely evaluating, which means that the
  confidence intervals will be more comparable.

### Fixed

- Now sets `seed` in `TrainingArguments` rather than setting it explicitly in
  PyTorch. This has the added bonus of ensuring that the `DataLoader`s used
  during training also uses this seed, ensuring better reproducibility.
- Initialises model parameters with (fixed) different seeds during every
  iteration, to ensure variability and reproducibility.
- Explicitly uses the PyTorch implementation of `AdamW` now, rather than the
  (deprecated) `transformers` implementation.
- Fixed an error when a tokenizer has `max_model_input_sizes` set, but it being
  empty. In this case, the default truncation length is set to 512.

## [v2.3.2] - 2022-02-11

### Fixed

- Fixed a bug where a model's framework and pipeline tag were
  indistinguishable, as they are both using the same `tag-white` tag now.

## [v2.3.1] - 2022-02-11

### Fixed

- Changed the `tag-red`, which referred to the HTML class containing the model
  framework, to `tag-white`. This caused models to not be benchmarkable, as
  their framework could not be determined.

## [v2.3.0] - 2022-01-20

### Added

- Specific branches/commits/tags can now be benchmarked, using the `@`
  delimiter. For instance, `scandeval -m model_id@commit_hash` will benchmark
  the model with model ID `model_id`, stored at commit with hash `commit_hash`.
  Thanks to @versae for contributing! :tada:

## [v2.2.0] - 2022-01-18

### Added

- Added more label synonyms for the DKHate dataset.

## [v2.1.0] - 2022-01-17

### Added

- Added support for `flax` models. Thanks to @versae for contributing! :tada:

## [v2.0.0] - 2022-01-07

### Fixed

- Changed the anonymisation procedure for the tweet datasets `angry-tweets` and
  `twitter-sent`, now replacing user names by @USER and links by [LINK].

## [v1.5.9] - 2021-12-14

### Fixed

- Now removing all empty documents from datasets, as well as catching
  `KeyError` when trying to remove empty documents from dataset.

## [v1.5.8] - 2021-12-13

### Fixed

- Now explicitly removing empty tokenisations from the dataset.

## [v1.5.7] - 2021-12-10

### Fixed

- Now catching _all_ `CUDA error` exceptions and treating them as running out
  of memory. No harm done if this is not the case, however, as the script will
  simply decrease the batch size until it reaches 1, and if CUDA errors persist
  then it will skip that benchmark.

## [v1.5.6] - 2021-12-10

### Fixed

- When benchmarking a token classification dataset with a model whose tokenizer
  does not have a fast variant yet, this raised an error as the `word_ids`
  method of `BatchEncoding` objects only works when the tokenizer is fast. In
  that case these word IDs are now computed manually. This can currently handle
  WordPiece and SentencePiece prefixes (i.e., `##` and `▁`), and will raise an
  error if the manual alignment of words and tokens fail.
- Catch the CUDA error `CUDA error: CUBLAS_STATUS_ALLOC_FAILED`, which in this
  case is due to OOM.

## [v1.5.5] - 2021-12-08

### Fixed

- Deal with CUDA OOM errors when they occur on a replica, when multiple cores
  are used.

## [v1.5.4] - 2021-12-08

### Fixed

- Remove reference to `trainer` when CUDA OOM error is dealt with.

## [v1.5.3] - 2021-12-08

### Fixed

- Only try to to merge the `id2label` and `label2id` conversions if the model
  is finetuned. This caused some errors when a model was not finetuned but
  somehow still had conversion dictionaries.

## [v1.5.2] - 2021-12-08

### Fixed

- Deal with models with tasks `feature-extraction` or `sentence-similarity` as
  if they were `fill-mask`, meaning assume that they are merely pretrained
  models, rather than finetuned.

## [v1.5.1] - 2021-11-27

### Fixed

- Fixed bug when evaluating a finetuned model.

## [v1.5.0] - 2021-11-26

### Changed

- Added progress bar description when evaluating models without finetuning them
  first.
- Lowered the package requirements to the earliest possible versions.

### Removed

- Removed support for TensorFlow and Jax models, due to them not working
  properly anyway. They might be included at a later point, properly.

##  [v1.4.0] - 2021-11-25

### Changed

- Now also outputting aggregated metrics in the resulting
  `scandeval_benchmark_results.json` file. This `json` file now has keys
  `raw_metrics` and `total`, with `raw_metrics` containing the previous (raw)
  scores, and the value of the new `total` key has aggregated scores (means and
  standard errors).

## [v1.3.8] - 2021-11-25

### Changed

- All training/evaluation progress bars are now removed when they are finished,
  and the training progress bar has no total anymore, as it was misleading.

## [v1.3.7] - 2021-11-25

### Fixed

- Removed `transformers` logging during evaluation as well.

## [v1.3.6] - 2021-11-25

### Changed

- Now only updating the list of benchmarks in the `Benchmark` during
  initialisation, and also logs it. This should make subsequent calls to the
  `benchmark` method faster.

### Fixed

- Removed `transformers` logging properly.

## [v1.3.5] - 2021-11-23

### Fixed

- Set the number of warmup steps to be the intended one training set pass,
  where previously it was effectively 8x that amount, due to gradient
  accumulation.
- Added the NER label synonyms `OBJORG=ORG`, `LOCPRS=LOC`, `LOCORG=LOC` and
  `ORGPRS=ORG`.
- Explicitly added `numpy` to the `install_requires` list. This is normally not
  a problem, as it's a requirement for other required packages, but this
  depends on the order in which the requirements are installed. This avoids
  such errors caused by misordering the requirements.

## [v1.3.4] - 2021-11-11

### Fixed

- Indexing error during synonym setup of finetuned models.

## [v1.3.3] - 2021-11-11

### Fixed

- When a finetuned model has labels which are synonyms of each other, they are
  now properly treated as synonyms, where previously this caused the model to
  have misaligned `id2label` and `label2id` conversion dictionaries.

## [v1.3.2] - 2021-11-11

### Fixed

- Added the NER label synonyms `GPE_LOC=LOC`, `GPE_ORG=ORG`, `LOC/ORG=LOC`,
  `ORG/PRS=ORG`, `OBJ/ORG=ORG`, as Norwegian and Swedish models tend to use
  these.

## [v1.3.1] - 2021-11-11

### Fixed

- Fixed a bug in label synonyms when benchmarking a finetuned spaCy for NER.

## [v1.3.0] - 2021-11-11

### Added

- Added label synonyms for NER benchmarking, which will enforce a more fair
  comparison of finetuned NER models, if the models have been trained on
  datasets with different labelling (e.g., `Person` instead of `PER`).

## [v1.2.1] - 2021-11-11

### Removed

- Properly removed the Icelandic WikiANN-IS data files. It was removed from the
  package, but the underlying files were still lying in the repository.

## [v1.2.0] - 2021-10-15

### Added

- Added the Icelandic NER dataset MIM-GOLD-NER. This can now be loaded as
  `mim-gold-ner` in the `Benchmark` class and through the CLI.

### Removed

- Removed the Icelandic WikiANN-IS dataset, as this has now been replaced by
  the MIM-GOLD-NER dataset.

## [v1.1.3] - 2021-10-04

### Fixed

- Added truncation and padding when tokenising token classification datasets.

## [v1.1.2] - 2021-09-27

### Fixed

- Missing dependency parsing tags.

## [v1.1.1] - 2021-09-27

### Fixed

- Reduce validation batch size if CUDA runs out of memory, rather than only
  reducing training batch size.

## [v1.1.0] - 2021-09-13

### Added

- Added Icelandic and Faroese translations of the Norwegian `NoReC` sentiment
  analysis dataset. These can be loaded as `norec-is` and `norec-fo`,
  respectively.

### Changed

- When loading datasets with `load_dataset`, the result is now four dataframes,
  rather than dictionaries. As the data can be accessed in the same way as with
  dictionaries, this maintains backwards compatibility.
- If a finetuned NER model has been trained on NER tags not present amongst the
  ones in the dataset, then these are either converted to `MISC` tags (if these
  are present in the dataset) and otherwise `O` tags. This will make the
  benchmarking of finetuned diverse NER models more fair.

### Fixed

- There was an error when a SpaCy model was benchmarked on a dataset that it
  was not trained on. It now raises an appropriate `InvalidBenchmark`
  exception, and will be skipped in the CLI and with the `Benchmark` class.

## [v1.0.2] - 2021-09-09

### Fixed

- Replaced abbreviations with spaces, such as "o s v" in the SDT corpus, with
  their proper version "o.s.v.".

## [v1.0.1] - 2021-09-09

### Fixed

- The URLs for the `wikiann-is` and `wikiann-fo` were wrong and have been
  corrected.

## [v1.0.0] - 2021-09-09

### Added

- Added the Icelandic and Faroese WikiANN datasets, for NER evaluation. They
  can be loaded as `wikiann-is` and `wikiann-fo` in the CLI and via the
  `Benchmark` class.
- Added the Icelandic and Faroese parts of the Universal Dependencies datasets,
  containing POS and dependency parsing tags. They can be loaded as `idt-pos`,
  `idt-dep`, `fdt-pos` and `fdt-dep`, respectively.

## [v0.17.0] - 2021-09-09

### Added

- Added the Dataset for Linguistic Acceptability Judgments (DaLaJ) dataset,
  which is here used as a binary classification dataset, in which sentences
  have to be classified as correct Swedish or not. It can be loaded as `dalaj`
  in the CLI and via the `Benchmark` class.
- Added the ABSAbank-Imm dataset, which is an aspect-based sentiment analysis
  dataset in Swedish, namely, the sentiment towards immigration. The original
  dataset featured a floating point score between 0 and 5, which has been
  reduced to a classifical three-way classification (`negative`, `neutral` and
  `positive`). It can be loaded as `absabank-imm` in the CLI and via the
  `Benchmark` class.
- Added the POS and dependency parsing parts of the Swedish Dependency Treebank
  (SDT). They can be loaded as `sdt-pos` and `sdt-dep` in the CLI and via the
  `Benchmark` class.
- Added the Stockholm-Umeå corpus 3.0 (SUC 3.0), a Swedish NER dataset. It can
  be loaded as `suc3` in the CLI and via the `Benchmark` class.
- Added abstract `NerBenchmark`, `PosBenchmark` and `DepBenchmark` classes, to
  ensure uniformity.

### Changed

- Uniformised all the NER datasets. They now all only have the NER tags `PER`,
  `LOC`, `ORG` and `MISC`.
- Uniformised all the dependency parsing datasets. They now all only have the
  main dependency parsing tags, without the subtags (so `acl:cleft` has been
  changed to `acl`, for instance).
- Changed the columns in all text classification datasets to `text` and
  `label`, to make it more uniform.

## [v0.16.0] - 2021-09-07

### Fixed

- Upped the number index tokens for dependency parsing from 100 to 512. This
  will need to be done better in the future, but is a fix for now.

### Added

- Added the random models `random-roberta-sequence-clf` and
  `random-roberta-token-clf` to the default list of model IDs when benchmarking
  all models.

## [v0.15.1] - 2021-09-03

### Fixed

- The list of dependency tags in the `ndt-nb-dep` and `ndt-nn-dep` were wrong.
  They have now been changed to all the tags occurring in the training sets.
- The `europarl_sent` data folder has now been renamed to `europarl`, so that
  it can be loaded correctly with `load_dataset`.

## [v0.15.0] - 2021-09-02

### Added

- Added the Bokmål and Nynorsk POS and DEP parts of the Norwegian Dependency
  Treebank dataset (NDT). They can be loaded as `ndt-nb-pos`, `ndt-nn-pos`,
  `ndt-nb-dep` and `ndt-nn-dep`, respectively, from the CLI and the `Benchmark`
  class.

### Removed

- Removed the `EuroparlSubj` and `TwitterSubj` datasets, as they were too easy
  and did not really differentiate models.
- Removed the abstract `SentimentClassificationBenchmark` and
  `BinaryClassificationBenchmark`, to simplify the classes. There is now only
  one `TextClassificationBenchmark`, which always evaluates with macro-F1.

### Changed

- Changed the name of `europarl-sent` to `europarl`, as `europarl-subj` now
  does not exist anymore.
- Changed the `nordial` dataset to the original 4-way classification dataset.

## [v0.14.1] - 2021-09-02

### Fixed

- Remove duplicate model IDs when calling the CLI or `Benchmark` class without
  any specified model IDs.

## [v0.14.0] - 2021-08-31

### Added

- Added the Bokmål and Nynorsk parts of the NorNE dataset, for named entity
  recognition. They can be loaded with the `norne-nb` and `norne-nn` names.
- There is now a `load_dataset` function, which can load any dataset, using the
  dataset's name (same name as in the CLI). For instance,
  `load_dataset('angry-tweets')` loads the `AngryTweets` dataset. This can be
  imported directly from the package: `from scandeval import load_dataset`. The
  individual dataset loading functions can still be imported as before; e.g.,
  `from scandeval.datasets import load_angry_tweets`.

### Changed

- Refactored folder structure with benchmarks and datasets.
- Separated `dane` and `dane-no-misc` into two distinct benchmark classes. The
  `dane-no-misc` can now also be loaded with the `load_dataset` function.

## [v0.13.0] - 2021-08-30

### Added

- Added the Norwegian Review Corpus (NoReC), a sentiment classification dataset
  in Norwegian.
- Added the Bokmål/Nynorsk part of the Norwegian Dialect dataset (NorDial), a
  binary classification dataset in Norwegian.

### Changed

- Changed the early stopping patience to `2 + 1000 // len(train)` from `2 + 250
  // len(train)`, to allow more patience (and thus, more stability), for
  smaller datasets.

## [v0.12.0] - 2021-08-26

### Changed

- Merged the `lcc1` and `lcc2` datasets into one `lcc` dataset, which is
  reasonable as they have been annotated by the same person. The `lcc2` dataset
  was too small to give reasonable benchmarking results.
- Renamed the `europarl2` dataset to `europarl_sent`

### Removed

- Removed the `europarl1` dataset, as it was too small to give reliable
  benchmarking results. This dataset could not simply be added to the
  `europarl2` dataset, as with the new `lcc` dataset, as the annotaters are not
  the same.

### Fixed

- If errors occur during benchmarking, then garbage collect before skipping to
  the next benchmark, to avoid memory issues.

## [v0.11.2] - 2021-08-25

### Fixed

- Issue with `model_max_length` in tokenizer meant that models with an ill-set
  value of `max_position_embeddings` could not be benchmarked. Now, if
  `model_max_length` is not set then the minimal value of the sizes in
  `max_model_input_sizes` will be used (which is usually 512).

### Changed

- Disabling CUDNN benchmark when using the `pytorch` framework, to enforce
  better reproducibility.

## [v0.11.1] - 2021-08-24

### Changed

- Rather than bootstrapping the training dataset and using the results to
  compute an estimator of the standard deviation, the same training dataset is
  trained on all ten times, and the mean of these along with a confidence
  interval is outputted.

### Fixed

- Updated the model metadata fetching to the new HTML structure of the
  HuggingFace Hub.
- A random seed is now set for all libraries, via the `transformers.set_seed`
  function.
- Always update the list of all the benchmarks when calling the
  `Benchmark.benchmark` method, to allow for possibility of setting new
  benchmark parameters after initialisation.

## [v0.11.0] - 2021-08-23

### Added

- The subjective/objective part of the `TwitterSent` and `Europarl2` datasets
  have now been added as binary classification tasks, called `TwitterSubj` and
  `EuroparlSubj`, respectively. These can now be benchmarked with the
  `Benchmark` class and the CLI using the `twitter-subj` and `europarl-subj`
  names, respectively.
- Added an abstract `BinaryClassificationBenchmark`, to streamline the binary
  classification benchmark datasets, which now includes the `DKHate`,
  `TwitterSubj` and `EuroparlSubj` datasets.

## [v0.10.1] - 2021-08-20

### Fixed

- Now catches `IndexError` during training.

## [v0.10.0] - 2021-08-20

### Fixed

- Properly filters by languages now via the `language` argument in the CLI and
  the `Benchmark` class. As HuggingFace Hub does not have a keyword for
  language, a search for language also means that any other non-language tag
  with that name also shows up in the results. These are now manually removed.
  This means it takes a few more seconds to compile the model list, but it will
  at least be accurate.
- In case `model_max_length` has not been set in a model configuration, it
  defaults to the value of `max_position_embeddings`. This fixes a problem with
  some models not being able to be trained on datasets whose texts were too
  long.
- Now handles the case where a non-classification model, such as a seq-to-seq
  model, are being benchmarked on a classification dataset.

### Added

- All the benchmark classes and `Benchmark` now has a `benchmark` method, which
  does the same as the `__call__` method. This is primarily so that it shows up
  in the Sphinx documentation.
- Added the default `LABEL_0` and `LABEL_1` label synonyms for `NOT` and `OFF`
  in the `DKHate` benchmark.
- Added the possibility of benchmarking randomly initialised RoBERTa models,
  using the model IDs `random-roberta-sequence-clf` and
  `random-roberta-token-clf`.

## [v0.9.0] - 2021-08-19

### Added

- Added the separate `nb` (Norwegian Bokmål) and `nn` (Norwegian Nynorsk)
  language tags, on top of the general `no` (Norwegian).
- Added more multilingual models.

### Fixed

- SpaCy models was evaluated wrongly on the `dane-no-misc` dataset, as their
  `MISC` predictions was not replaced with `O` tags.
- When evaluating models finetuned for token classification on a text
  classification task, a `ValueError` was raised, rather than an
  `InvalidBenchmark` exception.
- If none of the model's labels are among the dataset's labels, and are not
  even synonyms of them, then raise an `InvalidBenchmark`. This prevents things
  like evaluating a finetuned sentiment model on a NER task.
- When `evaluate_train` was `True`, this previously evaluated the test set
  instead.

### Changed

- Changed `Benchmark` API. Now the constructor and the `__call__` method have
  the same arguments, except the `model_id` and `dataset` in `__call__`, where
  the constructor sets the default values and the `__call__` method can change
  these to specific cases.
- Changed the benchmarking order. Now benchmarks all datasets for a model,
  before moving on to the next model
- Renamed the `multilabel` argument to the more descriptive `two_labels`.
- Updated docstrings to be more accurate.
- Early stopping patience is now set to `2 + 250 // len(train)`, so that
  smaller datasets can enjoy a bit more patience, but if the dataset contains
  at least 250 samples then it will remain at the current 2 patience.

### Removed

- Removed `learning_rate`, `batch_size`, `warmup_steps` and `num_finetunings`
  arguments from the benchmarks. These are now fixed to 2e-5, 32, 25% of the
  training dataset and 10, respectively. Note that the batch size will still
  automatically decrease if the GPU runs out of memory.

## [v0.8.0] - 2021-08-18

### Changed

- Models are now being trained for much longer, but with an early stopping
  callback with patience 2. This will enable a more uniform comparison between
  models that require a different number of finetuning epochs.

### Fixed

- There was a bug when evaluating a finetuned PyTorch model on a sequence
  classification task, if the model had only been trained on a proper subset of
  the labels present in the dataset.

### Removed

- All individual benchmarks have been removed from `__init__.py`. They can
  still be imported using their individual modules, for instance
  `from scandeval.dane import DaneBenchmark`, but the idea is to use the
  general `Benchmark` class instead.

## [v0.7.0] - 2021-08-17

### Changed

- Always ensure that a model can deal with the labels in the dataset when
  finetuning. If the model has not been trained on the label, then this will
  result in the model always getting that label wrong. For instance, this is
  the case for finetuned NER models not having been trained on MISC tags, if
  they are being evaluated on the DaNE dataset.

### Fixed

- Fixed bug when evaluating SpaCy models.
- Only removing objects at memory cleanup if they exist at all.

## [v0.6.0] - 2021-08-15

### Added

- When finetuning models, 10% of the training data is used to evaluate the
  models, which is used to choose the best performing model across all the
  epochs trained. This will allow for a more fair comparison, as some models
  degrade over time, while other models need a longer time to train.

### Changed

- Uniformised the `_log_metrics` method for all benchmarks, now only defined in
  `BaseBenchmark`.

### Fixed

- Garbage collects when downsizing batch size, to not keep all the previous
  models in memory.
- Typos in logging.

## [v0.5.2] - 2021-08-13

### Fixed

- Fixed bug when `evaluate_train` was set to False.

## [v0.5.1] - 2021-08-13

### Fixed

- The bootstrapping of the datasets is now done properly. Previously the
  bootstrapped datasets were not converted to HuggingFace Dataset objects.

## [v0.5.0] - 2021-08-12

### Added

- It is possible to only evaluate on the test sets, to save some time. This can
  be done in the `Benchmark` class using the `evaluate_train` argument, and in
  the CLI with the `--evaluate_train` flag.
- Added `progress_bar` argument to `Benchmark` to control whether progress bars
  should be shown, and added the `no_progress_bar` flag to the CLI for the same
  reason.

### Changed

- Updated `epochs` and `warmup_steps` of all the datasets to something more
  reasonable, enabling better comparisons of the finetuned models.
- Changed calculation of confidence intervals, which is now based on
  bootstrapping rather than the analytic approach. It will now evaluate ten
  times on the test set and compute a bootstrap estimate of the standard error,
  which is uses to compute an interval around the score on the entire test set.

## [v0.4.3] - 2021-08-12

### Fixed

- RuntimeErrors occuring during training will now raise an `InvalidBenchmark`
  exception, which means that the CLI and the `Benchmark` class will skip it.
  This is for instance caused when `max_length` has not been specified in the
  model config, meaning that the tokeniser does not know how much to truncate.

## [v0.4.2] - 2021-08-12

### Fixed

- Now catching the error where tokenisation is not possible, due to the model
  having been trained on a different task than what is present in the dataset.
  E.g., if a generator model is trained on a classification task.

## [v0.4.1] - 2021-08-12

### Fixed

- Now catching the error when the model's config does not align with the model
  class. When using the CLI or `Benchmark`, these will be skipped.

## [v0.4.0] - 2021-08-11

### Added

- Added confidence intervals for finetuned models, where there is a 95%
  likelihood that the true score would belong to the interval, given infinite
  data from the same distribution. In the case of "raw" pretrained models, this
  radius is added onto the existing interval, so that both the uncertainty in
  model initialisation as well as sample size of the validation dataset affects
  the size of the interval.
- Added garbage collection after each benchmark, which will (hopefully) prevent
  memory leaking when benchmarking several models.

### Changed

- New logo, including the Faroe Islands!
- Allow the possibility to include all languages and/or tasks in the CLI and
  the `Benchmark` class.
- Added Icelandic and Faroese to default list of languages in CLI and the
  `Benchmark` class.
- The default value for `task` is now all tasks, which also includes models
  that haven't been assigned any task on the HuggingFace Hub;
- If a model cannot be trained without running out of CUDA memory, even with a
  batch size of 1, then the model will be skipped in `Benchmark` and the CLI.

### Fixed

- New model is initialised if CUDA runs out of memory, to ensure that we are
  now continuing to train the previous model.
- Dependency parsing now implemented properly as two-label classification, with
  associated UAS and LAS metric computations. Works for pretrained SpaCy models
  as well as finetuning general language models.

## [v0.3.1] - 2021-08-10

### Fixed

- Reduces batch size if CUDA runs out of memory during evaluation.
- Loading of text classification datasets now working properly.

## [v0.3.0] - 2021-08-10

### Changed

- The `W036` warning message from SpaCy is no longer shown.

### Fixed

- Raise `InvalidBenchmark` if model cannot be loaded from the HuggingFace Hub.

## [v0.2.0] - 2021-08-09

### Added

- Added the part-of-speech tagging task from the Danish Dependency Treebank.
  Can be loaded with `load_ddt_pos` and used in `Benchmark` as `ddt-pos`.
- Added the dependency parsing task from the Danish Dependency Treebank.
  Can be loaded with `load_ddt_ddt` and used in `Benchmark` as `ddt-dep`.
- Documentation section and link to `README`
- The `Benchmark` class and the CLI now accepts a `batch_size` argument

### Changed

- `Benchmark` arguments `languages`, `tasks`, `model_ids` and `datasets` have
  been renamed to `language`, `task`, `model_id` and `dataset`, to keep it
  consistent with the CLI.
- When loading datasets, these will now be four dictionaries instead of lists,
  to allow for distinguishing features and labels.
- `batch_size` arguments can now only be among 1, 2, 4, 8, 16 and 32, and the
  corresponding gradient accumulation will be set to 32, 16, 8, 4, 2 and 1,
  respectively. This is to ensure that all finetuning is done using the same
  effective batch size, to ensure fair comparisons.
- Batch sizes are automatically halved if the GPU runs out of memory, with
  gradient accumulation correspondingly doubles.
- Evaluation of `SpaCy` models on token classification tasks are more accurate.

### Fixed

- `README` typos fixed, and image renders correctly

## [v0.1.0] - 2021-08-05

### Added

- First beta release
- Features Danish sentiment, hate speech detection and named entity
  recognition datasets for benchmarking<|MERGE_RESOLUTION|>--- conflicted
+++ resolved
@@ -9,7 +9,6 @@
 
 ### Changed
 
-<<<<<<< HEAD
 - Improved the support for evaluating models on custom inference API servers. This
   includes the following:
   - We now dynamically reduce the number of concurrent connections if we run into
@@ -19,6 +18,9 @@
   - We don't require the API key to be given if the server does not require it.
   - We added a more detailed documentation on how to evaluate models on custom
       inference APIs in the readme.
+- Now always truncates prompts to fit within the model's maximum context length when
+  evaluating vLLM models. Previously we only did this when catching the associated
+  error, but we cannot do this anymore as vLLM only returns generic errors now.
 
 ### Deprecated
 
@@ -27,11 +29,6 @@
   argument for languages, and now use `--finetuning-batch-size` for the batch size. We
   chose this renaming of the batch size argument as it is only used during finetuning,
   and this caused confusion when evaluating generative models.
-=======
-- Now always truncates prompts to fit within the model's maximum context length when
-  evaluating vLLM models. Previously we only did this when catching the associated
-  error, but we cannot do this anymore as vLLM only returns generic errors now.
->>>>>>> 90bc5e4a
 
 ## [v16.6.0] - 2025-11-04
 
