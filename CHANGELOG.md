# Changelog

All notable changes to this project will be documented in this file.

The format is based on [Keep a Changelog](http://keepachangelog.com/en/1.0.0/)
and this project adheres to [Semantic Versioning](http://semver.org/spec/v2.0.0.html).

## [Unreleased]

## [v16.9.0] - 2025-12-16

### Added

- Added the Swedish factual knowledge dataset SwedishFacts, which is based on the
  [liu-nlp/swedish-facts-v1](https://huggingface.co/datasets/liu-nlp/swedish-facts-v1)
<<<<<<< HEAD
  dataset.
- Added the Dutch common sense reasoning dataset COPA-NL, which is part of the
Dutch [DUMB benchmark](https://github.com/wietsedv/dumb)
=======
  dataset. This was contributed by @oliverkinch ✨
>>>>>>> bd637856

### Fixed

- When a model has registered the number of parameters wrongly within their safetensors
  files, we collect all the potential parameter counts from the safetensors file and
  pick the largest one.
- We now pinned vLLM to v0.11.0, as all future versions (up to and including v0.12.0)
  have breaking changes regarding loading of Mistral models. We aim to unpin this when a
  new vLLM version fixes this.
- Removed mentions of `hf_transfer` and the associated environment variable
  `HF_HUB_ENABLE_HF_TRANSFER`, since this has been removed from the `transformers`
  library now.
- Marked the `PleIAs/Pleias-3b-Preview` as requiring the `TRITON_ATTN` backend over the
  default `FLASHINFER` backend, as the model architecture is currently not supported by
  the default backend.

## [v16.8.0] - 2025-11-25

### Added

- Added support for Romanian 🇷🇴! This includes the sentiment classification dataset
  RoSent, the linguistic acceptability dataset ScaLA-ro, the named entity recognition
  dataset RoNEC, the reading comprehension dataset MultiWikiQA-ro, the summarisation
  dataset SumO-Ro, the knowledge dataset Global-MMLU-ro, and the common-sense
  reasoning dataset Winogrande-ro. This was contributed by @oliverkinch ✨
- Added support for Hungarian 🇭🇺! This includes the sentiment classification dataset
  HuSST, the linguistic acceptability dataset ScaLA-hu, the named entity recognition
  dataset SzegedNER, the reading comprehension dataset MultiWikiQA-hu, the
  summarisation dataset HunSum, the knowledge dataset MMLU-hu, and the common-sense
  reasoning dataset Winogrande-hu. This was contributed by @oliverkinch ✨
- Added support for Catalan! This includes the sentiment classification dataset
  GuiaCat, the linguistic acceptability dataset ScaLA-ca, the named entity recognition
  dataset WikiANN-ca, the reading comprehension dataset MultiWikiQA-ca, the summarisation
  dataset DACSA-ca, the knowledge dataset MMLU-ca, and the common-sense reasoning dataset
  Winogrande-ca. This was contributed by @oliverkinch ✨
- Added Spanish summarisation dataset DACSA-es as an unofficial dataset.
- Added Lithuanian sentiment classification dataset Atsiliepimai to replace the now
  unofficial Lithuanian Emotions dataset. This was contributed by @oliverkinch ✨
- Added new `--custom-datasets-file` (`custom_datasets_file` in the `Benchmarker` API)
  argument, which can be used to specify a custom Python file containing custom dataset
  definitions. It defaults to `custom_datasets.py` in the current working directory.

### Changed

- When evaluating models with the `--debug` flag (`debug=True` in the `Benchmarker`
  API), we now include the full model inputs and outputs in the JSON file stored to the
  current working directory, where we previously only included the model outputs.

### Fixed

- When encountering rate limits for API inference models, we ended up waiting 10 seconds
  for each request, which was unnecessarily long. We now only wait 10 seconds for each
  batch of requests.
- Uses the `FLASH_ATTN` backend with vLLM for Gemma-3-1b and Gemma-3n models now and the
  `TRITON_ATTN` with the other Gemma-3 models, as their architecture is currently not
  supported by the default `FLASHINFER` backend. Note that this can always be changed
  manually with the `VLLM_ATTENTION_BACKEND` environment variable.

## [v16.7.1] - 2025-11-18

### Fixed

- The `--no-progress-bar` argument (`progress_bar=False` in the `Benchmarker` API) was
  not hiding all the progress bars for generative models. This has been fixed now.
- Now respects the revision when loading tokenizers with vLLM models. I.e., if
  evaluating a model `<model_id>@<revision>` then we also load the tokenizer from the
  `<revision>` branch.

## [v16.7.0] - 2025-11-10

### Added

- Added support for Bosnian 🇧🇦! This includes the sentiment classification dataset
  MMS-bs, the named entity recognition dataset WikiANN-bs, the reading comprehension
  dataset MultiWikiQA-bs, and the summarisation dataset LR-Sum-bs. This was contributed
  by @oliverkinch ✨
- Now allows the 'low', 'medium' and 'high' reasoning effort parameters for the GPT-OSS
  models, which can be set by appending `#low`, `#medium` or `#high` to the model ID.

### Changed

- Improved the support for evaluating models on custom inference API servers. This
  includes the following:
  - We now dynamically reduce the number of concurrent connections if we run into
      issues with too many requests.
  - When benchmarking models on custom servers, we now automatically add the LiteLLM
      prefix `openai/` to the model ID if no prefix is given, as LiteLLM requires this.
  - We don't require the API key to be given if the server does not require it.
  - We added a more detailed documentation on how to evaluate models on custom
      inference APIs in the readme.
- Now always truncates prompts to fit within the model's maximum context length when
  evaluating vLLM models. Previously we only did this when catching the associated
  error, but we cannot do this anymore as vLLM only returns generic errors now.
- Marked OpenAI's GPT-OSS models as reasoning models when benchmarking them on a custom
  inference server.

### Fixed

- When evaluating encoder models on reading comprehension datasets, we now also truncate
  the question in case the model's maximum context length is very small.
- Now correctly detects the reasoning tokens of the GPT-OSS models.

### Deprecated

- Deprecated the `--model-language`, `--dataset-language`, and `--batch-size` arguments
  (and the equivalent ones in the `Benchmarker` API). We now only use the `--language`
  argument for languages, and now use `--finetuning-batch-size` for the batch size. We
  chose this renaming of the batch size argument as it is only used during finetuning,
  and this caused confusion when evaluating generative models.

## [v16.6.0] - 2025-11-04

### Added

- Added support for Croatian 🇭🇷! This includes the sentiment classification dataset
  MMS-hr, the linguistic acceptability dataset ScaLA-hr, the named entity recognition
  dataset WikiANN-hr, the reading comprehension dataset MultiWikiQA-hr, the knowledge
  dataset MMLU-hr, and the common-sense reasoning dataset Winogrande-hr. This was
  contributed by @oliverkinch ✨
- Added a system dependency check for `nvcc` in the `VLLMModel.__init__` method to
  ensure the CUDA Toolkit is installed. Raises an error with installation instructions
  if NVCC is not available in the system PATH.

### Changed

- Removed the `--custom-datasets-file` argument, which is now always
  `custom_datasets.py` in the current working directory. This enables us to auto-read
  this file, making it possible to evaluate custom datasets by name only when using the
  `Benchmarker` API.

### Fixed

- Now disabled structured generation for classification tasks if we're disabling
  logprobs, to force evaluation using raw outputs and word edit distance instead.

## [v16.5.0] - 2025-10-28

### Added

- Added better support for evaluating on custom datasets, by allowing `DatasetConfig`
  objects directly in the `Benchmarker.benchmark` method. We also support custom
  datasets with the CLI, by simply defining the desired `DatasetConfig`s in a
  `custom_datasets.py` file (path can be changed with the `--custom-datasets-file`
  argument. In the `DatasetConfig`s we also support loading datasets from CSVs directly,
  with the new `source` argument. This argument can both be the Hugging Face Hub ID of
  the dataset or a dictionary with 'train', 'val' and 'test', and values the paths to
  the CSV files.
- Added support for Slovene 🇸🇮! This includes the sentiment classification dataset
  Sentinews, the linguistic acceptability dataset ScaLA-sl, the named entity recognition
  dataset ssj500k-NER, the reading comprehension
  dataset MultiWikiQA-sl, the knowledge dataset MMLU-sl, and the common-sense reasoning
  dataset Winogrande-sl. This was contributed by @oliverkinch ✨
- Added support for Serbian 🇷🇸! This includes the sentiment classification dataset
  MMS-sr, the linguistic acceptability dataset ScaLA-sr, the named entity recognition
  dataset UNER-sr, the reading comprehension dataset MultiWikiQA-sr, the summarisation
  dataset LR-Sum-sr, the knowledge dataset MMLU-sr, and the common-sense reasoning
  dataset Winogrande-sr. This was contributed by @oliverkinch ✨
- Added support for Bulgarian 🇧🇬! This includes the sentiment classification dataset
  Cinexio, the linguistic acceptability dataset ScaLA-bg, the named entity recognition
  dataset BG-NER-BSNLP, the reading comprehension dataset MultiWikiQA-bg, the knowledge
  dataset Exams-bg, and the common-sense reasoning dataset Winogrande-bg. This was
  contributed by @oliverkinch ✨
- Added support for Greek 🇬🇷! This includes the binary sentiment classification dataset
  Greek-SA, the linguistic acceptability dataset ScaLA-el, the named entity recognition
  dataset elNER, the reading comprehension dataset MultiWikiQA-el, the summarisation
  dataset Greek-Wikipedia, the knowledge dataset Global-MMLU-el, and the common-sense
  reasoning dataset Winogrande-el. This was contributed by @oliverkinch ✨
- Added support for Ukrainian 🇺🇦! This includes the sentiment classification dataset
  Cross-Domain UK Reviews, the linguistic acceptability dataset ScaLA-uk, the named
  entity recognition dataset NER-uk, the reading comprehension dataset MultiWikiQA-uk,
  the summarisation dataset LR-Sum-uk, and the knowledge dataset Global-MMLU-uk. This
  was contributed by @oliverkinch ✨

### Changed

- Now returns all the desired results from the `Benchmarker.benchmark` method, rather
  than only the ones that were newly computed (so we load all previous results from disk
  as well).

### Fixed

- Fixed the "double option" problem in Winogrande datasets across all languages.
  Previously, option labels were duplicated for multiple languages (e.g.,
  "Svarmuligheder:\na. Valgmulighed A: Natalie\nb. Valgmulighed B: Betty" instead of
  just "Svarmuligheder:\na. Natalie\nb. Betty").
- The previous fix to close arrow writers in metrics did not work as intended, as the
  "too many open files" error still occurred. We now ensure that the writers are closed
  properly after each metric computation to avoid this issue.
- Now correctly allows specifying inference provider API keys with the `--api-key`
  argument. Previously, this conflicted with the Hugging Face API key.
- Fixed an issue where some pretrained generative models required prefix spaces in the
  labels for classification tasks, which resulted in faulty structured choice
  generation. We now correctly take this into account, which significantly increases
  the classification performance of these models.

## [v16.4.0] - 2025-10-21

### Added

- Added support for Slovak 🇸🇰! This includes the sentiment classification dataset
  CSFD-sentiment-sk, the linguistic acceptability dataset ScaLA-sk, the named entity
  recognition dataset UNER-sk, the reading comprehension dataset MultiWikiQA-sk, the
  multiple-choice classification dataset MMLU-sk, and the common-sense reasoning dataset
  Winogrande-sk. This was contributed by @oliverkinch ✨
- Added support for Czech 🇨🇿! This includes the sentiment classification dataset
  CSFD-sentiment, the linguistic acceptability dataset ScaLA-cs, the linguistic
  acceptability dataset CS-GEC, the named entity recognition dataset PONER, the reading
  comprehension dataset SQAD, the summarization dataset Czech News, the common-sense
  reasoning dataset HellaSwag-cs, and the knowledge dataset Umimeto-qa. This was
  contributed by @oliverkinch ✨
- Added the Lithuanian summarisation dataset Lrytas based on the Lithuanian
  public media news portal [Lrytas.lt](https://www.lrytas.lt/). This was contributed by
  @oliverkinch ✨
- Added the Estonian translation of MMLU, `mmlu-et`, as an unofficial knowledge
  dataset.

### Changed

- Updated vLLM to `>=0.11.0`, which features several breaking changes, so we had to
  force the minimum version. This also features support for multiple new models, such as
  Qwen3-Next and OLMo3.
- Now uses MultiWikiQA-da and MultiWikiQA-sv as the official Danish and Swedish reading
  comprehension datasets, respectively, as the quality is substantially better than
  ScandiQA-da and ScandiQA-sv.
- Used 128 of the test samples from the Winogrande datasets for validation, as we
  previously did not use a validation split. This is done for all languages except
  Icelandic and Estonian, as these are manually translated and corrected splits from a
  different source. Most of these are unofficial datasets and thus won't affect the
  leaderboard rankings. The only languages for which these are official are Lithuanian
  and Polish, which do not have official leaderboards yet - so no leaderboards are
  affected by this change.
- In the same vein as the above, we now use 32 samples for validation for the Lithuanian
  LT-history dataset and the Swedish Skolprov dataset.
- Changed logging styling.

### Fixed

- If a generative model consistently does not adhere to a given JSON schema, we disable
  structured generation for that model. This was triggered by Claude models not
  supporting Literal types in JSON schemas.
- Removed "e" options from the Skolprov multiple-choice dataset, as this inconsistency
  in number of options caused issues when evaluating models on it.
- Fixed an issue where an uninformative logging message was shown when a model
  configuration could not be loaded from the Hugging Face Hub, when the model was gated.
  We now show that this is due to the gatedness, indicating that the user should log in
  or provide a Hugging Face Hub access token to evaluate the model.
- Now caches functions related to loading repo info or fetching model configs from the
  Hugging Face Hub, to avoid repeated calls to the Hub, resulting in rate limits.
- When running an evaluation that required the test split (e.g., European values
  evaluation) as the last benchmark for a given model, then subsequent models would
  continue to be evaluated on the test split, even if the user requested to use the
  validation split. We now reset this not just after each dataset, but also after each
  model, so that this does not happen.
- Now catches more errors when evaluating LiteLLM models, which were related to some
  generation parameters not being supported (such as stop sequences) for some models.
- We now clean up metric writers when we're done with them, which prevents a "too many
  open files" error when evaluating many models and datasets in a single run.

## [v16.3.0] - 2025-09-23

### Added

- Added support for Lithuanian 🇱🇹! This includes the sentiment classification dataset
  Lithuanian Emotions, the linguistic acceptability dataset ScaLA-lt (unofficial), the
  reading comprehension dataset MultiWikiQA-lt, the named entity recognition dataset
  WikiANN-lt, the the history knowledge dataset LT-History, and the common-sense
  reasoning dataset Winogrande-lt. This was contributed by @oliverkinch ✨
- Added "slow-tokenizer" model parameter, which can be used to force the use of a slow
  tokenizer when loading it. Use this by replacing your model ID with
  `<model-id>#slow-tokenizer`.
- Now gives a warning when a reasoning model does not get to finish its reasoning due to
  running out of the 8,192 reasoning tokens. In this case, we use an empty string as the
  model output, which will lead to lower scores.
- Now allows changing the attention backend with vLLM, with the `VLLM_ATTENTION_BACKEND`
  environment variable, which was previously hardcoded. Only relevant for generative
  models running with vLLM.

### Changed

- Changed the default value of `gpu_memory_utilization` from 0.9 to 0.8, to have a bit
  more buffer memory, avoiding OOM errors. This can always be changed with the
  `--gpu-memory-utilization` argument (or `gpu_memory_utilization` in the `Benchmarker`
  API).

### Fixed

- We now take invalid (model, dataset) combinations into account when computing the
  total number of benchmarks to run. This only affects logging.
- We now correctly skip evaluations if the model's generative type (base decoder,
  instruction-tuned decoder, reasoning decoder) is not allowed for the given dataset.
- Correct the the titles for Estonian and Finnic scatter plots.
- Fixed an issue related to European values evaluation, when the model predicts an
  invalid option.
- Previously we did not detect that a model was already evaluated on a dataset if the
  dataset did not have a validation split (such as the European values dataset). This
  has been fixed now.
- We're now allowing generative models to output empty dictionaries for the NER task, as
  this is a valid output (no entities found). Previously this caused an error.

## [v16.2.2] - 2025-09-15

### Fixed

- Added missing benchmark arguments to the `Benchmarker.benchmark` method.
- Fixed another issue related to the `download_only` mode, causing model evaluations to
  fail, as it could not find the model locally. This has been fixed now.

## [v16.2.1] - 2025-09-15

### Fixed

- Some of the `download_only` arguments were missing in the code, and have now been
  added.

## [v16.2.0] - 2025-09-15

### Added

- Now supports evaluating models in an offline environment. This is done by first
  downloading all necessary models, datasets, metrics and other artifacts while online,
  using the new `--download-only` flag (or `download_only=True` in the `Benchmarker`
  API). Then you can safely disable internet access and run the evaluation as normal,
  and it will use the cached models, datasets and metrics. This was contributed by
  @viggo-gascou ✨
- Added the `timm` package to the set of `generative` extra dependencies, as it is
  required to load some multimodal models, such as Gemma-3n.

### Changed

- Now does not benchmark encoder models on multiple-choice classification tasks, as they
  get near-random performance and these scores are not used in the leaderboards. We can
  change this in the future if we find a way to make encoder models work better on these
  tasks.
- For generative vLLM models that can swap between reasoning and non-reasoning modes,
  we previously defaulted to reasoning. We now default to what the model uses by
  default, which is non-reasoning for most models.

### Fixed

- Fixed an issue where old evaluation records could not be loaded, as the format had
  changed. We are now able to load old records again.
- Fixed some grammatical errors in the Icelandic prompts.
- Now stores model IDs with parameters (e.g., `o3#low`) correctly in the benchmark
  results, rather than just the base model ID (e.g., `o3`).

## [v16.1.1] - 2025-09-12

### Fixed

- Fixed an issue from v16.1.0, where reasoning models were not using the tokeniser's
  chat template.
- Fixed an issue with some of the prompts for base decoders, that the list of possible
  labels for sequence classification tasks was not included in the prompt.

## [v16.1.0] - 2025-09-11

### Added

- Added support for Polish 🇵🇱! This includes the reading comprehension dataset PoQuAD,
  the sentiment classification dataset PolEmo 2.0, the linguistic acceptability dataset
  ScaLA-pl, the named entity recognition dataset KPWr-NER, the summarisation dataset
  PSC, the knowledge dataset LLMzSzŁ and the common-sense reasoning dataset
  Winogrande-pl. Also added MultiWikiQA-pl and GoldenSwag-pl as unofficial reading
  comprehension and common-sense reasoning datasets, respectively. This was contributed
  by @oliverkinch ✨
- Added the Swedish knowledge dataset Skolprov. It is unofficial for now. This was
  contributed by @oliverkinch ✨
- Added the knowledge dataset Trivia-et for Estonian. The dataset contains 800 trivia
  questions about Estonia. In this version we rearrange the examples in
  240 / 60 / 500 samples for training, validation and test splits, respectively.
  This replaces Exam-et as the official Estonian knowledge dataset. This was contributed
  by @slowwavesleep ✨
- Added the English and German versions of XQuAD as unofficial reading comprehension
  datasets.
- Added the English common-sense reasoning dataset Winogrande and its translated
  versions of Winogrande for Danish, German, Spanish, Finnish, French, Italian, Latvian,
  Dutch, Norwegian, Polish, Portuguese and Swedish. These are unofficial for now.
- Added new `--generative-type` argument, which can be used to override the automatic
  detection of the generative type (base decoder, instruction-tuned decoder, or
  reasoning decoder) of a decoder model. This can be useful if the automatic detection
  fails for a specific model.
- Now supports evaluating base decoders on inference servers. This requires the
  `--generative-type base` argument to be set, as the automatic detection will not work
  for these models.

### Changed

- Changed the model ID syntax, where we now use `#` to indicate parameters and still use
  `@` to indicate revision. For instance, `o3#low` indicates the `o3` model with the
  low reasoning effort, and `tencent/Hunyuan-1.8B-Instruct@v1#no-thinking` indicates the
  Hunyuan model from the `v1` branch and with the `enable_thinking=False` parameter set.
  This is fully backwards compatible, in the sense that API models still support using
  `@` for parameters as well, just like previously, but you will get a warning that this
  syntax is deprecated.
- Added `thinking` and `no-thinking` parameters for all open-weight models now. Of
  course, it only makes a difference for models that supports this flag.
- Reduced the number of tokens used for reasoning models from 32,768 to 8,192, as models
  reaching the full 32,768 tokens were because they ended up repeating themselves,
  making the evaluation slower without any benefit.

### Fixed

- Some generative models consistently generated empty dictionaries when using structured
  generation. We now catch this and retry the evaluation without structured generation.

## [v16.0.1] - 2025-09-07

### Fixed

- Fixed a bug causing encoders to fail when evaluating on the Exam-et dataset.
- Previously we would abort an evaluation completely if the model outputted a single
  invalid output on a classification task. As individual samples rarely have a great
  influence on the overall score, we now just assign the closest label to the sample and
  continue the evaluation. This will be logged to the user, so that they are aware of
  this. Some tasks are more sensitive to individual samples, such as European values,
  where we still abort the evaluation if a single sample is invalid.
- Fixed a bug where logprobs were not used for classification tasks when evaluating
  generative models, due to the fact that we raised the number of generated tokens to 10
  for such tasks. This did not affect the results, but it meant that some evaluations
  failed.
- Now includes FlashInfer as a dependency, as it is required by vLLM.
- Changed the choices in European values to use letters, like the other multiple
  choice tasks, rather than numbers. Aside from ensuring consistency, we also avoid the
  issue where '10' and '1' often both have the same first token ('1'), causing us not to
  be able to use logprobs to determine the answer.

## [v16.0.0] - 2025-09-05

### Added

- Added support for Latvian 🇱🇻! This includes the sentiment classification dataset
  Latvian Twitter Sentiment, the linguistic acceptability dataset ScaLA-lv, the named
  entity recognition datasets FullStack-NER-lv and WikiANN-lv, the reading comprehension
  dataset MultiWikiQA, the knowledge dataset MMLU-lv, the common-sense reasoning
  dataset COPA-lv, and the summarisation dataset LSM.
- Added support for Estonian 🇪🇪! It includes the sentiment classification dataset
  Estonian Valence, the linguistic acceptability datasets Grammar-et and ScaLA-et, the
  named entity recognition dataset EstNER, the reading comprehension dataset
  MultiWikiQA-et, the summarisation dataset ERRNews, the knowledge dataset Exam-et,
  and the common-sense reasoning dataset Winogrande-et. This was contributed by
  @slowwavesleep ✨
- It is now possible to evaluate how much a model adhere to European values! 🇪🇺 This
  probes 53 questions from the European values survey, which have been chosen based on
  an optimisation procedure that maximises agreement across the EU. We then measure how
  well the model's answers align with the distribution of answers across the EU, using a
  tree-based kernel density estimation. This can only be used zero-shot, and only with
  instruction-based decoder models (including reasoning models).

### Changed

- When evaluating classification tasks, we now force the model to output one of the
  labels. This is done directly with open models, and done via a JSON schema for API
  models. This won't change the results for existing tasks, as logprobs are used, but
  this was required to measure the European values.
- Updated `vllm` dependency to `>=0.10.1`, which includes GPT-OSS support.
- Updated `numpy` dependency to `>=2.0.0`, as the previous clash is not applicable
- Updated `transformers` dependency to `>=4.56.0`, which includes support for more
  models.
- Now requires Python >=3.11, as Python 3.10 does not support structured generation with
  a dynamic set of choices (Literal[*list_of_choices] is not supported)

### Fixed

- Enable support to evaluate Mistral models with their custom `mistral-common`
  tokeniser, which includes all recent Mistral models. Note that we currently assume
  that all of these models are instruction-tuned decoder models (which _is_ true
  currently), which can lead to errors in case they publish different types of models in
  the future.
- Now disables the `seed` parameter if the API inference model does not support it,
  which prevented evaluating some models.
- Now correctly detects an API inference model as non-existing, even if LiteLLM _does_
  see it as existing. We have an additional check during evaluation to ensure this now.
- Catch an `ImportError` error that sometimes happens when finishing the evaluation of a
  vLLM model, during shutdown.
- Now uses `litellm>=1.75.6`, which fixes an issue related to evaluation of GPT-5 models
  using Ollama.
- Now always uses the `multiprocessing` backend when evaluating vLLM models, rather than
  reverting to `ray` when using multiple GPUs, as `ray` led to evaluations of several
  models freezing.
- Now does not require the user to be logged in to Hugging Face to benchmark models on
  the Hugging Face Hub, if the models are public.

### Removed

- Removed support for human evaluation, as it was not actively maintained and not used.

## [v15.16.0] - 2025-08-12

### Added

- Added metadata for GPT-5 models.

### Changed

- Updated `transformers` dependency to `>=4.55.0`.

### Fixed

- If the model uses 'mxfp4' quantisation then we allow the dtype to be bfloat16, rather
  than forcing float16. This caused issues with the new GPT-OSS models.
- Prevent multiple `Model <model-id> does not exist` logs when evaluating a model
  that does not exist - now only logs this once.
- Cleaner error message when attempting to benchmark a generative model without having a
  GPU available.
- Now raises error if an inference API is used with a parameter that is not supported.

## [v15.15.0] - 2025-08-06

### Added

- Added the common-sense reasoning dataset GoldenSwag for the following
  languages: Danish, German, Spanish, Finnish, French, Italian, Dutch, Swedish.
  The datasets are unofficial for now. This was contributed by
  @oliverkinch ✨

### Changed

- Now allows metadata to be included in metrics, allowing more flexibility when
  implementing custom metrics. This is not used in any task yet.
- Changed structured decoding backend from Outlines to XGrammar, as the latter was more
  robust and now supports all the JSON features we need.
- Updated vLLM to `>=0.10.0`, which includes the updated XGrammar version.
- Now uses the V1 engine of vLLM, as we only used the V0 engine because XGrammar did not
  support all the JSON features we needed.

### Fixed

- Now sets `VLLM_ALLOW_LONG_MAX_MODEL_LEN=1` to ignore the vLLM error that happens when
  vLLM cannot determine the maximum context length of a model correctly, so that it
  thinks that the model's maximum context length is smaller than the amount that we
  allow it to generate. This is basically since we're doing a more thorough check
  through the config than vLLM does, so we can safely ignore this error.

## [v15.14.0] - 2025-07-30

### Changed

- Now runs a "test run" for API inference models with a single conversation to check for
  generation arguments that need changing, for instance if the model does not support
  logprobs or requires a specific temperature. This was done previously in the first
  batch, resulting in slower evaluation and many erroneous API calls. It is now
  significantly faster and faces fewer rate limits.
- Now also uses LiteLLM's `supports_reasoning` function to check if a model supports
  reasoning. This check is done on top of all the previous checks, for robustness.

### Fixed

- Disabling thinking (with the `@no-thinking` suffix) did not work properly for
  Anthropic models, as they don't support the `budget_tokens` parameter when thinking
  is disabled. This has been fixed now, so that the `@no-thinking` suffix now works
  properly for all models that support it.

## [v15.13.0] - 2025-07-21

### Added

- Added the new MultiWikiQA reading comprehension dataset for all languages, which is
  based on Wikipedia articles along with questions and answers generated by
  Gemini-1.5-pro. It has been set as unofficial for all languages except Portuguese,
  which did not have an official reading comprehension dataset previously.

### Fixed

- Updated lower bound version of the `accelerate` dependency to `1.9.0`, as this is
  required to evaluate some ModernBERT models.

## [v15.12.0] - 2025-07-19

### Added

- Added support for European Portuguese 🇵🇹 It includes 3 gold standard datasets and 4
  machine translated ones. The gold standard datasets include the named entity
  recognition dataset HAREM, the summarisation dataset Publico, and the linguistic
  acceptability dataset ScaLA-pt. The machine translated ones include the sentiment
  classification dataset SST-2, the multiple choice reading comprehension dataset BoolQ,
  the knowledge dataset MMLU, and the common-sense reasoning dataset GoldenSwag. This
  was contributed by @duarteocarmo ✨
- Added `--gpu-memory-utilization` argument (`gpu_memory_utilization` in the
  `Benchmarker` API), which can be lowered in case the user is experiencing OOM errors
  when evaluating models. The default is 0.9 (same as previously), which means that vLLM
  will reserve 90% of the GPU memory for itself, and leave 10% free for other processes.

### Fixed

- There was a breaking change in `datasets`, where feature indexing of datasets resulted
  in a `Column` instance, rather than a `list` as previously. We now detect this and
  convert the `Column` instance to a `list` before using it.
- Revert `enable_thinking` argument to `apply_chat_template` back to the default value,
  as this depends on the individual model implementation. In v15.11.0, this was
  explicitly set to `True`, which caused some inconsistencies when comparing models.

## [v15.11.0] - 2025-07-15

### Added

- Added the English knowledge dataset Life in the UK, which has been added as an
  official dataset, replacing the existing English knowledge dataset MMLU, which in turn
  has been marked as unofficial now. This was contributed by
  @oliverkinch ✨
- Added the Norwegian knowledge dataset Idioms-no, which is a multiple-choice question
  dataset where the alternative answers have been generated using GPT-4o. This has been
  added as an official dataset, and was contributed by
  @oliverkinch ✨
- Added new `LLMAsAJudgeMetric`, which allows evaluating the performance of a model with
  another judge model. This is useful for evaluating models in a reference-free manner,
  or if the metric is sufficiently complex. It is currently not used in any task, but
  the functionality is there for future use.
- Add `no-thinking` and `thinking` options for Gemini-2.5-flash and
  Gemini-2.5-flash-lite, which allows disabling and enabling the reasoning mode for
  these models, respectively. Note that the former model has reasoning enabled by
  default and the latter has it disabled by default (see the defaults in the [Gemini-2.5
  docs](https://ai.google.dev/gemini-api/docs/thinking#set-budget)).

### Fixed

- Evaluating freshly initialised encoder models on multiple-choice classification tasks
  caused an error, as the id-to-label mapping was not set up correctly. This has been
  fixed now.
- Now dynamically lowers the maximum amount of reasoning tokens for LiteLLM models if
  they do not support the full 32,768 tokens.

## [v15.10.1] - 2025-06-20

### Fixed

- Fixed an issue when benchmarking encoder models on reading comprehension tasks, where
  we sometimes would truncate the model outputs when they should not have been.

## [v15.10.0] - 2025-06-17

### Changed

- Updated `vllm` to `>=0.9.1`.
- Updated `litellm` to `>=1.72.2`.
- Updated `ollama` to `>=0.5.1`.
- Better detecmtion of instruction-tuned models.

### Fixed

- Fixed an issue where the EOS token would be included in the vLLM generation output,
  leading to incorrect evaluation results. We now manually remove all stop tokens from
  the generation output, which fixes this issue.
- Now correctly detects reasoning models for Ollama models and enables their new "think"
  parameter whenever a reasoning model is detected.
- Added a cap on the number of concurrent connections when evaluating API models, to
  avoid running into errors related to too many open file descriptors. In case this
  error _still_ occurs, we now give the user an informative error message on how to
  increase the maximum number of open file descriptors on their system.
- Catch requests.ConnectionError when loading datasets.
- When benchmarking encoder models on reading comprehension tasks, we allow the model
  outputs to have more than two elements (start and end position logits), where we
  instead just use the first two elements and ignore the rest.
- When an encoder model outputs additional tensors aside from the logits, we now remove
  these tensors from the output dictionary via the `preprocess_logits_for_metrics`
  argument to `Trainer`.

## [v15.9.2] - 2025-06-04

### Fixed

- Allow a model to not have any BOS and EOS tokens.
- Improved detection of beginning-of-reasoning tokens for models.
- Improves detection of reasoning tokens, by having a more strict list of possible
  such tokens.

## [v15.9.1] - 2025-06-01

### Fixed

- Now shows an informative message to remove `flash_attn` if it is installed, as it is
  now built into other dependencies and conflicts with the other implementations.

## [v15.9.0] - 2025-05-31

### Changed

- Updated `vllm` to `>=0.9.0`, as the bug in `v0.8.5` has been fixed.
- Removed the `--use-flash-attention` flag as well as the corresponding warning, as
  flash attention is now built-in to vLLM and is used by default.

### Fixed

- When truncating prompts with vLLM models, we now correctly truncate them down below
  the `MAX_CONTEXT_LENGTH` (set to 5,000 tokens). We have already ensured that all
  prompts have less than 5,000 Gemma-3 tokens, but sometimes tokenizers add a few more
  tokens.
- Fixed an issue regarding model existence check when benchmarking models on custom
  inference API servers.
- Fixed an issue with Phi-4 models, as they output multiple end-of-reasoning tokens, and
  it was previously cutting off at the first one, yielding faulty final answers. We now
  cut off at the last end-of-reasoning token, which is the correct one.

## [v15.8.2] - 2025-05-12

### Fixed

- Catch error when caching generative model outputs, when the number of model inputs and
  outputs do not match.
- Disallow vLLM >=0.8.5, as it breaks generation output for several models.

## [v15.8.1] - 2025-05-08

### Fixed

- NER labels were included twice in the prompt templates (which was due to there being
  both, e.g., `B-ORG` and `I-ORG`). This caused models not using structured generation,
  such as reasoning models, to sometimes output the wrong labels. This has been fixed
  now.
- If a model outputs a `\boxed{}` answer, we now extract and use that, rather than the
  full generated answer.

## [v15.8.0] - 2025-05-07

### Added

- Added the BeleBele datasets for Finnish, Italian and Spanish. They are listed as
  unofficial for now. This was contributed by
  @oliverkinch ✨

### Changed

- Now uses asyncronous requests when dealing with API models, speeding up the generation
  immensely. This was contributed by @mathiasesn ✨

### Fixed

- Add HellaSwag-fi back in, as the issue with the labels in the test split has been
  fixed.
- Now uses `eval_accumulation_steps` (set to 32) when evaluating encoder models, to
  avoid running out of memory during evaluation.
- Now also looks for `<|startoftext|>` as BOS token if the BOS token is not set in the
  model's config.

## [v15.7.2] - 2025-05-02

### Fixed

- Now does not check if a model exists if it has already been evaluated. This is an
  issue when evaluating Ollama models, if the Ollama server is not running.
- When evaluating instruction-tuned models on text classification tasks, the chat
  template sometimes ends with special symbols, such as a newline, which can change the
  tokenisation of the generated label. When we are evaluating the model using logprobs
  we are thus looking for the wrong label in these cases. We now take this into account,
  and log it to the user if the labels are not found, to avoid confusion.
- Finnish datasets were not included in the default "all" dataset list, which is the
  default used when no datasets are specified. This has been fixed now.
- Temporarily disabled HellaSwag-fi, as there is an issue with the labels in the test
  split, causing errors during evaluation. We will re-enable in a future release, when
  this has been fixed.

## [v15.7.1] - 2025-04-29

### Changed

- Marked the DBRD Dutch sentiment classification as official, as the quality is
  substantially better than the previous Dutch Social.

### Fixed

- Fixed an issue with NER evaluation of instruction-tuned models, which was caused by
  the "O" label mistakenly being included in the prompt template, causing an error
  during evaluation. No evaluations were affected by this, only that some evaluations
  could not be run.

## [v15.7.0] - 2025-04-28

### Added

- Added support for Finnish 🇫🇮! This includes the Finnish part of the reading
  comprehension dataset
  [TydiQA-fi](https://huggingface.co/datasets/google-research-datasets/tydiqa/viewer/secondary_task?views%5B%5D=secondary_task_train),
  the Finnish part of the binary sentiment classification dataset
  [ScandiSent](https://github.com/timpal0l/ScandiSent), the linguistic acceptability
  dataset ScaLA with the [Finnish Universal
  Dependencies](https://github.com/UniversalDependencies/UD_Finnish-TDT), the NER
  dataset [Turku NER](https://aclanthology.org/2020.lrec-1.567/), the summarisation
  dataset [XL-Sum-fi](https://huggingface.co/datasets/TurkuNLP/xlsum-fi), and the
  common-sense reasoning dataset
  [HellaSwag-fi](https://huggingface.co/datasets/Finnish-NLP/hellaswag-fi-google-translate).
  This was contributed by @oliverkinch ✨
- Added metadata for GPT-4.1 and Grok-3 models.
- Marked Gemini-2.5-flash and Grok-3-mini as reasoning models, giving them more tokens
  to think.

### Changed

- Updated `datasets` to `>=3.5.0`, as the previous versions were incompatible with the
  newer versions of `huggingface_hub`.
- Increase the number of allowed reasoning tokens from 8,192 to 32,768 for reasoning
  models. This is done as several models did not stop reasoning before running out of
  tokens, yielding a blank output.
- API models now use JSON schemas for the NER task if they support it, and if not then
  they resort to standard JSON mode (which does not enforce a specific schema, just that
  the output is JSON).

### Fixed

- If we fail to extract labels using a generative model's logprobs, we now fall back to
  using word edit distance between the outputted text and the labels instead of throwing
  an error.
- Fixed a bug where we could not use the `thinking` parameter with `claude-3-7-sonnet`,
  due to a typo. This has been fixed now.
- Now catches the error when an API model requires setting temperature to 1.0, and
  retries the evaluation with temperature set to 1.0.
- When benchmarking a model with a revision (i.e., of the form `<model-id>@<revision>`),
  we now correctly store this full model ID to the benchmark results on disk, including
  the revision.
- Fixed a GPU memory error while computing the BERTScore for the summarisation task,
  resulting in a memory crash. We have now reduced the batch size to 1 for this task,
  making it slightly slower but more memory efficient.
- Disabled structured outputs and logprobs for reasoning models, to ensure that they
  are allowed to output reasoning tokens before they output their answer.
- Do not supply stop sequences to API models if they do not support it.
- If a `SystemError` happens during LiteLLM generation then we now retry the
  generation.
- Handle if a LiteLLM model does not support specifying maxItems in the JSON schema
  during structured generation.
- Truncate prompts to decoder model's maximum sequence length if the model's maximum
  sequence length is smaller than 5,000 tokens.

## [v15.6.1] - 2025-04-14

### Changed

- Added more info about SQuAD-nl in the documentation. This was contributed by
  @Rijgersberg ✨

### Fixed

- The "E" option for the Norwegian NorCommonSenseQA dataset was not included in the
  refactor in v15.6.0, leading to evaluation errors. This has been fixed now.
- The number of few-shot examples for FoSent was not reduced to 5 again during the
  refactor in v15.6.0, leading to evaluation errors. This has been fixed now.

## [v15.6.0] - 2025-04-13

### Added

- We now support specifying custom inference providers when benchmarking via the Hugging
  Face inference APIs. This can be done by specifying the model as
  `huggingface/<inference-provider>/<organisation>/<model>`, as described in [these
  LiteLLM docs](https://docs.litellm.ai/docs/providers/huggingface).

### Changed

- Updated `transformers` to `>=4.51.0`, which includes support for Llama-4, Phi-4,
  Deepseek-v3 and Qwen3. This also includes the `image-text-to-text` pipeline tag
  properly, so that we do not have to use a custom fix for it anymore.
- Updated `vllm` to `>=0.8.3`, which includes support for Llama-4.
- Set the maximum amount of logprobs for generative models to 8, as that is the upper
  bound for xAI models.
- When benchmarking Ollama models, if the model is not found, we now also check if the
  model exists if prefixed with 'hf.co/'.
- Uniformised the prompt templates used for each task, so that they are more
  consistent across tasks. Evaluation tests across different model types and sizes show
  no significant performance difference between the new and old templates. This was
  contributed by @viggo-gascou ✨

### Fixed

- Avoid duplicate error messages when a rate limit occurs.
- ModernBERT models cannot be used on a CPU, which caused an error in our check for
  maximal context length. In this case we simply skip this check and use the reported
  maximal context length as-is.
- Fixed issue with benchmarking multiple generative models in the same evaluation
  command. This was caused by vLLM and Ray not being able to release GPU memory
  properly, but this seems to be released properly now.
- Now only logs when encoder models are being benchmarked on generative tasks if the
  `--verbose` flag is set (or `verbose=True` in the `Benchmarker` API).
- All Spanish NER datasets were mistakenly marked as unofficial. The `conll-es` is now
  marked as official.

## [v15.5.0] - 2025-04-07

### Added

- Now allows supplying a parameter to API models, which is done by using
  `<model-id>@<parameter>` as the model ID (only a single parameter is supported). The
  parameters allowed are "low" and "high" for OpenAI models (which is the reasoning
  effort of the model, supported by the o1- and o3-series, default is "medium"), and
  "thinking" for Anthropic models, to enable thinking mode (supported for
  Claude-Sonnet-3.7+). These will appear in the leaderboards as
  `<model-id>@<parameter>`.
- Added metadata for Google Gemini and xAI Grok models.
- Allows all vLLM versions from v0.8.0 again, as the issue with the generation output
  has been resolved.
- Added overall progress indicator during evaluation. This was contributed by
  @mathiasesn ✨

### Changed

- Now does not use logprobs in text classification tasks with Google VertexAI models, as
  they heavily rate limit logprobs usage. This shouldn't affect the scores significantly
  in any case, as the models are very confident in their predictions.
- Updated `litellm` to `>=1.63.0`, allowing better support for reasoning models.

### Fixed

- The Gemini-2.5-pro model uses different error messages than the other Gemini models,
  which caused an error when evaluating it. This has been fixed now.
- Now registers the Gemini-2.5-pro model series as reasoning models, as otherwise they
  did not generate any text as they were just generating reasoning tokens.
- Previously, if there were multiple labels whose first tokens were identical and that
  the (generative) model did not output the label as the first output token, we would
  randomly choose one of the labels, resulting in an evaluation error. This is very
  rare, but _does_ happen for very particular (model, dataset) pairs. If we are in this
  case, we now resort to choosing the label with closest word edit distance instead of
  relying on logprobs of the first token.
- Now defaults to BF16 if the model is registered as using FP32, assuming that BF16 is
  supported by the GPU.
- Improved model existence pipeline for Ollama model IDs with multiple forward slashes
  in the name, which caused some models to not be detected as existing.

## [v15.4.2] - 2025-03-31

### Added

- Now added version metadata to results, to easier track which versions of the various
  dependencies were used when evaluating a model. This currently includes
  `transformers`, `torch`, `vllm` and `outlines`.

### Changed

- Changed the name of the German 'mlsum' summarisation dataset to 'mlsum-de', to reflect
  that it is the German version of the dataset, and to avoid confusion with the Spanish
  'mlsum-es' dataset.

### Fixed

- Now uses `fp16` instead of `bf16` when evaluating decoder models on GPUs with CUDA
  compatibility < 8.0. This was contributed by
  @marksverdhei ✨
- Corrected the name of the French sentiment dataset AlloCiné. This was contributed by
  @Alkarex ✨
- Evaluating a specific model revision did not work for adapter models, as there was a
  confusion between the revision of the adapter and the revision of the base model. We
  now use the revision for the adapter and use the latest revision for the base model.
- In the (very unlikely) scenario that the model's tokeniser has the same first token
  for two different labels in a text classification task, we now also use the second
  token to ensure that we determine the correct label. If this is not possible, then we
  warn the user.
- Now catches `TypeError` when trying to generate with vLLM, and retries 3 times before
  giving up on evaluating the dataset.
- A bug in `transformers` caused models with the `image-text-to-text` pipeline tag to
  not be detected as generative models. This has been patched now, and will be fixed
  properly when [this transformers
  PR](https://github.com/huggingface/transformers/pull/37107) has been merged.
- Force `vllm` v0.8.0 for now, as the severe degradation in generation output of some
  models has not been resolved in versions v0.8.2 and v0.8.3.
- Only accepts the local labels for text classification tasks when evaluating decoder
  models now, where we before accepted both the local and English labels. The reason is
  that this caused a confusion mat times when there was a unique local label starting
  with a particular letter, but a different English label starting with the same letter,
  causing some models to be evaluated on the wrong label.
- When fetching the model information from the Hugging Face API we now attempt 3 times,
  as the API sometimes fails. If it still fails after 3 attempts, we raise the
  `HuggingFaceHubDown` exception.
- Now uses `fp16` instead of `bf16` when evaluating decoder models on GPUs with CUDA
  compatibility < 8.0. This was contributed by
  @marksverdhei ✨
- Fixed docs for ScandiQA-da and ScandiQA-sv, where it was incorrectly stated that
  the splits were made by considering the original train/validation/test splits.

## [v15.4.1] - 2025-03-25

### Fixed

- Disallow `vllm` v0.8.1, as it causes severe degradation in generation output of
  some models, resulting in artificially low scores.
- Fixed an issue with text classification tasks if the first token of multiple labels
  are identical, when tokenising with the model's tokeniser.

## [v15.4.0] - 2025-03-24

### Added

- Added support for Spanish! 🇪🇸This includes two reading comprehension datasets:
  [XQuAD-es](https://huggingface.co/datasets/google/xquad/viewer/xquad.es) and
  [MLQA-es](https://huggingface.co/datasets/facebook/mlqa/viewer/mlqa.es.es),
  [SentimentHeadlines-es](https://huggingface.co/datasets/pysentimiento/spanish-targeted-sentiment-headlines),
  the linguistic acceptability dataset ScaLA with the [Spanish Universal
  Dependencies](https://github.com/UniversalDependencies/UD_Spanish-AnCora),
  [MLSum-es](https://huggingface.co/datasets/reciTAL/mlsum), the knowledge dataset
  [MMLU-es](https://hf.co/datasets/alexandrainst/m_mmlu), the common-sense reasoning
  dataset [HellaSwag-es](https://hf.co/datasets/alexandrainst/m_hellaswag), and the
  named entity recognition dataset [CoNLL-es](https://aclanthology.org/W02-2024/). This
  was contributed by @oliverkinch ✨
- Now extracts number of parameters and context length for Ollama models, using the
  `ollama` package. Vocabulary size is currently not available available in the `ollama`
  package, so this is not extracted for Ollama models. For this reason, the `ollama`
  package has been added to the core dependencies, as it is very small (~10 KB)
- Now downloads Ollama models when evaluating them.

### Fixed

- When models output nested JSON dictionaries and structured generation isn't available,
  we use the inner-most dictionary. This caused issues with Anthropic models, since they
  do not support structured generation, and their output are always {"input": actual
  dictionary}. This has been fixed now.
- Now handles `ReadTimeout`s when loading datasets, rather than aborting evaluations.
- Benchmark configurations specified when calling `Benchmarker.benchmark` did not
  properly override the default configurations set during initialisation when
  benchmarking generative models. This has been fixed now.
- Now sets the `VLLM_WORKER_MULTIPROC_METHOD` environment variable to `spawn`, to avoid
  a `RuntimeError` when using newer versions of vLLM with multiple GPUs.
- Now also detects reasoning tokens specified in the prompt rather than in the
  completion, which is for instance the case for the QwQ reasoning model.
- Now recognises models with the pipeline tags `image-text-to-text`,
  `audio-text-to-text` and `video-text-to-text` as generative models, which mistakenly
  were detected as encoder models before.

### Changed

- Update `vllm` to `>=0.8.0`, `transformers` to `>=4.50.0` and `torch` to `>=2.6.0`.
- Moved the `demjson3` dependency from the `generative` extra to the main dependencies,
  to allow benchmarking API-based models without any extras.
- Now does not include the speed benchmark by default, as it is not used in the official
  leaderboards. It can still be used by including `--task speed` when benchmarking a
  model, or by using the `task` argument if using the `Benchmarker` API.
- Do not use sliding window sizes as candidates for maximum context length anymore, as
  this is no longer needed.

## [v15.3.1] - 2025-03-13

### Fixed

- Now handles `ConnectionError`s when loading datasets, rather than aborting evaluations.

## [v15.3.0] - 2025-03-12

### Added

- Added support for evaluating Italian 🇮🇹! This includes the reading comprehension
  dataset [SQuAD-it](https://hf.co/datasets/crux82/squad_it), the summarization dataset
  [IlPost](https://hf.co/datasets/ARTeLab/ilpost), the sentiment classification
  [Sentipolc-16](https://hf.co/datasets/cardiffnlp/tweet_sentiment_multilingual), the
  common-sense reasoning dataset
  [HellaSwag-it](https://hf.co/datasets/alexandrainst/m_hellaswag), the linguistic
  acceptability dataset ScaLA with the [Italian Universal Dependencies
  treebank](https://github.com/UniversalDependencies/UD_Italian-ISDT), the knowledge
  dataset [MMLU-it](https://hf.co/datasets/alexandrainst/m_mmlu), and the named entity
  recognition dataset [MultiNERD IT](https://hf.co/datasets/Babelscape/multinerd) (and
  unofficially [WikiNEuRal IT](https://hf.co/datasets/Babelscape/wikineural)). This was
  contributed by @viggo-gascou ✨
- Added the new Norwegian knowledge dataset NRK-Quiz-QA, consisting of quizzes on the
  Norwegian language and culture, in both Bokmål and Nynorsk. The dataset has been split
  into 635 / 256 / 2,048 samples for train, val, and test, respectively. This replaces
  the old MMLU-no as the official Norwegian knowledge dataset.
- Added the new Norwegian common-sense reasoning dataset NorCommonSenseQA, which is a
  manually translated and localised version of the English CommonsenseQA dataset, in
  both Bokmål and Nynorsk. The dataset has been split into 128 / 128 / 787 samples for
  train, val, and test, respectively. This replaces the old HellaSwag-no as the official
  Norwegian common-sense reasoning dataset.
- Added the Norwegian linguistic acceptability dataset NoCoLA, which is based on the
  annotated language learner corpus ASK. The dataset has been split into 1,024 / 256 /
  2,048 samples and converted into a binary correct/incorrect dataset, but
  stratified across the error categories.

### Changed

- Updated the Danish Citizen Tests dataset to include the newer 2024 tests, Further,
  rather than splitting the dataset randomly, we include all the citizenship tests in
  the test split, and prioritise the newer permanent residence tests in the test and
  validation splits.
- Changed the IcelandicKnowledge dataset to be the new official Icelandic knowledge
  dataset, as it is more specific to Icelandic culture and history than the previous
  machine translated ARC-is dataset. It has also been improved, as some of the generated
  alternative answers were formatted incorrectly.

### Fixed

- A bug caused fresh encoder models to not be benchmarkable on the speed benchmark -
  this has been fixed now.
- Some encoder models were not able to be evaluated on reading comprehensions, if their
  tokenizers were not subclassing `PreTrainedTokenizer`. This has been relaxed to
  `PreTrainedTokenizerBase` instead.
- Newer versions of the `transformers` package changed the model output format, causing
  errors when evaluating encoder models on some tasks. This has been fixed now.
- Added `setuptools` to the dependencies, as it is required for the package to be
  installed correctly.

## [v15.2.0] - 2025-02-28

### Changed

- Changed the name of the benchmark to `EuroEval`, to reflect the fact that the
  benchmark is not only for Scandinavian languages anymore. This is fully backwards
  compatible, however: you can still install the `scandeval` package, 'scandeval.com'
  redirects to the new 'euroeval.com' website, and the `scandeval` command line
  interface is still available.
- Update `litellm` to the stable version v1.16.13.

### Fixed

- If a tokenizer has not specified BOS and/or EOS token in its config, we now extract
  this manually.

### Deprecated

- Deprecated the ability to call the `Benchmarker` objects directly. Instead, please use
  the `benchmark` method.

## [v15.1.0] - 2025-02-12

### Added

- Added new `--only-allow-safetensors` flag, which disallows evaluating models from the
  Hugging Face Hub if they are not stored as safetensors. This ensures a high level of
  security on the system running the evaluations, if this is necessary. This was
  contributed by @Mikeriess ✨

### Fixed

- Regex mismatch caused the wrong sequence length for GPT-4o models. This has been fixed
  now.
- Fixed a truncation issue when evaluating encoder models on some knowledge datasets,
  which caused the evaluation to fail. This has been fixed now.
- A bug occurred when locating a model's end of reasoning token (e.g., `</think>`) if
  the model's tokenizer had no BOS token. This has been fixed now.
- Fixed an issue with the loading of freshly initialised models, caused by attempting to
  load the Hugging Face model configuration from the Hugging Face Hub instead of
  manually creating it.

## [v15.0.0] - 2025-02-02

### Added

- Added support for evaluating generative reasoning models, such as OpenAI o1 and
  Deepseek R1. This is done by upping the maximal sequence length to 8,192 tokens, and
  removing the reasoning part afterwards, to get the final answer.
- Added `generative_type` to the output dictionaries, which can currently be either
  'base', 'instruction_tuned' or 'reasoning'. This is now used in the leaderboards.
- Added `merge` to the output dictionaries, on whether the model is the result of a
  merge with other models.
- Added the summarisation dataset
  [personal-sum](https://github.com/SmartmediaAI/PersonalSum). It has been split into
  121 / 64 / 256 samples for train / validation / test, respectively, and is set to
  `unofficial` for now. This was contributed by
  @oliverkinch ✨
- Added the Jentoft dataset - a linguistic acceptability dataset which was published in
  [this Master's thesis](https://www.duo.uio.no/handle/10852/103885) by Matias Jentoft.
  The original dataset consists of 85,771 / 10,827 / 10487 samples for training,
  validation and test, respectively. We use a split of 1,024 / 256 / 2,048 samples for
  training, validation and test, respectively. In each split, the distribution of
  `correct` and `incorrect` is 50/50. This dataset has been set to `unofficial` for now.
  This was contributed by @oliverkinch ✨
- Added the dataset icelandic-knowledge, which is derived from the IcelandicQA dataset,
  reformatted as a knowledge dataset with GPT-4o generated candidate answers. The split
  is given by 845 / 128 / 1024 for train, val, and test, respectively. It is marked as
  `unofficial` for now. This was contributed by
  @oliverkinch ✨

### Changed

- Changed the instruction prompts to all text classification tasks by specifying
  that only the labels are allowed to be generated. This caused an issue with some of
  the reasoning models, as they tended to output a more verbose answer.

### Fixed

- Only use double newlines as stop tokens for base decoder models, and not instruction
  tuned models, as we only use the double newlines to separate the few-shot examples in
  the base case.
- A bug caused structured generation to not be used for generative models on named
  entity recognition tasks. This affects models evaluated from v14.2.0.
- Fixed an issue where some API models did not allow `logprobs`, `top_logprobs`,
  `max_tokens` and/or `temperature`.

### Removed

- Removed support for JAX/Flax models to simplify the code, as they are incredibly rare,
  and they usually have a PyTorch/Safetensors version available.

## [v14.4.0] - 2025-01-22

### Added

- Added support for French! 🇫🇷This includes the sentiment classification dataset
  [AlloCiné](https://hf.co/datasets/tblard/allocine), the linguistic acceptability
  dataset ScaLA with the [French Universal
  Dependencies](https://github.com/UniversalDependencies/UD_French-GSD), the reading
  comprehension dataset [FQuAD](https://hf.co/datasets/illuin/fquad) (and unofficially
  [Belebele-fr](https://hf.co/datasets/facebook/belebele)), the named entity recognition
  dataset
  [ELTeC](https://dspace-clarin-it.ilc.cnr.it/repository/xmlui/handle/20.500.11752/OPEN-986),
  the knowledge dataset [MMLU-fr](https://hf.co/datasets/alexandrainst/m_mmlu), the
  common-sense reasoning dataset
  [HellaSwag-fr](https://hf.co/datasets/alexandrainst/m_hellaswag) and the summarization
  dataset [OrangeSum](https://hf.co/datasets/EdinburghNLP/orange_sum).
- Added support for evaluating local models again, which supports models stored in the
  Hugging Face format with a Hugging Face model configuration file (`config.json`) in
  the model directory. This was contributed by @rlrs and
  @peter-sk ✨

### Changed

- Changed the Belebele splits, as there were too few training splits for evaluation on
  encoder models to make sense. We now use 256 samples for training, 64 for validation
  and the rest (580) for testing.
- Changed the prompting of Danske Talemåder dataset slightly, to only use the word
  "expression" (da. "udtryk") in the prompt, rather than mention idiom (da. "talemåde")
  directly.
- Changed the instruction prompts to multiple choice tasks by specifying that only 'a',
  'b', 'c' or 'd' should be used. This caused a mix-up with Claude models, since they do
  not support logprobs.

### Fixed

- Better error message when trying to benchmark a non-generative model on a generative
  task.
- Fixed an issue where NER datasets without `text` features could not be evaluated with
  generative models.
- Encoder models were not able to be evaluated on multiple choice classification tasks,
  such as Belebele, as it differs from other multiple choice datasets by having both a
  context and a question. This has been fixed now.
- Fixed an issue when generative models in gated repos caused an error message when both
  of the environment variables `HUGGINGFACE_API_KEY` and `HF_TOKEN` were not set.
- Sometimes the generative model cache becomes corrupt and cannot be stored to disk.
  Rather than raising an error we now reset the model cache and carry on.

## [v14.3.0] - 2025-01-14

### Added

- Added the Dutch sentiment classification dataset DBRD. This dataset only has positive
  and negative samples, but has a better quality than the existing Dutch Social dataset.
  We set it to unofficial for now, but it might eventually replace the Dutch Social
  dataset as the official Dutch sentiment classification dataset.

### Changed

- Updated the Dutch reading comprehension dataset SQuAD-nl, being a machine translated
  version of the English SQuAD dataset. Previously we used the `yhavinga/squad_v2_dutch`
  version, but this has been changed to `GroNLP/squad-nl-v2.0`, following [this
  evaluation showing that the latter is of higher
  quality](https://huggingface.co/datasets/yhavinga/squad_v2_dutch/discussions/2#6763ed4c42436c7f7005f4b4).
- Moved the label definition from the task-level to dataset-level, which now allows
  specifying dataset-specific labels that differ from other datasets in the same task.

### Fixed

- Fixed a bug when benchmarking base decoder models on reading comprehension tasks,
  where it was not checked if the prompts should be stripped or not. This caused a
  severe performance degradation on these tasks. This affects base decoder models
  benchmarked on reading comprehension tasks from v14.0.0.
- The `trust_remote_code` argument was not supplied when loading the Hugging Face
  configuration in some places, which caused an unnecessary dialogue with the user when
  evaluating models. This correctly now uses the `--trust-remote-code` argument as
  supplied by the user.
- If the model cache is corrupted, we now log this and re-initialise it, rather than
  raising an error.
- Some models were detected as API models when they were not, due to the fact that they
  _were_ available in LiteLLM. We now default to using vLLM for these models, as this
  is the default backend for ScandEval.
- Now correctly displays a message to the user when access to a model is contingent on
  approval from the repository authors, rather than raising an error.
- Fixed issue while determining the maximal sequence length of encoder models on CUDA
  devices, which caused an error when evaluating some models. We now move the model to
  CPU temporarily to determine the maximal sequence length.
- If a model configuration does not specify `architectures` then we assume that it is an
  older architecture and that it is an encoder model.
- Block unnecessary logging from `huggingface_hub`.

## [v14.2.0] - 2025-01-11

### Added

- Now supports evaluation of encoder models on the multiple choice tasks knowledge and
  common-sense reasoning. This is done by splitting the individual choices into separate
  inputs during training (framing it as a binary classification task), and then at test
  time we take the option with the highest probability as the answer. This is the same
  way that encoders were evaluated in the original HellaSwag paper.

### Changed

- Updated the Danish knowledge dataset Danske Talemåder, as a new professional version
  has been released, made by the Danish Language and Literature Society. This features
  1,000 examples in total, where we use a 808 samples in the test split. All the false
  options have been created manually.
- We now use the `architectures` parameter in the Hugging Face model configuration to
  determine whether a model is generative or not, as this is more reliable than the
  previous method of checking the model repository's tags. The downside of this is that
  the model config must be downloaded, but the overhead is minor.

## [v14.1.2] - 2025-01-07

### Fixed

- The labels were not displayed correctly in the few-shot examples for base generative
  models, when benchmarking text classification tasks, which negatively affected scores
  of the linguistic acceptability task, and to a lesser extent the sentiment
  classification task. This has been fixed now. The models benchmarked from v14.0.0 are
  affected and should be re-benchmarked.

## [v14.1.1] - 2025-01-06

### Fixed

- Downgraded `vllm` down to `>=0.6.3,<0.6.5`, as the later versions of vLLM uses a newer
  version of outlines, which causes memory errors. This will be updated when this is
  resolved. [Relevant `outlines`
  issue](https://github.com/dottxt-ai/outlines/issues/1351).
- Display initial "Benchmarking X on Y" logging for all datasets being benchmarked,
  instead of just the first one.
- Removed the `--load-in-4bit` argument, as it is not used anymore, since it was only
  used when loaded generative models with the `transformers` backend, but we now only
  use vLLM for generative models.

## [v14.1.0] - 2025-01-02

### Changed

- Updated `vllm` from `>=0.6.3` to `>=0.6.6` and `transformers` from `4.45.0` to
  `4.47.0`, to support more model architectures.

### Fixed

- Now automatically uses the environment variable `HUGGINGFACE_API_KEY` when loading
  models from the Hugging Face Hub, so that the `--api-key` argument isn't needed in
  that case.
- Added a `Tekstur:` prefix to the prompt template of the `foqa` dataset.
- Changed the instruction template prefix of `danske-talemaader` from `Spørgsmål:` to
  `Hvad er betydningen af følgende talemåde:`.
- Add `fbgemm-gpu` to `generative` dependencies, as it is required to load newer Llama
  models.
- When a generative model isn't stored as safetensors, we now report an unknown number
  of parameters, and log a warning to the user on how to fix this.
- When benchmarking encoder models, we now correctly use the attention mask when
  checking the model's maximum sequence length.

## [v14.0.4] - 2024-12-17

### Fixed

- Model cache was not working properly with zero-shot models, meaning that redundant
  generations were made. This has been fixed now, which also makes the zero-shot
  evaluation much faster.
- Use `ray` as distributed executor backend for vLLM if more than one GPU is available,
  which fixes an error when using multiple GPUs with vLLM.
- Do not re-initialise generative models after each dataset. This both makes evaluation
  a bit faster as well as avoids an error that occurs when finishing a (model, dataset)
  evaluation with multiple GPUs. Note that the same error still happens when
  benchmarking multiple models in the same `scandeval` run when using multiple GPUs, as
  this is a `ray` issue.

## [v14.0.3] - 2024-12-14

### Fixed

- Enforce `scikit-learn<1.6.0`, since 1.6.0 is incompatible with `evaluate`. This bound
  will be removed when [this `evaluate`
  issue](https://github.com/huggingface/evaluate/issues/655) has been fixed.

## [v14.0.2] - 2024-12-13

### Fixed

- Fixed a bug with the speed benchmark for vLLM models, when the model is instruction
  tuned.
- LiteLLM models now uses the instruction prompt, also when few-shot evaluating, just
  like all vLLM models.
- Now catches more LiteLLM exceptions when evaluating API models, and retries the
  evaluation after a short delay if the exception is due to a temporary issue.

## [v14.0.1] - 2024-12-11

### Added

- Added the `api_version` argument, mimicking the LiteLLM API.

### Changed

- Changed the `base_url` argument to `api_base`, to mimic the LiteLLM API.

### Fixed

- Now correctly uses the `api_base` argument when evaluating models with the LiteLLM
  API.

## [v14.0.0] - 2024-12-11

### Added

- Added support for [LiteLLM](https://docs.litellm.ai/), meaning that all LLMs on 100+
  APIs can now be benchmarked! This includes OpenAI, Anthropic, Google, Mistral AI,
  Cohere, Ollama, LM Studio, vLLM servers, and Hugging Face inference endpoints. Check
  out the full list of LiteLLM providers [here](https://docs.litellm.ai/docs/providers).
- Added new `--base-url` argument, which allows you to specify the base URL of your
  model, if you are using an OpenAI-compatible inference API.

### Changed

- No more tokenisation for generation tasks, resulting in faster preprocessing times.
- Now evaluates models on the validation split by default, to avoid overfitting to the
  test set. The test set can be evaluated on using the new `--evaluate-test-split` flag.
- Now evaluates instruction tuned models with their chat template. Further, if a
  tokeniser has multiple chat templates, then we use the one corresponding to the ISO
  639-1 language code of the dataset, if available (e.g., "en" for English, "is" for
  Icelandic and so on) - otherwise we will just use the default chat template of the
  tokeniser.

### Removed

- Removed the option to evaluate on the training split, as this is not a common use
  case and simplified the codebase. If you find that this should be re-added, please
  open an issue in the GitHub repository.
- All generative on-premises models are now evaluated with vLLM and thus does not use
  the `transformers` backend as a backup, as this was not used in practice, and
  simplified the codebase. If you find that this should be re-added, please open an
  issue in the GitHub repository.
- Removed the `--only-validation-split` flag, as this is now the default behaviour. If
  you find that this should be re-added, please open an issue in the GitHub repository.
- Removed the option to benchmark local models, as this was not used in practice, and
  simplified the codebase. If you find that this should be re-added, please open an
  issue in the GitHub repository.

### Fixed

- Better handling of adapter models. The Hugging Face model configuration and the
  tokeniser will now be attempted to be loaded from the base model ID, if available.
- Now uses EOS token as the PAD token if a generative model has neither PAD nor BOS
  token available.
- If a generative model has not defined its pad token ID then we now manually check the
  candidate tokens `<pad>`, `[pad]`, `<|endoftext|>`, `<|im_end|>`, and upper case
  versions of these tokens.

## [v13.3.0] - 2024-11-29

### Added

- Added the question answering part of the Norwegian NorGLM multi-task human annotated
  dataset NO-Multi-QA-Sum (norglm-multi-qa). This dataset is part of the NLEBench
  Norwegian benchmarks. The answers from the original dataset have been rephrased with
  gpt-4o to contain the answer from the context. It has been marked as `unofficial` for
  now. This was contributed by @viggo-gascou ✨
- Added the sentiment classification part of the Icelandic dataset Hotter and Colder,
  being a gold standard dataset. As no Icelandic sentiment classification dataset was
  included in the benchmark previously, this is now the official Icelandic sentiment
  classification dataset.
- Added the Faroese sentiment classification dataset FoSent, being a gold standard
  dataset. Note that this dataset is very small (74 train, 35 val, 283 test samples).
  The dataset consists of manually annotated Faroese news articles as well as individual
  sentences from the news articles. In creating the splits we ensure that there is no
  overlap between the news articles in the train, validation and test sets. As no
  Faroese sentiment classification dataset was included in the benchmark previously,
  this is now the official Icelandic sentiment classification dataset.

## [v13.2.0] - 2024-11-14

### Added

- Added the summarisation part of the Norwegian NorGLM multi-task human annotated
  dataset NO-Multi-QA-Sum (`norglm-multi-sum`). This dataset is part of the NLEBench
  Norwegian benchmarks. It has been marked as `unofficial` for now. This was contributed
  by @viggo-gascou ✨
- Added `ice-linguistic` a linguistic acceptability dataset which is a subset of the
  Icelandic Linguistic Benchmarks dataset. It is a small dataset with 94 train
  samples, 32 validation samples, and 256 test samples, and has been marked as
  `unofficial` for now. This was contributed by
  @oliverkinch ✨
- Added `icelandic-qa`, an Icelandic question answering dataset about Icelandic culture
  and history. The original dataset has 2000 samples, but only 375 of the samples have
  answers that are found in the context (exact match). An LLM has therefore been used to
  rephrase the answers and we now have 1683 samples where the answers are found in the
  context (531 train, 128 val, 1024 test). It has been set to `unofficial` for now. This
  was contributed by @oliverkinch ✨

### Fixed

- Small typo in prefix prompt used for few-shot evaluation of the English sentiment
  classification dataset SST5.
- If a model cannot be benchmarked with vLLM then we now properly load the model with
  the `transformers` backend.

## [v13.1.0] - 2024-10-31

- Added `ice-ec` (a subset of the dataset) and `ice-ec-full` (the full dataset), an
  Icelandic linguistic acceptability dataset. It has been set to `unofficial` for now.
  This was contributed by @oliverkinch ✨
- Added the Schibsted summarisation dataset, which contains summaries of published
  articles from Schibsted Media's Norwegian and Swedish newsrooms. The dataset has been
  split into two separate small datasets, `schibsted-sv` for Swedish and `schibsted-no`
  for Norwegian. Note that both of these datasets are really small (89 and 374 test
  samples in `schibsted-sv` and `schibsted-no`, respectively), and have been set to
  `unofficial` for now. This was contributed by
  @oliverkinch ✨
- Added the Icelandic summarisation dataset IceSum. IceSum is a collection of 1,000
  Icelandic news articles from mbl.is, which have been manually annotated with
  summaries. The dataset has been marked as unofficial, meaning that it will not be
  automatically included when benchmarking models, but can be included by specifying the
  dataset explicitly using the --dataset argument (or dataset argument if using the
  Benchmarker API). This was contributed by
  @viggo-gascou ✨
- Added the new Faroese reading comprehension dataset FoQA. This is now the default
  Faroese reading comprehension benchmark, as there was none previously.
- Now supports evaluation of models with adapters. This requires that the model
  repository has an `adapter_config.json` file, but no additional setup is needed.

### Fixed

- If a model does not use attention mask then we now do not supply it. This caused
  errors when evaluating state space models.
- Now limits the maximum sequence length when loading HF models (as opposed to vLLM
  models) to 5,000 tokens, just like we do with vLLM (no prompts are larger than that).
  This avoids OOM issues.
- Adds GPT-4o and GPT-4o-mini to the list of cached OpenAI model IDs, to correctly
  determine if the model exists, without needing an OpenAI API key.
- If a model has set its EOS token ID to multiple tokens and hasn't set the padding
  token ID, we use the first EOS token ID as the padding token ID.
- Fixed a bug related to the loading of some encoder models by updating `accelerate` to
  `>=0.34.2` and `transformers` to `>=4.45.0`.
- We now ensure that stop tokens in vLLM can't be empty, as this caused errors when
  evaluating some models.
- If the end-of-chat-token for a model only consists of whitespace and/or newlines then
  we ignore it, as this caused errors when evaluating some models and makes no
  difference to the evaluation of the model, since we are stripping the output anyway.
- Now identifies more models correctly as generative models.

## [v13.0.0] - 2024-07-31

### Added

- Evaluation of instruction tuned models is now possible! This is done by setting the
  `--zero-shot` flag when benchmarking a model (or `zero_shot=True` if using the
  `Benchmarker` API). This will evaluate the model using an instruction prompt and
  without any in-context examples. Furthermore, the chat template of the model will be
  used. This is to mimic the behaviour of the model when it is used in a user-facing
  setting.
- Debug mode for generative models is now possible now, which can be used to validate a
  model's output manually. This will log the predictions, and store all the inputs and
  predictions to a JSON file in the current working directory. This can be enabled by
  setting the `--debug` flag when benchmarking a model (or `debug=True` if using the
  `Benchmarker` API).
- Added the Dutch linguistic acceptability dataset `dutch-cola`. It has been set to
  `unofficial` for now, but it might eventually replace ScaLA-nl as the official Dutch
  linguistic acceptability dataset. For now, you can benchmark models on it by
  explicitly setting the dataset using the `--dataset` argument (or `dataset` argument
  if using the `Benchmarker` API). If you would prefer to run the full dataset, then you
  can benchmark models on `dutch-cola-full` as well - note that this evaluation will be
  significantly slower than the `dutch-cola` evaluation.
- Added the Belebele dataset, being a multilingual multiple-choice reading comprehension
  dataset. This has been added as a separate `multiple-choice-reading-comprehension`
  task, and is available in all supported languages except Faroese. The dataset has been
  marked as unofficial, meaning that it will not be automatically included when
  benchmarking models, but can be included by specifying the dataset explicitly using
  the `--dataset` argument (or `dataset` argument if using the `Benchmarker` API).

### Fixed

- Set upper bound on Python versions to `<4.0` from `<3.12`, to avoid installation
  issues.
- Removed the use of `ModelFilter` from the `huggingface_hub`, as it was removed from
  version `0.24.0` onwards. For the same reason, we now require `>=0.24.0` for the
  `huggingface_hub` dependency.
- Now checks the `sliding_window` and `sliding_window_size` config attributes when
  determining the vLLM context length. This would result in errors when the sliding
  window is less than 5,000, which for instance is the case with the Gemma 2 models.

### Changed

- Added `gpt-4o-mini` metadata, to correctly display maximum sequence length and
  vocabulary size.
- Changed the name of the `question-answering` task to the more descriptive name
  `reading-comprehension`.
- Update `vllm` to `>=0.5.3` and `transformers` to `>=4.43.0`, which now allows
  evaluation of Gemma 2 and Llama-3.1 models.
- Removed the `quantization` extra and instead prompt the user to manually install any
  missing quantisation packages when evaluating quantised models. This is due to several
  dependency clashes with `optimum` and `transformers`.

## [v12.11.0] - 2024-07-03

### Added

- Updated the `arc-is` dataset to a Claude translated version of ARC-challenge, from the
  dataset `mideind/icelandic-arc-challenge`. This has substantially higher translation
  quality than the previous `arc-is` and the current `mmlu-is` datasets. For this
  reason, the new `arc-is` dataset is now the official Icelandic dataset for the
  knowledge task.

## [v12.10.8] - 2024-06-21

### Fixed

- An import error caused `openai` to be installed for any evaluations to be done, which
  has now been fixed.

## [v12.10.7] - 2024-06-19

### Fixed

- Require `numpy` to be of version `1.x.x`, as the new `2.0.0` clashes with `outlines`.

## [v12.10.6] - 2024-06-19

### Fixed

- Updated `optimum` to `>=1.20.0` as `1.19.x` is incompatible with newer `transformers`
  versions.
- Updated `outlines` to `>=0.44.0` as this fixes an error in evaluating NorwAI models.

## [v12.10.5] - 2024-06-12

### Changed

- Remove almost all upper version bounds on dependencies. This makes it easier to be
  compatible with the `scandeval` package, with the risk of potentially introducing
  bugs when new dependency versions appear. We will monitor this risk and see if this
  is the way to go.

### Fixed

- Update `vllm` to `>=0.5.0`, `outlines` to `>=0.0.37` and `tiktoken` to `>=0.7.0`,
  which now resolves the dependency clash between the three of them.
- When detecting the `outlines` version we expected it to consist of integers, but we
  now accept strings as well (for development versions, say).

## [v12.10.4] - 2024-06-03

### Fixed

- Access to the evaluation datasets were shut down by Hugging Face again. It has now
  been restored.

## [v12.10.3] - 2024-06-03

### Fixed

- Access to the evaluation datasets were shut down by Hugging Face. It has now been
  restored.

## [v12.10.2] - 2024-05-30

### Fixed

- Correctly update logits processors and prefix allowed functions tokens functions for
  NER datasets when starting generation.
- We now use logprobs for OpenAI models, as this is supported by the chat models now.
  This is used for all sequence classification based tasks, which currently comprise of
  sentiment classification, linguistic acceptability, knowledge and common-sense
  reasoning. This fixes some incorrect evaluations of the newer GPT-4-turbo and GPT-4o
  models, as they tend to output things like "Sentiment: positive" rather than simply
  "positive".

## [v12.10.1] - 2024-05-28

### Fixed

- Now recognises the metadata for the new GPT-4o models correctly. Currently there is a
  version clash between `vllm` and `tiktoken`, meaning that one needs to manually
  upgrade `tiktoken` to evaluate GPT-4o - an informative error message notes this to
  the user now in that case.
- Number of generated tokens for sequence classification tasks has been changed back to
  1 (from 3). This makes no difference to open source models, as we only use the
  logprobs from the first token anyway, but this makes a big difference on multiple
  choice QA tasks for OpenAI models, as some of them might output things like "a is
  correct" rather than simply "a". Since we're using word edit distance to the labels,
  this might accidentally cause the final prediction to be different from "a".
- An error in `outlines<=0.0.36` meant that NER evaluations were near-random.
  Unfortunately, due to a strict `outlines` requirement in `vllm`, we cannot enforce
  `outlines>0.0.37` (see [this vLLM PR for a future
  fix](https://github.com/vllm-project/vllm/pull/4109)). For now, to prevent faulty
  evaluations, we raise an error, asking the user to manually upgrade `outlines` if
  they have an old version.

## [v12.10.0] - 2024-05-08

### Changed

- Update `autoawq` to `>=0.2.5,<0.3.0`, as it now doesn't have a dependency clash with
  `transformers`.
- Update `vllm` to `>=0.4.2,<0.5.0`, to support new models (such as Phi-3).
- Update `torch` to `>=2.3.0,<3.0.0`, as this is required by `vllm`.

### Fixed

- When overriding benchmark configuration parameters in `Benchmarker.benchmark` then
  these overridden parameters are now correctly used when building datasets.
- When a generative model was benchmarked on a NER task followed by another task, the
  structured generation wasn't set up correctly, as we're not re-initialising the model
  since v12.8.0. We now ensure that the logits processors are re-built for every
  dataset.

## [v12.9.1] - 2024-04-30

### Fixed

- Disables the prefix caching of vLLMs, as it has not been implemented with sliding
  window attention yet, causing re-initialisation errors.
- Updates `vllm` to `>=0.4.1,<0.5.0`, as this fixes an issue with benchmarking
  freezing.

## [v12.9.0] - 2024-04-26

### Changed

- Update `optimum` dependency to `>=1.19.1,<2.0.0`, as it is now compatible with
  `transformers>=4.40.0,<4.41.0`.

### Fixed

- Pin `vllm` to `v0.4.0`, since `v0.4.1` has breaking changes and is causing issues
  with flash attention.
- Catch vLLM error when prefix caching is set for models with sliding window attention,
  as this is not supported yet in vLLM.

## [v12.8.0] - 2024-04-23

### Changed

- Updated `vllm` to `>=0.4.0,<0.5.0`, which both fixes an issue with multi-gpu
  benchmarking as well as supporting more models.
- Updated `transformers` to `>=4.40.0,<4.41.0`, to support more models.
- Removed the `olmo` extra, as it is now included in `transformers`.
- Downgraded `outlines` to `v0.0.34` as any newer version is currently incompatible
  with `vllm`. This will be changed back to newer versions when [this vLLM
  PR](https://github.com/vllm-project/vllm/pull/4109) has been merged and released.

### Fixed

- Now does not reload generative models between each evaluation. This both saves some
  evaluation time, but it also prevents a bug when using multiple GPUs.
- Handle the change from having `float` logprobs in vLLM to the new `Logprob` objects.

## [v12.7.0] - 2024-04-19

### Added

- Added a script to evaluate human performance on datasets. This is a Gradio app which
  can be run using the command `human_evaluate --annotator-id <id>`, where
  `annotator-id` is the ID of the human annotator (from 0 to 10, inclusive). They will
  then annotate their answers for validation splits from the iteration corresponding to
  their annotator ID. All of the annotated results will be stored to
  `scandeval_benchmark_results.jsonl`, as usual - note here that this will create a
  single `human` entry, where multiple annotators will count as multiple iterations for
  the same `human` model.

### Fixed

- If a model has a very small maximal context length in its tokeniser configuration
  then we ignore this value and instead use the default value.
- When a model is generative then we use default context length to be 32,768.
- Now ensures that we use mixed precision when CUDA is available, as this is required
  by Flash Attention.
- By default we only use flash attention for generative models, as it leads to errors
  with several encoder models.
- Add missing OpenAI models to the model cache, to checking model existence when no
  OpenAI key is specified.
- Only imports from the `openai` package if it has been installed.
- Improved detection of the end-of-chat tokens for instruction tuned models, which
  previously caused errors when evaluating some instruction tuned models.
- Loading of a pretrained model configuration from the Hugging Face Hub failed when the
  model is gated and when the `cache_dir` is specified in `AutoConfig.from_pretrained`.
  We now do not set that argument if the model is gated, as a temporary fix.

## [v12.6.1] - 2024-04-11

### Fixed

- Changed vLLM inference parameters to limit the GPU memory usage during evaluation,
  which makes it possible to evaluate larger models on the same hardware as previously.
  Concretely, the `gpu_memory_utilization` has been raised from 0.9 to 0.95,
  `enforce_eager` is set to True, the `max_model_len` has been reduced from (at most)
  10,000 to (at most) 5,000. See [this
  issue](https://github.com/ScandEval/ScandEval/issues/383) for an overview of maximum
  amount of tokens in each dataset (as of v12.6.0 of ScandEval).
- Removed 1 sample from the Swedish sentiment classification dataset SweReC which was
  abnormally long, to keep the maximum amount of tokens in the samples below 5,000.
  Replaced the outlier sample with a new one.
- The number of allowed generated tokens for the Danish summarisation dataset
  Nordjylland News was mistakenly set to 128, compared to 256 for all other
  summarisation datasets. This has been fixed now.
- Now correctly detects if `autoawq` should be installed, when evaluating an AWQ model.
- Reduced `transformers` dependency to `4.38.x` again, as `autoawq` requires this.
- Do not use BitsAndBytes quantisation if the model is already quantised.

## [v12.6.0] - 2024-04-10

### Changed

- Updated `transformers` dependency to `>=4.39.3,<4.40.0`.

### Fixed

- Updated cached OpenAI model metadata.
- When loading local models we now more robustly detect the task of the model (i.e.,
  whether it is a generative model, encoder model or sequence-to-sequence model). This
  previously prevented evaluation of some local models.
- When detecting whether a local model exists, we now also look for the existence of
  `*.safetensors` files.

## [v12.5.3] - 2024-04-05

### Fixed

- The speed benchmark for OpenAI models was extremely slow, due to an issue with the
  tokenizer. This has been fixed now.

## [v12.5.2] - 2024-04-04

### Fixed

- Now using the same label order in the NER task as is in the dataset configuration.
  From v12.1.0 and onwards these were updated to sorting the labels, but this has
  resulted in significantly worse performance.
- Added GPT-4-turbo name variations to cached OpenAI model IDs. This means that we'll
  be able to see if a model ID should be an OpenAI model, without an OpenAI API key.

## [v12.5.1] - 2024-04-03

### Security

- Now uses an access token to access datasets, allowing the datasets to not be
  publicly available on the Hugging Face Hub.

## [v12.5.0] - 2024-04-02

### Added

- We now support evaluation of quantised models, such as GPTQ and AWQ, when the vLLM
  backend is being used (the default).

### Fixed

- Move tensor to the correct device when benchmarking seq-to-seq models (#363). Thanks
  to @ThomasKluiters for this contribution! :tada:
- Deals with the case where an instruction tuned model does not use any special token
  at the end of the chat, such as `<|im_end|>`. This holds for, e.g., Qwen models.
- Better auto-detection of pipeline tag for models on the Hugging Face Hub, in case the
  tag is not manually set.

## [v12.4.0] - 2024-03-27

### Added

- Support for Azure OpenAI models! These can now be benchmarked as with any other
  model, where either the environment variables `AZURE_OPENAI_API_KEY`,
  `AZURE_OPENAI_ENDPOINT` and `AZURE_OPENAI_API_VERSION` need to have been set, or
  alternatively through the `--azure-openai-api-key`, `--azure-openai-endpoint` and
  `--azure-openai-api-version` arguments. Thanks to
  @BramVanroy for all the help regarding the
  implementation of this :tada:
- We now use the new JSON mode for newer OpenAI models for the NER task, to ensure
  better JSON generation.
- If an error is thrown during generation with an OpenAI model, which for instance
  happens when the prompt is caught by the content filter, then we simply return a
  blank string instead.

### Changed

- Updated `outlines` dependency to v0.0.37, which can now correctly deal with a larger
  batch size when integrated with vLLM. This results in faster NER evaluation.

### Fixed

- Move models to the device before running any inference with it, as this causes issues
  when flash attention is enabled.
- When benchmarking instruction tuned models, we now ensure that generation stops when
  the end-of-chat token is reached (such as `<|im_end|>` and `[/INST]`). This had a
  negative performance impact on question answering and summarization, but the
  remaining tasks were not affected.

## [v12.3.2] - 2024-03-19

### Fixed

- There is an issue with the underlying `outlines` package that we use for structured
  generation, where many of the generations stop prematurely when the batch is too
  large. We fix this temporarily by lowering the batch size from the entire dataset to
  the standard 32 when vLLM is used for NER tasks. This will be changed back when the
  bug is fixed. Follow the progress in [this `outlines`
  issue](https://github.com/outlines-dev/outlines/issues/757).
- Issue when checking if the `openai` extra needed to be installed, or when the
  `OPENAI_API_KEY` needs to be set.
- Setting `add_prefix_space=False` caused an error during the loading of some
  tokenizers. To fix this, we only supply the `add_prefix_space` keyword argument
  during the loading of the tokenizer if it is True.

## [v12.3.1] - 2024-03-13

### Fixed

- An issue with Pydantic typing, causing initialisation of `Benchmarker` to throw an
  error.

## [v12.3.0] - 2024-03-13

### Changed

- Updated `outlines` dependency to `>=0.0.36,<0.1`. This fixes a race condition caused
  during evaluation of NER datasets and also includes integration with the
  `transformers` library. The existing hardcoded integration has now been removed in
  favour of the integration in that package.

## [v12.2.1] - 2024-03-12

### Fixed

- Now includes the `transformers` integration with `outlines` directly in the code,
  which caused issues as they weren't part of the newest `outlines` release. When it
  does get included then we will import these as before.
- When evaluating OpenAI models we now do not perform any structured generation, as we
  do not have access to the logits.

## [v12.2.0] - 2024-03-11

### Added

- Added the Icelandic common sense reasoning dataset Winogrande-is, being a manually
  translated version of the English Winogrande dataset. This also means that the
  HellaSwag-is dataset has been marked as unofficial, and will thus not automatically
  be included when benchmarking models on the Icelandic common sense reasoning task.

### Changed

- Updated `vllm` dependency to `>=0.3.3,<0.4.0`, which allows the benchmarking of the
  new Gemma and OLMO models, without the bug from vLLM v0.3.2.

### Fixed

- Do not show message regarding missing flash attention if CUDA is not available.
- Only use bfloat16 as quantisation compute type if it is available and that
  `torch_dtype` is set to "bfloat16" in the Hugging Face configuration - otherwise we
  use float16.
- Since flash attention is now enabled by default, some models couldn't be loaded due
  to them not supporting it. For these models, flash attention will now be disabled
  during model loading.
- Now uses a single GPU when finetuning, as previously evaluation would just freeze in
  this case. In the future we might support multi-GPU finetuning, but since encoder
  models usually doesn't require multiple GPUs, this is currently not prioritised.

## [v12.1.0] - 2024-02-29

### Changed

- Flash attention will now default to being used if `flash_attn` has been installed. If
  the `--use-flash-attention/no-use-flash-attention` hasn't been set and the
  `flash_attn` package hasn't been installed, then a logging message will be displayed,
  informing the user.
- Changed backend structured generation framework to `outlines` from
  `lm-format-enforcer`.

### Fixed

- Evaluating models on NER tasks used excessive amounts of memory and took very long.
  This was due to a bug in vLLM v0.3.2, and will be fixed in vLLM v0.3.3. We thus
  forbid v0.3.2, making it fast again, and we'll remain compatible with the new v0.3.3
  when it is released.
- A name clash has been fixed, which caused the MMLU-no dataset to not be run when
  running all Norwegian datasets.

## [v12.0.0] - 2024-02-26

### Added

- Now automatically uses multiple GPUs when evaluating generative models with vLLM.
- Now allows "unofficial" datasets, which are datasets which are not included on the
  official leaderboards and models will only be benchmarked on them if they have been
  explicitly set using the `--dataset` argument (or `dataset` argument if using the
  `Benchmarker` API). This allows the inclusion of more datasets, without bloating the
  evaluation time of "official" evaluations, as well as removing the need to remove old
  datasets when they are replaced by newer ones.
- The following datasets have been added as unofficial, all datasets that used to be
  part of ScandEval but has since been replaced:
    1. ARC-da
    2. ARC-no
    3. ARC-sv
    4. ARC-is
    5. ARC-de
    6. ARC-nl
    7. ARC
    8. DaNE
    9. WikiANN-fo
- A more informative error message is now being thrown if additional arguments need to
  be supplied to evaluate the model, such as
  `--trust-remote-code`/`trust_remote_code=True`.
- When determining a model's maximum sequence length, we now also look at the
  `max_sequence_length` attribute of the Hugging Face model configuration.

### Changed

- Computation of the BERTScore metric for summarisation tasks are now using the device
  stated in the benchmark config, making the metric computation significantly faster if
  a GPU is being used. This defaults to processing 32 samples at a time, which is
  reduced if OOM errors occur. If OOM errors occur with a batch size of 1 then the
  scores are computed on CPU, as before.
- Updated `transformers` dependency to `>=4.38.1,<4.39.0`, and `vllm` dependency to
  `>=0.3.2,<0.4.0`. This allows the benchmarking of the new Gemma and OLMO models.
- When using the `Benchmarker` API, the `save_results` argument now defaults to True.
- The `Benchmarker.benchmark` method now only returns the list of benchmark results
  from the given run, rather than all historic benchmark results as well.
- The framework now defaults to using a Hugging Face Hub token when accessing models,
  if available.

## [v11.0.0] - 2024-02-16

### Added

- Added arguments to `Benchmarker.benchmark` (or simply `Benchmarker.__call_`),
  corresponding to the same arguments during initialisation. The idea here is that the
  default parameters are set during initialisation, and then any of these can be
  changed if needed when performing a concrete evaluation, without having to
  re-initialise the `Benchmarker`.
- Added the Danish knowledge datasets `danske-talemaader` and `danish-citizen-tests`.
  Both are multiple choice datasets, where the first one tests knowledge about Danish
  idioms, and the second one tests knowledge about the Danish society. These replace
  the machine translated MMLU-da dataset.
- Added a `--num-iterations` flag (`num_iterations` in the Python CLI), which controls
  the number of times each model should be evaluated, defaulting to the usual 10
  iterations. This is only meant to be changed for power users, and if it is changed
  then the resulting scores will not be included in the leaderboards.

### Changed

- The default value of the languages are now all languages, rather than only Danish,
  Swedish and Norwegian.
- Changed all summarisation datasets to use one few-shot example (some were set to 2),
  and increased the maximum amount of generated tokens to 256 rather than the previous
  128, since many of the gold standard summaries are around 200 tokens.

### Fixed

- There was an error caused if an old version of the `openai` package was installed and
  if the `scandeval` package was checking if a model exists as an OpenAI model. Now an
  informative error is thrown if the model is not found on any available platforms, as
  well as noting the extras that are missing, which prevents the package from checking
  existence on those platforms.
- Changed the prompt for the English sentiment classification dataset SST5, where it
  previously stated that the documents were tweets - these have now been renamed to
  "texts".
- Correctly assess whether the `openai` extra should be used, which made it impossible
  to benchmark OpenAI models.
- Disabled `lmformatenforcer` logging, which happens in the rare case when we're
  few-shot evaluating a model on NER and there are no JSON-valid tokens to generate.

### Removed

- Removed all machine translated ARC datasets, as they had a near 100% correlation with
  the machine translated version of the MMLU datasets.

## [v10.0.1] - 2024-02-12

### Fixed

- A prefix space was added to labels in sequence classification tasks that
  automatically adds a prefix space (such as Mistral). We now check for this and ensure
  to only manually add prefix space to models that don't automatically do this (such as
  the Yi models).

## [v10.0.0] - 2024-02-12

### Added

- Now throws a more informative error when attempting to benchmark a non-generative
  model on a generative task.

### Changed

- Many dependencies are now optional, to make the package less bloated. These extras
  are `jax`, for models based on the JAX framework, `generative` for evaluating
  generative models, `olmo` for models based on the OLMO architecture, `openai` for
  evaluating OpenAI models, and `all` to install all of them.
- Updated many dependencies. In particular now uses `openai` version 1.x.x, which
  required some changes to the code base as they changed their API.
- Changed the `--dataset-task` CLI argument (`dataset_task` in the Python API) to
  `--task` (`task`). This is now the preferred way to choose what to benchmark a model
  on, rather than remembering all the names of the datasets. E.g., to benchmark a model
  on all Danish question-answering datasets, we call `scandeval -m <model_id> -l da -t
  question-answering`. All the names of the tasks is shown in `scandeval --help`.
- Renamed the `--no-ignore-duplicates` to `--force` (shorthand: `-f`), which _forces_
  the evaluation, meaning that it evaluates the model even if it has previously been
  evaluated.
- Renamed the `--model-id` to `--model`.

### Fixed

- Error when encoding a batch of size 1 with OpenAI models.
- Error when benchmarking OpenAI models on MacOS due to the `tiktoken.Encoding` object
  not being picklable.
- Fixed an issue with OOM errors when changing from benchmarking one generative model
  to another.
- Now allows loading tokenisers that require remote code, if `--trust-remote-code` has
  been set.
- Fixed an issue where the `max_sequence_length` parameter in the Hugging Face model
  configuration wasn't used to determine the `max_model_len` parameter in the
  `vllm.LLM` initialisation, causing some models not being loaded in vLLM.
- An error occured if a tokenizer had no defined BOS token, which happens for some
  generative models. It is now set to be equal to the EOS token in that case.
- Fixed error related to the extraction of predicted labels in sequence classification
  tasks for generative models, which unfairly evaluated generative models that require
  a prefix space on the labels (which are most of them currently).

### Removed

- Removed the `-d` shorthand for `--dataset` in the CLI, to encourage the use of `-t`
  (`--task`) and `-l` (`--language`) instead.

## [v9.3.2] - 2024-02-05

### Fixed

- Using model revisions did not work with vLLM models - this has now been fixed. These
  revisions are specified using the '@' operator in the model ID, e.g., `scandeval -m
  gpt2@main`.

## [v9.3.1] - 2024-01-31

### Fixed

- The prompts were not stripped correctly, causing bad evaluations for sequence
  classification tasks.

## [v9.3.0] - 2024-01-29

### Changed

- Now requires `transformers` versions `4.37.x`. As they often introduce breaking
  changes in minor versions, we now only allow a patch version difference and manually
  update to `4.38.x` when it comes out.
- Swapped primary/secondary metrics for the multiple choice tasks, where we now set MCC
  as the primary metric and accuracy and secondary. This is due to the fact that MCC
  handles class imbalance better.
- Removed speculative ngram sampling again, as `transformers` now requires the batch
  size to be 1, which doesn't make it any faster than normal.
- Swapped primary/secondary metrics for the multiple choice tasks, where we now set MCC
  as the primary metric and accuracy and secondary. This is due to the fact that MCC
  handles class imbalance better.
- Number of generated tokens for sequence classification tasks has been changed back to
  3 (from 1). This makes no difference to open source models, as we only use the
  logprobs from the first token anyway, but it _does_ make a difference to closed
  source models where the logprobs are not available (like OpenAI's chat models), as
  we're instead calculating word edit distance to the labels.

### Fixed

- Prevents FP16 overflow by using -1e3 instead of -1e9 for ~0% probability logprobs
  during generation with vLLM.
- Avoids excessive disk usage by not caching processed datasets to disk, as we are
  never using the cached versions anyway.
- We now only strip the prompts if the model's tokenizer includes a prefix space when
  tokenizing the labels.
- When testing a model's maximum sequence length, we put dummy inputs into them. This
  causes errors if the dummy inputs are one of the special tokens. Since the special
  tokens have not always been set up in the tokenizer, we instead rely on a heuristic
  that the 100th token ID is not a special token.
- An import depended on `vllm`, which is not installed on non-Linux devices, causing an
  `ImportError`. This has now been removed.
- Fixed an issue where structured generation wasn't triggered when vLLM wasn't
  available.

## [v9.2.0] - 2024-01-24

### Added

- Added (the English) datasets MMLU, ARC and HellaSwag, as well as Norwegian and
  Icelandic translations of it. Now the `knowledge` and `common-sense-reasoning` tasks
  are covered in all supported languages except Faroese (i.e., da, sv, no, is, de, nl &
  en).
- Now uses speculative ngram sampling for text generation when vLLM is not available.
  This has no effect on performance and increases evaluation speed by 3x on generation
  heavy tasks like NER and summarization.
- Added structured generation for the NER task, which enables the models to (almost)
  always output correct JSON, separating the NER capabilities from the JSON
  capabilities. JSON can be tested separately in a (future) coding benchmark.
- Now adds `scandeval_version` to the output JSONL results, to make it easier to
  determine when outdated results need re-benchmarking.

### Changed

- Swapped primary/secondary metrics for the NER task, as the `MISC` tag varies too much
  from dataset to dataset to be meaningful as a primary metric. Now uses micro-average
  F1-score across all tags except the `MISC` tag as a primary metric.

### Fixed

- There was a bug where all models were removed from disk prior to benchmarking. This
  will now only happen if the `--clear-model-cache` flag is set.
- The `vllm` package cannot be installed when CUDA is not available - this is now
  neither installed nor used when this is the case, and generative few-shot evaluation
  is done using the `transformers` package rather than `vllm`.
- Previously `temperature` was wrongly not set for vLLM and OpenAI models, instead
  defaulting to their 1.0 values. This was due to the fact that this is set in
  `transformers` using the `do_sample=False` argument, which doesn't transfer to the
  other libraries. This has now been set to 0.0.
- Now catches OpenAI `InvalidRequestError`s.
- Removed overly long or repetitive samples in the multiple choice datasets, which
  caused errors when evaluating OpenAI models on them.
- Now sets the `top_k` parameter in the vLLM `SamplingParams` based on the value it has
  in the `GenerationConfig`. This caused a discrepancy, as vLLM defaulted to -1 and
  `transformers` to 50.
- When loading a model using `transformers` then the quantized compute dtype is now
  correctly set to either `bfloat16` or `float16`, depending on the GPU available,
  rather than the previous `float32`. This does not affect generation performance.
- Fixed formatting of summarization metrics.
- Removed print output from `bert_score` during summarization metric computation.
- Now clears GPU memory properly after finishing the benchmark of a generative model
  with vLLM.

## [v9.1.2] - 2024-01-16

### Fixed

- When checking if a model has already been benchmarked, we only care about the
  `few_shot` parameter if the model is generative.

## [v9.1.1] - 2024-01-15

### Fixed

- Now adds a `generative` key to the logged results, to enable parsing few-shot
  evaluated models correctly when building leaderboards.

## [v9.1.0] - 2024-01-14

### Changed

- Now only stores the top-10 log probabilities of generated tokens when the generation
  length is less than 8 tokens. Also now keeps separate caches for each (model,
  dataset) combination, where it previously had a single cache for each model. Both of
  these help reduce the memory usage of the model output cache.
- Optimised cache saving/loading a bit, making the waiting time in between iterations
  slightly shorter.
- Removes the model output cache for a (model, dataset) combination when the
  benchmarking of the model on the dataset finishes successfully. Also removed indents
  in model output cache JSON files. Both of these help reducing the disk space used on
  caching.

### Fixed

- Only require generative models to output logprobs if the dataset is of a task that
  requires it. This caused the benchmarking to use excessive memory when benchmarking
  datasets that require long generative outputs, such as NER.

### Removed

- Removed some vLLM logging.

## [v9.0.0] - 2024-01-12

### Added

- Now caches the completions of open source generative models, which effectively makes
  benchmarking of these ~33% faster. We cannot store all logits for storage reasons (it
  quickly gets >100GB in that case), so we instead store the top-100 logits for each
  generated token, but only if the generated sequence is shorter than 50 tokens. We
  thus assume that (a) these are the only logits needed, and (b) that the generations
  don't change. We argue that (a) is the case since we only use the logits in
  classification tasks, in which case we only use the first token anyway. Further,
  since we're using a temperature of 0 anyway, the generations will be as close to
  deterministic as possible (up to small rounding fluctuations of logits, which is
  negligible). This is a breaking change, since it is not compatible with the previous
  way we cached OpenAI model outputs.
- Added a new `--clear-model-cache` flag, which removes the cached models after
  finishing the benchmarking of each model, to save disk space. This doesn't remove the
  cached model outputs or datasets.
- Added the following new datasets:
  - `fone`, a Faroese NER dataset, which replaces the previous `wikiann-fo` dataset.
  - `dansk`, a Danish NER dataset, which replaces the previous `dane` dataset.
  - `norquad`, a Norwegian question answering dataset, which replaces the previous
    `scandiqa-no` dataset.
  - Danish, Swedish, German and Dutch versions of the MMLU, ARC and HellaSwag
    datasets, testing knowledge and common sense reasoning of generative models.
    These have been machine translated by the University of Oregon using
    GPT-3.5-turbo. Machine translation is not adequate, of course, so see this as a
    first version of these kinds of evaluations, to get some benchmarks going asap.
  - `squad-nl`, a Dutch extract question answering dataset, which is a machine
    translated version of SQuAD-v2. As with the datasets mentioned above, this is
    meant as a first version of a Dutch QA dataset, until we have a better one
    available.
- Added `--only-validation-split` flag, which only benchmarks the model on the
  validation split, which is 5-10x smaller than the test split (depending on the
  dataset). This is especially useful with paid models like OpenAI models. The value of
  this flag is stored in the benchmark results, so this will be visible on
  leaderboards.
- Now uses vLLM as the underlying engine for few-shot evaluating generative models,
  which drastically improves the evaluation speed, as well as requiring less GPU
  memory.

### Changed

- Now compatible with`transformers >= 4.36.2`, and this is required now as they have
  changed their generation API in a breaking manner.
- Now removes all newlines from texts in the summarization task, where previously these
  were merely "squashed" to single newlines. This makes the separation of few-shot
  examples for generative models easier.
- Also removes newlines from the NER task, where these were not removed at all
  previously.
- Now doesn't force ASCII characters in the NER task for generative models, making the
  target JSON dictionary more consistent with the input text.
- If a model is stored in the Safetensors format on Hugging Face Hub, then we read out
  the number of parameters directly from those files. This results in more accurate
  parameter counts as opposed to loading in the model in 4-bit and counting manually.
- Samples with excessively short or long texts have been removed.
- Adjusted number of few-shot examples in datasets to ensure that the resulting prompt
  is at most ~3000 tokens long.
- When timeout errors occur when loading a model then we will try again at most 5 times
  now, where previously we would attempt to re-load it indefinitely.

### Fixed

- Removed `text2text-generation` temporarily from the tags defining generative models,
  since we do not support the benchmarking of these yet. This will be added back in as
  soon as we support them.
- Now catches `OSError`s when loading Hugging Face model configurations, which happen
  when there is no `config.json` file in the model repo.
- When sampling few-shot examples for question answering tasks we previously sampled
  among examples with context length less than 1024 characters, to keep the prompt
  short. This is too small for some datasets, so now we dynamically set this threshold
  based on the dataset itself, starting from 512 and doubling until we have at least
  the number of desired few-shot examples to choose from.
- Now only sets `torch_dtype` is CUDA is available, as otherwise errors are caused.
- Previously text generation in a batch would be stopped if any of the samples in the
  batch reached the stopping criteria, causing a lot of incomplete completions. Now
  the model continues to generate text until the entire batch is complete, and the
  excess generation is removed afterwards.
- When benchmarking encoder models on QA tasks the contexts are split up if they exceed
  the model's context length. The stride value used caused errors in rare cases where
  the model's maximum context length was really small (128). This has been fixed now.
- Now sets `ignore_mismatched_sizes` when loading models if the model cannot be loaded
  otherwise. This previously caused some issues when loading certain models.
- Fixed bug where some encoder models did not work properly when loaded in with FP16
  mixed precision due to overflow. We now load in models with BF16 as these have a
  larger range, but fall back to FP16 if BF16 is not available. If both lead to
  overflow then we attempt again with full FP32, and lastly throw an informative error
  and block evaluation if the overflow persists.
- When few-shot evaluating models on NER tasks, we are now more lenient towards the
  generated model output. Instead of taking the output as-is, we are now extracting the
  first dictionary (enclosed in curly brackets), as well as replacing all single
  apostrophes (') with double ones (").
- If a model is already pre-quantized then we will not attempt to quantize it as well.

## [v8.2.1] - 2023-12-20

### Fixed

- Removed the non-existent IsReC, FoReC and FoQA datasets.

## [v8.2.0] - 2023-12-20

### Added

- Added the following new datasets:
  - `sb10k`, a German sentiment classification dataset.
  - `dutch-social`, a Dutch sentiment classification dataset.
  - `sst5`, an English sentiment classification dataset.
  - `germeval`, a German NER dataset.
  - `conll-nl`, a Dutch NER dataset.
  - `conll-en`, an English NER dataset.
  - `scala-de`, a German linguistic acceptability dataset.
  - `scala-nl`, a Dutch linguistic acceptability dataset.
  - `scala-en`, an English linguistic acceptability dataset.
  - `nqii`, an Icelandic extractive question answering dataset.
  - `germanquad`, a German extractive question answering dataset.
  - `squad`, an English extractive question answering dataset.
  - `cnn-dailymail`, an English summarization dataset.

### Fixed

- Fixed bug with question answering benchmarking when the answer was a proper subset of
  the first token in the context, causing errors when benchmarking some models.
- Some models have been stored in mixed precision as well as containing an
  implementation of layer normalisation which is incompatible with such mixed
  precision. When loading models we now only load in mixed precision if `torch_dtype`
  has been specified in the Hugging Face model configuration (as with the Mistral
  model, for instance).
- When sampling examples to use in few-shot prompts in a sequence classification, we
  previously required that the samples are stratified with respect to the labels. This
  caused an issue if the dataset did not contain all labels, so now we only stratify
  with respect to the labels present in the dataset.
- When few-shot benchmarking on question answering datasets we previously only used the
  samples whose contexts were at most 512 characters long. This turns out to be too few
  for `germeval`, so this has been upped to 1024.

## [v8.1.0] - 2023-12-04

### Added

- Now added support for text-to-text tasks, which include tasks such as abstractive
  summarization, abstractive question-answering and translation. These can only be
  benchmarked with generative models. In this release, this includes the following
  datasets:
  - `nordjylland-news`, a Danish summarization dataset based on news articles.
  - `swedn`, a Swedish summarization dataset based on news articles.
  - `no-sammendrag`, a Norwegian summarization dataset based on news articles.
  - `rrn`, an Icelandic summarization dataset based on news articles.
  - `mlsum`, a German summarization dataset based on news articles.
  - `wiki-lingua-nl`, a Dutch summarization dataset based on WikiHow articles.
  These are all of the task `summarization`, meaning that they can also all be run
  using `scandeval --dataset-task summarization --model-id <model_id>`.
- A `--use-flash-attention` flag has been added, which enables Flash Attention 2.0,
  which is required by some models, such as Mistral-based ones. If `flash-attn` has not
  been installed then an informative error message will be raised. Thanks to
  @peter-sk for this contribution! :tada:

### Changed

- Now uses 8-bit AdamW whenever CUDA is available, as opposed to regular AdamW.
  Experiments shows that this does not affect benchmarking performance, but reduces
  memory usage and thus allows benchmarking of larger models

### Fixed

- A bug was removed which caused some overlap between the dataset splits of the
  ScandiQA datasets.
- Now allows loading in models in the data type that they were trained in, which
  previously caused errors if they weren't trained in float32.

## [v8.0.0] - 2023-11-29

### Added

- Support for few-shot evaluation of decoder models, both from the Hugging Face Hub and
  OpenAI models. This currently happens automatically when specifying a generative
  model from the Hugging Face Hub, and with all OpenAI models.
- Now stores model caches in separate directories, enabling parallel evaluations.
  Thanks to @KennethEnevoldsen for this
  contribution! :tada:
- Added `--device` argument to the CLI, which can be used to overwrite the automatic
  detection of device (CPU, CUDA GPU, MPS GPU, TPU) to use.
- Added `--trust-remote-code/--no-trust-remote-code` argument to the CLI, as some
  models require this flag to be loaded. It defaults to `False` for security reasons,
  however.
- Added `--load-in-4bit/--no-load-in-4bit` argument to the CLI, which can be used to
  overwrite the automatic 4bit loading of models. By default only generative models
  will be loaded in 4bit, and only if a CUDA GPU is available, as this is required by
  the underlying `bitsandbytes` package.
- Now manually adjusts the maximum sequence length of a model to ensure that the
  reported maximum length is correct.

### Changed

- Now only supports Python 3.10 and above.
- Changed the variation in the speed benchmark. Rather than using a fixed length
  document and computing iterations per second, it now uses varied length documents and
  computes tokens per second. This also has the added benefit of being able to better
  compare models with varying level of maximum sequence lengths. Further, it now uses
  GPU rather than CPU to accomodate 4-bit models, as these cannot be run on CPU.
- Changed the `--model-framework` argument to `--framework`.
- Changed the `--use-auth-token` and `--auth-token` arguments to `--use-token` and
  `--token`, reflecting the same change in the `transformers` package.
- Now reports all model parameters, rather than just the trainable ones.
- Now uses 8-bit AdamW optimizer when CUDA is available rather than the default AdamW,
  to save memory when working with larger models.

### Removed

- Previously generative models had their maximum sequence length altered by subtracting
  their padding token ID. This is not needed anymore and have been removed.

### Fixed

- Handles timeouts better now, when fetching models from the Hugging Face Hub. Instead
  of simply throwing the error, cancelling the benchmarking process, it simply tries
  again until the connection is up again.
- Some models output both logits and hidden states, which caused unnecessary
  out-of-memory issues. This is now handled using the `preprocess_logits_for_metrics`
  argument in `Trainer`.
- Now catches errors while loading model configurations.

## [v7.1.1] - 2023-07-01

### Fixed

- The feature names of the NER datasets have been changed, so the code have been
  updated to reflect this.

## [v7.1.0] - 2023-05-15

### Added

- Added support for the NorBERT3 models.

## [v7.0.0] - 2023-05-13

### Changed

- Now uses PyTorch 2.0, which (among other things) includes more control over the MPS.
  This means that MPS out of memory errors will now be caught and dealt with like CUDA
  out of memory errors, and we clear the MPS cache in between runs.

### Fixed

- Ensure that `type_vocab_size` is not changed if it was previously set to 0. This
  caused issues for some models when benchmarking question answering tasks.

## [v6.3.0] - 2023-04-12

### Added

- Now added support for benchmarking local models in the Hugging Face format (i.e.,
  saved with the `save_pretrained` method). This automatically detects the framework
  based on the file extension, but can also be set using the new `--model-framework`
  argument. Thanks to @peter-sk for implementing this!
  :tada:

### Fixed

- Now handles word-token alignment properly with SentencePiece tokenisers, which caused
  some models not being able to be benchmarked on token classification tasks.
- Now handles UNK tokens during word-token alignment, where it locates the word that is
  being tokenised into the UNK token, extracting the original value of the UNK token
  and replacing the token by that value.

## [v6.2.4] - 2023-03-10

### Fixed

- If the Hugging Face Hub is down, throwing a `HfHubHTTPError`, then catch it, wait 30
  seconds, and try again.
- Now always fixes the `model_max_length` attribute of the tokenizer, to prevent index
  errors during finetuning.

### Changed

- Changed `raise-error-on-invalid-model` to `raise-errors`. The flag now raises all
  errors instead of skipping the model evaluations, which can be used for debugging.

## [v6.2.3] - 2023-02-27

### Fixed

- Ensure that the `max_position_embeddings` fix from v6.2.2 only occurs if the
  tokenizer has a padding token, as this is used to set the `model_max_length`.
- If a model only has a JAX model but also has tags on the Hugging Face Hub from
  another framework, then re-try the evaluation with `from_flax` set to `True`.

## [v6.2.2] - 2023-02-25

### Fixed

- If `max_position_embeddings` is smaller than any of the context lengths specified in
  `model_max_length` and `max_model_input_sizes` then we use that as the the
  tokenization max length. This avoids dimension errors related to truncation.

## [v6.2.1] - 2023-02-22

### Fixed

- Now does not include models with the word "finetuned" in their name when benchmarking
  all models. These can still be benchmarked if specified directly.

## [v6.2.0] - 2023-01-09

### Changed

- Does not include by default models which indicate in their name that they're using
  more than a billion parameters, such as `EleutherAI/gpt-j-6B`.

### Fixed

- Now sets the default language for the (upcoming) XMOD models.
- If a model's `token_type_embeddings` layer has size (1, ...) when benchmarking the
  model for question answering, it is expanded to size (2, ...) with the second row
  being randomly initialised. This is required as question answering tasks need a least
  two token type embeddings.
- Now catches `OSError` when loading tokenizers.

## [v6.1.1] - 2023-01-02

### Fixed

- Fixed error where some tokenizers did not have special token IDs registered.
- Now catches `JSONDecodeError` when loading tokenizers.
- Now catches `KeyError` when loading model configurations.

## [v6.1.0] - 2022-12-29

### Added

- Added model inference speed estimation benchmark. This can now be run by setting
  either `task` or `dataset` to "speed". E.g., `scandeval -m <model_id> -d speed` or
  `scandeval -m <model_id> -dt speed`. This runs 10 iterations of 100 model inferences
  on a document of length 2,600 (the document "This is a dummy document. " repeated 100
  times). The inference speed includes tokenization, and is powered by the `pyinfer`
  package.

## [v6.0.1] - 2022-12-28

### Fixed

- Added prefix space to DeBERTa models.
- Now automatically changes a model's `type_vocab_size` to at least 2 when benchmarking
  the model on question-answering tasks. This previously caused an error when a model
  config had it set to 1.

## [v6.0.0] - 2022-12-24

### Added

- Added support for decoder models such as the GPT-series.
- Added new Swedish sentiment classification dataset, SweReC, which is not
  aspect-based, contrary to the previous ABSAbank-Imm dataset. This dataset is a
  three-way classification task into the classical `positive`, `neutral` and `negative`
  classes, thereby establishing uniformity between the sentiment classification
  datasets in the different languages. The dataset comes from reviews from both
  se.trustpilot.com and reco.se, and has been created by Kristoffer Svensson as part of
  his Bachelor thesis "Sentiment Analysis With Convolutional Neural Networks:
  Classifying sentiment in Swedish reviews".
- Added historic BERT models from `dbmdz` as part of the default multilingual list.
- Added the `--batch-size` argument, which can be used to manually select a batch size.
  Must be among 1, 2, 4, 8, 16 and 32.

### Removed

- As SweReC is a drop-in replacement for ABSAbank-Imm, the latter has been removed from
  the ScandEval benchmark.

### Fixed

- Now deals with an issue with DeBERTaV2 models where `pooler_hidden_size` has been set
  to a value different to `hidden_size` in its configuration, which made it impossible
  to do sequence classification with the model. The former is now forced to be the same
  as the latter, fixing the issue.
- Now ensures that tokenizers, model configurations and metrics are cached to the
  ScandEval cache, rather than the default Hugging Face cache.
- Previously, if a model's context length was greater than 1,000 it would be reduced to
  512, since an unset context length results in a very large `model_max_length` value
  of the tokenizer. This conflicted with longformer-style models whose context length
  _actually_ was greater than 1,000, so now this upper bound has been increased to
  100,000.
- Now includes `sacremoses` as a dependency, as this is required by some tokenizers.
- Converted the `id` column in ScandiQA to a string, to avoid integer overflow errors
  during preprocessing.
- If there is a `torch` operation which does not have a deterministic component, then a
  warning will be issued instead of raising an error.

## [v5.0.0] - 2022-11-03

### Added

- A new argument, `ignore_duplicates` (or `--ignore-duplicates/--no-ignore-duplicates`
  in the CLI) further ignores an evaluation if it has previously been evaluated. This
  argument defaults to `True`.
- Now stores the task and the dataset languages to the evaluation file with each
  evaluation.
- Now stores model metadata to the `scandeval_benchmark_results` file. Currently, this
  includes the number of trainable model parameters, the size of the model's vocabulary
  and the model's maximum sequence length.

### Changed

- Evaluation results are now saved in a JSONL file instead of a JSON file, and results
  are appended onto the file after every evaluation.
- You can now specify your Hugging Face authentication token in the `use_auth_token`
  argument of `Benchmarker` rather than manually logging in with `huggingface-cli
  login`. In the CLI an authentication token can also be applied directly using the new
  `--auth-token` argument. If an authentication is provided in this way in the CLI,
  then there is no need to add the `--use-auth-token` flag.
- The "random" models have now been renamed to "fresh", to emphasise that they are not
  random, but instead randomly initialized.
- The fresh models are now task independent, meaning that `fresh-xlmr-base` will now
  adapt to the task at hand, rather than having to benchmark, e.g.,
  `fresh-xlmr-base-sequence-clf` and `fresh-xlmr-base-token-clf` separately.

### Fixed

- ScandEval now works on TPUs.
- Removed `bf16` precision, as it only works for some GPUs.
- Should output less `transformers` logging now.
- Models were previously loaded in twice in the beginning of a benchmark. They are now
  only loaded in once (but re-loaded during each of the 10 iterations to ensure that we
  are starting from the same point).
- Changed the model architecture of the `fresh-xlmr-base` from `Roberta` to
  `XLMRoberta`.
- The `--dataset-task` is now correctly filtering the datasets benchmarked.
- Some tokenizers are not adding special tokens, despite them having registered them.
  These are now manually added, to ensure a proper evaluation of the models.

### Removed

- Removed support for evaluating finetuned models, as the package was primarily used to
  benchmark pretrained models anyway, and the change in datasets means that many
  finetuned models would have been trained on (part of) the test sets, resulting in
  artificially large scores. For evaluation of finetuned models, please check out the
  `aiai_eval` Python package instead.

## [v4.0.2] - 2022-07-22

### Fixed

- Now garbage collects properly, where previously (from v4 onwards) the `model` and
  `model_dict` were not removed from memory after each run, potentially causing a
  memory leak.

### Added

- Added the `HuggingFaceHubDown` and `NoInternetConnection` exceptions, to give more
  information to the user when benchmarking fails.
- Added unit tests.

## [v4.0.1] - 2022-07-14

### Fixed

- Removed temporary printing of scores for each iteration.

## [v4.0.0] - 2022-07-14

### Added

- Compatibility with Apple Silicon. If no CUDA GPU is available then MPS GPUs will
  automatically be used, if available.
- Added the datasets `scala-da`, `scala-sv`, `scala-nb`, `scala-nn`, `scala-is` and
  `scala-fo`. These are all linguistic acceptability datasets, being a binary text
  classification where a sentence has to be marked as grammatically correct or not.
- New randomly initialised ELECTRA-small model available for benchmarking, simply set
  `model-id` to either 'random-electra-small-sequence-clf or
  'random-electra-small-token-clf'. The randomly initialised XLM-RoBERTa-base model is
  still available by replacing 'electra-small' with 'xlmr-base'.
- Added `--raise-error-on-invalid-model` (`-r`) flag which raises an exception if an
  invalid model is specified. By default this is off, meaning that it simply skips the
  model if it is invalid.
- Added `--model-language` (`-ml`) and `--dataset-language` (`-dl`), which can be used
  to specify the model/dataset languages to benchmark. The `--language` (`-l`) argument
  will now be used for both models and datasets, where the `--model-language` and
  `--dataset-language` will override `--language` for models/datasets if specified.
- Added `--use-auth-token`, which is a flag that can be used when evaluating private
  models on Hugging Face Hub. This requires that the user has logged in via the
  `huggingface-cli login` command.
- Added scripts used to create all the datasets used in ScandEval, to ensure full
  transparency.

### Changed

- Models are now evaluated every 30 training steps (corresponding to having processed
  960 training samples) rather than every epoch. This decreases benchmarking time
  significantly, as early stopping kicks in earlier if the model is not learning
  anything.
- All training splits of datasets have been truncated to 1,024 samples. This has
  multiple benefits:
  - Faster benchmarking
  - More reliance on pretraining data
  - Enables consistent comparisons between different languages on the same task.
- Now uses `warmup_ratio` rather than `warmup_steps`, to ensure that 10% of the dataset
  is used to warm up the learning rate.
- All CLI arguments now use hyphens (`-`) rather than underscores (`_`). For instance,
  the `--model_id` argument has now been changed to `--model-id`.
- Text classification datasets are now using Matthew's correlation coefficient as
  metric, following the GLUE custom.
- Now requires PyTorch 1.12.0 or newer, to ensure compatibility with Apple Silicon.
- Renamed the `Benchmark` class to `Benchmarker`.

### Deprecated

- Deprecated support for evaluating finetuned models, as the package was primarily used
  to benchmark pretrained models anyway, and the change in datasets means that many
  finetuned models would have been trained on (part of) the test sets, resulting in
  artificially large scores. For evaluation of finetuned models, please check out the
  `aiai_eval` Python package instead (under development).

### Removed

- Removed support for Python 3.7, as this was incompatible with support for Apple
  Silicon.
- Removed the Danish sentiment analysis datasets `twitter-sent`, `europarl` and `lcc`,
  and instead using only the `angry-tweets` dataset for this task.
- Removed datasets `dkhate`, `nordial` and `dalaj`, to ensure a larger amount of
  benchmark uniformity across languages.
- Removed all part-of-speech datasets from the benchmark, as there was too little
  variance among the scores to differentiate models properly.
- Removed all dependency parsing datasets from the benchmark, both to focus more on the
  semantic tasks as that's closer to what is being used in practice, as well as to
  reduce the benchmarking time, as these datasets took way longer to benchmark than the
  others, due to the high number of labels.
- Removed the `load_dataset` function, as all datasets can now be found on the Hugging
  Face Hub and can thus be loaded using the `datasets` package. All the datasets can be
  found at `https://huggingface.com/ScandEval`.

### Fixed

- Now disables tokenizer progress bars properly, using the
  `datasets.utils.disable_progress_bar` function.
- Many of the datasets contained duplicate entries. These have now all been fixed.
- The `--model-id` now works as intended, where previously one was forced to use the
  shortcut `-m`.
- Now correctly determines whether a NER dataset contains `MISC` tags. Previously this
  required that both `B-MISC` and `I-MISC` tags were present in the dataset, where it
  has now been changed to at least one of them.

## [v3.0.0] - 2022-04-19

### Changed

- During finetuning, the i'th model will only be evaluated on the i'th
  bootstrapped dataset. This ensures that there will always be 10 scores, no
  matter if we're finetuning or purely evaluating, which means that the
  confidence intervals will be more comparable.

### Fixed

- Now sets `seed` in `TrainingArguments` rather than setting it explicitly in
  PyTorch. This has the added bonus of ensuring that the `DataLoader`s used
  during training also uses this seed, ensuring better reproducibility.
- Initialises model parameters with (fixed) different seeds during every
  iteration, to ensure variability and reproducibility.
- Explicitly uses the PyTorch implementation of `AdamW` now, rather than the
  (deprecated) `transformers` implementation.
- Fixed an error when a tokenizer has `max_model_input_sizes` set, but it being
  empty. In this case, the default truncation length is set to 512.

## [v2.3.2] - 2022-02-11

### Fixed

- Fixed a bug where a model's framework and pipeline tag were
  indistinguishable, as they are both using the same `tag-white` tag now.

## [v2.3.1] - 2022-02-11

### Fixed

- Changed the `tag-red`, which referred to the HTML class containing the model
  framework, to `tag-white`. This caused models to not be benchmarkable, as
  their framework could not be determined.

## [v2.3.0] - 2022-01-20

### Added

- Specific branches/commits/tags can now be benchmarked, using the `@`
  delimiter. For instance, `scandeval -m model_id@commit_hash` will benchmark
  the model with model ID `model_id`, stored at commit with hash `commit_hash`.
  Thanks to @versae for contributing! :tada:

## [v2.2.0] - 2022-01-18

### Added

- Added more label synonyms for the DKHate dataset.

## [v2.1.0] - 2022-01-17

### Added

- Added support for `flax` models. Thanks to @versae for contributing! :tada:

## [v2.0.0] - 2022-01-07

### Fixed

- Changed the anonymisation procedure for the tweet datasets `angry-tweets` and
  `twitter-sent`, now replacing user names by @USER and links by [LINK].

## [v1.5.9] - 2021-12-14

### Fixed

- Now removing all empty documents from datasets, as well as catching
  `KeyError` when trying to remove empty documents from dataset.

## [v1.5.8] - 2021-12-13

### Fixed

- Now explicitly removing empty tokenisations from the dataset.

## [v1.5.7] - 2021-12-10

### Fixed

- Now catching _all_ `CUDA error` exceptions and treating them as running out
  of memory. No harm done if this is not the case, however, as the script will
  simply decrease the batch size until it reaches 1, and if CUDA errors persist
  then it will skip that benchmark.

## [v1.5.6] - 2021-12-10

### Fixed

- When benchmarking a token classification dataset with a model whose tokenizer
  does not have a fast variant yet, this raised an error as the `word_ids`
  method of `BatchEncoding` objects only works when the tokenizer is fast. In
  that case these word IDs are now computed manually. This can currently handle
  WordPiece and SentencePiece prefixes (i.e., `##` and `▁`), and will raise an
  error if the manual alignment of words and tokens fail.
- Catch the CUDA error `CUDA error: CUBLAS_STATUS_ALLOC_FAILED`, which in this
  case is due to OOM.

## [v1.5.5] - 2021-12-08

### Fixed

- Deal with CUDA OOM errors when they occur on a replica, when multiple cores
  are used.

## [v1.5.4] - 2021-12-08

### Fixed

- Remove reference to `trainer` when CUDA OOM error is dealt with.

## [v1.5.3] - 2021-12-08

### Fixed

- Only try to to merge the `id2label` and `label2id` conversions if the model
  is finetuned. This caused some errors when a model was not finetuned but
  somehow still had conversion dictionaries.

## [v1.5.2] - 2021-12-08

### Fixed

- Deal with models with tasks `feature-extraction` or `sentence-similarity` as
  if they were `fill-mask`, meaning assume that they are merely pretrained
  models, rather than finetuned.

## [v1.5.1] - 2021-11-27

### Fixed

- Fixed bug when evaluating a finetuned model.

## [v1.5.0] - 2021-11-26

### Changed

- Added progress bar description when evaluating models without finetuning them
  first.
- Lowered the package requirements to the earliest possible versions.

### Removed

- Removed support for TensorFlow and Jax models, due to them not working
  properly anyway. They might be included at a later point, properly.

## [v1.4.0] - 2021-11-25

### Changed

- Now also outputting aggregated metrics in the resulting
  `scandeval_benchmark_results.json` file. This `json` file now has keys
  `raw_metrics` and `total`, with `raw_metrics` containing the previous (raw)
  scores, and the value of the new `total` key has aggregated scores (means and
  standard errors).

## [v1.3.8] - 2021-11-25

### Changed

- All training/evaluation progress bars are now removed when they are finished,
  and the training progress bar has no total anymore, as it was misleading.

## [v1.3.7] - 2021-11-25

### Fixed

- Removed `transformers` logging during evaluation as well.

## [v1.3.6] - 2021-11-25

### Changed

- Now only updating the list of benchmarks in the `Benchmark` during
  initialisation, and also logs it. This should make subsequent calls to the
  `benchmark` method faster.

### Fixed

- Removed `transformers` logging properly.

## [v1.3.5] - 2021-11-23

### Fixed

- Set the number of warmup steps to be the intended one training set pass,
  where previously it was effectively 8x that amount, due to gradient
  accumulation.
- Added the NER label synonyms `OBJORG=ORG`, `LOCPRS=LOC`, `LOCORG=LOC` and
  `ORGPRS=ORG`.
- Explicitly added `numpy` to the `install_requires` list. This is normally not
  a problem, as it's a requirement for other required packages, but this
  depends on the order in which the requirements are installed. This avoids
  such errors caused by misordering the requirements.

## [v1.3.4] - 2021-11-11

### Fixed

- Indexing error during synonym setup of finetuned models.

## [v1.3.3] - 2021-11-11

### Fixed

- When a finetuned model has labels which are synonyms of each other, they are
  now properly treated as synonyms, where previously this caused the model to
  have misaligned `id2label` and `label2id` conversion dictionaries.

## [v1.3.2] - 2021-11-11

### Fixed

- Added the NER label synonyms `GPE_LOC=LOC`, `GPE_ORG=ORG`, `LOC/ORG=LOC`,
  `ORG/PRS=ORG`, `OBJ/ORG=ORG`, as Norwegian and Swedish models tend to use
  these.

## [v1.3.1] - 2021-11-11

### Fixed

- Fixed a bug in label synonyms when benchmarking a finetuned spaCy for NER.

## [v1.3.0] - 2021-11-11

### Added

- Added label synonyms for NER benchmarking, which will enforce a more fair
  comparison of finetuned NER models, if the models have been trained on
  datasets with different labelling (e.g., `Person` instead of `PER`).

## [v1.2.1] - 2021-11-11

### Removed

- Properly removed the Icelandic WikiANN-IS data files. It was removed from the
  package, but the underlying files were still lying in the repository.

## [v1.2.0] - 2021-10-15

### Added

- Added the Icelandic NER dataset MIM-GOLD-NER. This can now be loaded as
  `mim-gold-ner` in the `Benchmark` class and through the CLI.

### Removed

- Removed the Icelandic WikiANN-IS dataset, as this has now been replaced by
  the MIM-GOLD-NER dataset.

## [v1.1.3] - 2021-10-04

### Fixed

- Added truncation and padding when tokenising token classification datasets.

## [v1.1.2] - 2021-09-27

### Fixed

- Missing dependency parsing tags.

## [v1.1.1] - 2021-09-27

### Fixed

- Reduce validation batch size if CUDA runs out of memory, rather than only
  reducing training batch size.

## [v1.1.0] - 2021-09-13

### Added

- Added Icelandic and Faroese translations of the Norwegian `NoReC` sentiment
  analysis dataset. These can be loaded as `norec-is` and `norec-fo`,
  respectively.

### Changed

- When loading datasets with `load_dataset`, the result is now four dataframes,
  rather than dictionaries. As the data can be accessed in the same way as with
  dictionaries, this maintains backwards compatibility.
- If a finetuned NER model has been trained on NER tags not present amongst the
  ones in the dataset, then these are either converted to `MISC` tags (if these
  are present in the dataset) and otherwise `O` tags. This will make the
  benchmarking of finetuned diverse NER models more fair.

### Fixed

- There was an error when a SpaCy model was benchmarked on a dataset that it
  was not trained on. It now raises an appropriate `InvalidBenchmark`
  exception, and will be skipped in the CLI and with the `Benchmark` class.

## [v1.0.2] - 2021-09-09

### Fixed

- Replaced abbreviations with spaces, such as "o s v" in the SDT corpus, with
  their proper version "o.s.v.".

## [v1.0.1] - 2021-09-09

### Fixed

- The URLs for the `wikiann-is` and `wikiann-fo` were wrong and have been
  corrected.

## [v1.0.0] - 2021-09-09

### Added

- Added the Icelandic and Faroese WikiANN datasets, for NER evaluation. They
  can be loaded as `wikiann-is` and `wikiann-fo` in the CLI and via the
  `Benchmark` class.
- Added the Icelandic and Faroese parts of the Universal Dependencies datasets,
  containing POS and dependency parsing tags. They can be loaded as `idt-pos`,
  `idt-dep`, `fdt-pos` and `fdt-dep`, respectively.

## [v0.17.0] - 2021-09-09

### Added

- Added the Dataset for Linguistic Acceptability Judgments (DaLaJ) dataset,
  which is here used as a binary classification dataset, in which sentences
  have to be classified as correct Swedish or not. It can be loaded as `dalaj`
  in the CLI and via the `Benchmark` class.
- Added the ABSAbank-Imm dataset, which is an aspect-based sentiment analysis
  dataset in Swedish, namely, the sentiment towards immigration. The original
  dataset featured a floating point score between 0 and 5, which has been
  reduced to a classifical three-way classification (`negative`, `neutral` and
  `positive`). It can be loaded as `absabank-imm` in the CLI and via the
  `Benchmark` class.
- Added the POS and dependency parsing parts of the Swedish Dependency Treebank
  (SDT). They can be loaded as `sdt-pos` and `sdt-dep` in the CLI and via the
  `Benchmark` class.
- Added the Stockholm-Umeå corpus 3.0 (SUC 3.0), a Swedish NER dataset. It can
  be loaded as `suc3` in the CLI and via the `Benchmark` class.
- Added abstract `NerBenchmark`, `PosBenchmark` and `DepBenchmark` classes, to
  ensure uniformity.

### Changed

- Uniformised all the NER datasets. They now all only have the NER tags `PER`,
  `LOC`, `ORG` and `MISC`.
- Uniformised all the dependency parsing datasets. They now all only have the
  main dependency parsing tags, without the subtags (so `acl:cleft` has been
  changed to `acl`, for instance).
- Changed the columns in all text classification datasets to `text` and
  `label`, to make it more uniform.

## [v0.16.0] - 2021-09-07

### Fixed

- Upped the number index tokens for dependency parsing from 100 to 512. This
  will need to be done better in the future, but is a fix for now.

### Added

- Added the random models `random-roberta-sequence-clf` and
  `random-roberta-token-clf` to the default list of model IDs when benchmarking
  all models.

## [v0.15.1] - 2021-09-03

### Fixed

- The list of dependency tags in the `ndt-nb-dep` and `ndt-nn-dep` were wrong.
  They have now been changed to all the tags occurring in the training sets.
- The `europarl_sent` data folder has now been renamed to `europarl`, so that
  it can be loaded correctly with `load_dataset`.

## [v0.15.0] - 2021-09-02

### Added

- Added the Bokmål and Nynorsk POS and DEP parts of the Norwegian Dependency
  Treebank dataset (NDT). They can be loaded as `ndt-nb-pos`, `ndt-nn-pos`,
  `ndt-nb-dep` and `ndt-nn-dep`, respectively, from the CLI and the `Benchmark`
  class.

### Removed

- Removed the `EuroparlSubj` and `TwitterSubj` datasets, as they were too easy
  and did not really differentiate models.
- Removed the abstract `SentimentClassificationBenchmark` and
  `BinaryClassificationBenchmark`, to simplify the classes. There is now only
  one `TextClassificationBenchmark`, which always evaluates with macro-F1.

### Changed

- Changed the name of `europarl-sent` to `europarl`, as `europarl-subj` now
  does not exist anymore.
- Changed the `nordial` dataset to the original 4-way classification dataset.

## [v0.14.1] - 2021-09-02

### Fixed

- Remove duplicate model IDs when calling the CLI or `Benchmark` class without
  any specified model IDs.

## [v0.14.0] - 2021-08-31

### Added

- Added the Bokmål and Nynorsk parts of the NorNE dataset, for named entity
  recognition. They can be loaded with the `norne-nb` and `norne-nn` names.
- There is now a `load_dataset` function, which can load any dataset, using the
  dataset's name (same name as in the CLI). For instance,
  `load_dataset('angry-tweets')` loads the `AngryTweets` dataset. This can be
  imported directly from the package: `from scandeval import load_dataset`. The
  individual dataset loading functions can still be imported as before; e.g.,
  `from scandeval.datasets import load_angry_tweets`.

### Changed

- Refactored folder structure with benchmarks and datasets.
- Separated `dane` and `dane-no-misc` into two distinct benchmark classes. The
  `dane-no-misc` can now also be loaded with the `load_dataset` function.

## [v0.13.0] - 2021-08-30

### Added

- Added the Norwegian Review Corpus (NoReC), a sentiment classification dataset
  in Norwegian.
- Added the Bokmål/Nynorsk part of the Norwegian Dialect dataset (NorDial), a
  binary classification dataset in Norwegian.

### Changed

- Changed the early stopping patience to `2 + 1000 // len(train)` from `2 + 250
  // len(train)`, to allow more patience (and thus, more stability), for
  smaller datasets.

## [v0.12.0] - 2021-08-26

### Changed

- Merged the `lcc1` and `lcc2` datasets into one `lcc` dataset, which is
  reasonable as they have been annotated by the same person. The `lcc2` dataset
  was too small to give reasonable benchmarking results.
- Renamed the `europarl2` dataset to `europarl_sent`

### Removed

- Removed the `europarl1` dataset, as it was too small to give reliable
  benchmarking results. This dataset could not simply be added to the
  `europarl2` dataset, as with the new `lcc` dataset, as the annotaters are not
  the same.

### Fixed

- If errors occur during benchmarking, then garbage collect before skipping to
  the next benchmark, to avoid memory issues.

## [v0.11.2] - 2021-08-25

### Fixed

- Issue with `model_max_length` in tokenizer meant that models with an ill-set
  value of `max_position_embeddings` could not be benchmarked. Now, if
  `model_max_length` is not set then the minimal value of the sizes in
  `max_model_input_sizes` will be used (which is usually 512).

### Changed

- Disabling CUDNN benchmark when using the `pytorch` framework, to enforce
  better reproducibility.

## [v0.11.1] - 2021-08-24

### Changed

- Rather than bootstrapping the training dataset and using the results to
  compute an estimator of the standard deviation, the same training dataset is
  trained on all ten times, and the mean of these along with a confidence
  interval is outputted.

### Fixed

- Updated the model metadata fetching to the new HTML structure of the
  HuggingFace Hub.
- A random seed is now set for all libraries, via the `transformers.set_seed`
  function.
- Always update the list of all the benchmarks when calling the
  `Benchmark.benchmark` method, to allow for possibility of setting new
  benchmark parameters after initialisation.

## [v0.11.0] - 2021-08-23

### Added

- The subjective/objective part of the `TwitterSent` and `Europarl2` datasets
  have now been added as binary classification tasks, called `TwitterSubj` and
  `EuroparlSubj`, respectively. These can now be benchmarked with the
  `Benchmark` class and the CLI using the `twitter-subj` and `europarl-subj`
  names, respectively.
- Added an abstract `BinaryClassificationBenchmark`, to streamline the binary
  classification benchmark datasets, which now includes the `DKHate`,
  `TwitterSubj` and `EuroparlSubj` datasets.

## [v0.10.1] - 2021-08-20

### Fixed

- Now catches `IndexError` during training.

## [v0.10.0] - 2021-08-20

### Fixed

- Properly filters by languages now via the `language` argument in the CLI and
  the `Benchmark` class. As HuggingFace Hub does not have a keyword for
  language, a search for language also means that any other non-language tag
  with that name also shows up in the results. These are now manually removed.
  This means it takes a few more seconds to compile the model list, but it will
  at least be accurate.
- In case `model_max_length` has not been set in a model configuration, it
  defaults to the value of `max_position_embeddings`. This fixes a problem with
  some models not being able to be trained on datasets whose texts were too
  long.
- Now handles the case where a non-classification model, such as a seq-to-seq
  model, are being benchmarked on a classification dataset.

### Added

- All the benchmark classes and `Benchmark` now has a `benchmark` method, which
  does the same as the `__call__` method. This is primarily so that it shows up
  in the Sphinx documentation.
- Added the default `LABEL_0` and `LABEL_1` label synonyms for `NOT` and `OFF`
  in the `DKHate` benchmark.
- Added the possibility of benchmarking randomly initialised RoBERTa models,
  using the model IDs `random-roberta-sequence-clf` and
  `random-roberta-token-clf`.

## [v0.9.0] - 2021-08-19

### Added

- Added the separate `nb` (Norwegian Bokmål) and `nn` (Norwegian Nynorsk)
  language tags, on top of the general `no` (Norwegian).
- Added more multilingual models.

### Fixed

- SpaCy models was evaluated wrongly on the `dane-no-misc` dataset, as their
  `MISC` predictions was not replaced with `O` tags.
- When evaluating models finetuned for token classification on a text
  classification task, a `ValueError` was raised, rather than an
  `InvalidBenchmark` exception.
- If none of the model's labels are among the dataset's labels, and are not
  even synonyms of them, then raise an `InvalidBenchmark`. This prevents things
  like evaluating a finetuned sentiment model on a NER task.
- When `evaluate_train` was `True`, this previously evaluated the test set
  instead.

### Changed

- Changed `Benchmark` API. Now the constructor and the `__call__` method have
  the same arguments, except the `model_id` and `dataset` in `__call__`, where
  the constructor sets the default values and the `__call__` method can change
  these to specific cases.
- Changed the benchmarking order. Now benchmarks all datasets for a model,
  before moving on to the next model
- Renamed the `multilabel` argument to the more descriptive `two_labels`.
- Updated docstrings to be more accurate.
- Early stopping patience is now set to `2 + 250 // len(train)`, so that
  smaller datasets can enjoy a bit more patience, but if the dataset contains
  at least 250 samples then it will remain at the current 2 patience.

### Removed

- Removed `learning_rate`, `batch_size`, `warmup_steps` and `num_finetunings`
  arguments from the benchmarks. These are now fixed to 2e-5, 32, 25% of the
  training dataset and 10, respectively. Note that the batch size will still
  automatically decrease if the GPU runs out of memory.

## [v0.8.0] - 2021-08-18

### Changed

- Models are now being trained for much longer, but with an early stopping
  callback with patience 2. This will enable a more uniform comparison between
  models that require a different number of finetuning epochs.

### Fixed

- There was a bug when evaluating a finetuned PyTorch model on a sequence
  classification task, if the model had only been trained on a proper subset of
  the labels present in the dataset.

### Removed

- All individual benchmarks have been removed from `__init__.py`. They can
  still be imported using their individual modules, for instance
  `from scandeval.dane import DaneBenchmark`, but the idea is to use the
  general `Benchmark` class instead.

## [v0.7.0] - 2021-08-17

### Changed

- Always ensure that a model can deal with the labels in the dataset when
  finetuning. If the model has not been trained on the label, then this will
  result in the model always getting that label wrong. For instance, this is
  the case for finetuned NER models not having been trained on MISC tags, if
  they are being evaluated on the DaNE dataset.

### Fixed

- Fixed bug when evaluating SpaCy models.
- Only removing objects at memory cleanup if they exist at all.

## [v0.6.0] - 2021-08-15

### Added

- When finetuning models, 10% of the training data is used to evaluate the
  models, which is used to choose the best performing model across all the
  epochs trained. This will allow for a more fair comparison, as some models
  degrade over time, while other models need a longer time to train.

### Changed

- Uniformised the `_log_metrics` method for all benchmarks, now only defined in
  `BaseBenchmark`.

### Fixed

- Garbage collects when downsizing batch size, to not keep all the previous
  models in memory.
- Typos in logging.

## [v0.5.2] - 2021-08-13

### Fixed

- Fixed bug when `evaluate_train` was set to False.

## [v0.5.1] - 2021-08-13

### Fixed

- The bootstrapping of the datasets is now done properly. Previously the
  bootstrapped datasets were not converted to HuggingFace Dataset objects.

## [v0.5.0] - 2021-08-12

### Added

- It is possible to only evaluate on the test sets, to save some time. This can
  be done in the `Benchmark` class using the `evaluate_train` argument, and in
  the CLI with the `--evaluate_train` flag.
- Added `progress_bar` argument to `Benchmark` to control whether progress bars
  should be shown, and added the `no_progress_bar` flag to the CLI for the same
  reason.

### Changed

- Updated `epochs` and `warmup_steps` of all the datasets to something more
  reasonable, enabling better comparisons of the finetuned models.
- Changed calculation of confidence intervals, which is now based on
  bootstrapping rather than the analytic approach. It will now evaluate ten
  times on the test set and compute a bootstrap estimate of the standard error,
  which is uses to compute an interval around the score on the entire test set.

## [v0.4.3] - 2021-08-12

### Fixed

- RuntimeErrors occuring during training will now raise an `InvalidBenchmark`
  exception, which means that the CLI and the `Benchmark` class will skip it.
  This is for instance caused when `max_length` has not been specified in the
  model config, meaning that the tokeniser does not know how much to truncate.

## [v0.4.2] - 2021-08-12

### Fixed

- Now catching the error where tokenisation is not possible, due to the model
  having been trained on a different task than what is present in the dataset.
  E.g., if a generator model is trained on a classification task.

## [v0.4.1] - 2021-08-12

### Fixed

- Now catching the error when the model's config does not align with the model
  class. When using the CLI or `Benchmark`, these will be skipped.

## [v0.4.0] - 2021-08-11

### Added

- Added confidence intervals for finetuned models, where there is a 95%
  likelihood that the true score would belong to the interval, given infinite
  data from the same distribution. In the case of "raw" pretrained models, this
  radius is added onto the existing interval, so that both the uncertainty in
  model initialisation as well as sample size of the validation dataset affects
  the size of the interval.
- Added garbage collection after each benchmark, which will (hopefully) prevent
  memory leaking when benchmarking several models.

### Changed

- New logo, including the Faroe Islands!
- Allow the possibility to include all languages and/or tasks in the CLI and
  the `Benchmark` class.
- Added Icelandic and Faroese to default list of languages in CLI and the
  `Benchmark` class.
- The default value for `task` is now all tasks, which also includes models
  that haven't been assigned any task on the HuggingFace Hub;
- If a model cannot be trained without running out of CUDA memory, even with a
  batch size of 1, then the model will be skipped in `Benchmark` and the CLI.

### Fixed

- New model is initialised if CUDA runs out of memory, to ensure that we are
  now continuing to train the previous model.
- Dependency parsing now implemented properly as two-label classification, with
  associated UAS and LAS metric computations. Works for pretrained SpaCy models
  as well as finetuning general language models.

## [v0.3.1] - 2021-08-10

### Fixed

- Reduces batch size if CUDA runs out of memory during evaluation.
- Loading of text classification datasets now working properly.

## [v0.3.0] - 2021-08-10

### Changed

- The `W036` warning message from SpaCy is no longer shown.

### Fixed

- Raise `InvalidBenchmark` if model cannot be loaded from the HuggingFace Hub.

## [v0.2.0] - 2021-08-09

### Added

- Added the part-of-speech tagging task from the Danish Dependency Treebank.
  Can be loaded with `load_ddt_pos` and used in `Benchmark` as `ddt-pos`.
- Added the dependency parsing task from the Danish Dependency Treebank.
  Can be loaded with `load_ddt_ddt` and used in `Benchmark` as `ddt-dep`.
- Documentation section and link to `README`
- The `Benchmark` class and the CLI now accepts a `batch_size` argument

### Changed

- `Benchmark` arguments `languages`, `tasks`, `model_ids` and `datasets` have
  been renamed to `language`, `task`, `model_id` and `dataset`, to keep it
  consistent with the CLI.
- When loading datasets, these will now be four dictionaries instead of lists,
  to allow for distinguishing features and labels.
- `batch_size` arguments can now only be among 1, 2, 4, 8, 16 and 32, and the
  corresponding gradient accumulation will be set to 32, 16, 8, 4, 2 and 1,
  respectively. This is to ensure that all finetuning is done using the same
  effective batch size, to ensure fair comparisons.
- Batch sizes are automatically halved if the GPU runs out of memory, with
  gradient accumulation correspondingly doubles.
- Evaluation of `SpaCy` models on token classification tasks are more accurate.

### Fixed

- `README` typos fixed, and image renders correctly

## [v0.1.0] - 2021-08-05

### Added

- First beta release
- Features Danish sentiment, hate speech detection and named entity
  recognition datasets for benchmarking<|MERGE_RESOLUTION|>--- conflicted
+++ resolved
@@ -7,19 +7,18 @@
 
 ## [Unreleased]
 
+### Added
+
+- Added the Dutch common sense reasoning dataset COPA-NL, which is part of the
+Dutch [DUMB benchmark](https://github.com/wietsedv/dumb)
+
 ## [v16.9.0] - 2025-12-16
 
 ### Added
 
 - Added the Swedish factual knowledge dataset SwedishFacts, which is based on the
   [liu-nlp/swedish-facts-v1](https://huggingface.co/datasets/liu-nlp/swedish-facts-v1)
-<<<<<<< HEAD
-  dataset.
-- Added the Dutch common sense reasoning dataset COPA-NL, which is part of the
-Dutch [DUMB benchmark](https://github.com/wietsedv/dumb)
-=======
   dataset. This was contributed by @oliverkinch ✨
->>>>>>> bd637856
 
 ### Fixed
 
