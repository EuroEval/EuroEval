--- conflicted
+++ resolved
@@ -7,7 +7,6 @@
 
 
 ## [Unreleased]
-<<<<<<< HEAD
 - Added the SST-2 from [Extraglue](https://arxiv.org/abs/2404.05333) dataset for sentiment classification as well as initial support for European Portuguese. This was contributed by [@duarteocarmo](https://github.com/duarteocarmo) ✨
 - Added the BoolQ dataset from [Extraglue](https://arxiv.org/abs/2404.05333) as an initial reading comprehension dataset. This was contributed by [@duarteocarmo](https://github.com/duarteocarmo) ✨
 - Added the MMLU-pt dataset, a Portuguese knowledge dataset that is a subset of MMLUx from openGPT-X/mmlux. This was contributed by [@duarteocarmo](https://github.com/duarteocarmo) ✨
@@ -15,12 +14,10 @@
 - Added the Scala-pt dataset, a linguistic acceptability dataset for portuguese. This was contributed by [@duarteocarmo](https://github.com/duarteocarmo) ✨
 - Added the Harem-pt dataset, a named entitiy recognition dataset for portuguese. This was contributed by [@duarteocarmo](https://github.com/duarteocarmo) ✨
 - Added the Publico-pt dataset, a summarization dataset for portuguese. This was contributed by [@duarteocarmo](https://github.com/duarteocarmo) ✨
-=======
 ### Fixed
 - There was a breaking change in `datasets`, where feature indexing of datasets resulted
   in a `Column` instance, rather than a `list` as previously. We now detect this and
   convert the `Column` instance to a `list` before using it.
->>>>>>> 73ba9242
 
 
 ## [v15.11.0] - 2025-07-15
