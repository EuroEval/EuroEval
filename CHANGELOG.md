--- conflicted
+++ resolved
@@ -56,12 +56,10 @@
 
 
 ## [v14.4.0] - 2025-01-22
-<<<<<<< HEAD
+
 ### Added
 - Added support for Spanish! 🇪🇸This includes the Spanish part of the reading comprehension
   dataset [XQuAD](https://huggingface.co/datasets/google/xquad/viewer/xquad.es).
-=======
->>>>>>> ea4af84a
 - Added support for French! 🇫🇷This includes the sentiment classification dataset
   [Allocine](https://hf.co/datasets/tblard/allocine), the linguistic acceptability
   dataset ScaLA with the [French Universal
