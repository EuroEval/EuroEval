--- conflicted
+++ resolved
@@ -7,18 +7,15 @@
 
 
 ## [Unreleased]
-<<<<<<< HEAD
-
 ### Added
 - Added the Norwegian idioms dataset, which is a multiple-choice question dataset,
   where the alternative answers have been generated using GPT-4o.
   This was contributed by [@oliverkinch](https://github.com/oliverkinch) ✨
-=======
+
 ### Fixed
 - Evaluating freshly initialised encoder models on multiple-choice classification tasks
   caused an error, as the id-to-label mapping was not set up correctly. This has been
   fixed now.
->>>>>>> 20414e10
 
 
 ## [v15.10.1] - 2025-06-20
