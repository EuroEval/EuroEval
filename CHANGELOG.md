--- conflicted
+++ resolved
@@ -8,12 +8,9 @@
 
 ## [Unreleased]
 ### Fixed
-<<<<<<< HEAD
 - Added missing benchmark arguments to the `Benchmarker.benchmark` method.
-=======
 - Fixed another issue related to the `download_only` mode, causing model evaluations to
   fail, as it could not find the model locally. This has been fixed now.
->>>>>>> 26719dbf
 
 
 ## [v16.2.1] - 2025-09-15
