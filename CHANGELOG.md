# Changelog

All notable changes to this project will be documented in this file.

The format is based on [Keep a Changelog](http://keepachangelog.com/en/1.0.0/)
and this project adheres to [Semantic Versioning](http://semver.org/spec/v2.0.0.html).


## [v13.1.0] - 2024-10-31
### Added
<<<<<<< HEAD
- Added `icelandic-qa`, an Icelandic question answering dataset about Icelandic culture and history ([source](https://huggingface.co/datasets/mideind/icelandic_qa_scandeval)). The original dataset has 2000 samples, but only 375 of the samples have answers that are found in the context (exact match). An LLM has therefore been used to rephrase the answers and we now have 1683 samples where the answers are found in the context (531 train, 128 val, 1024 test). It has been set to `unofficial` for now.
- Added `ice-ce`, an Icelandic linguistic acceptability dataset ([IceEC](https://huggingface.co/datasets/mideind/icelandic-error-corpus-IceEC)).  It has been set to
  `unofficial` for now.
- Added the [Schibsted
  dataset](https://huggingface.co/datasets/Schibsted/schibsted-article-summaries), which
  contains summaries of published articles from Schibsted Media's Norwegian and Swedish
  newsrooms. The dataset has been split into two separate small datasets, one for
  Swedish and one for Norwegian:
  - `schibsted-sv` for Swedish (train: 528 samples, val: 96 samples, test: 89 samples)
  - `schibsted-no` for Norwegian (train: 1240 samples, val: 347 samples, test: 374
    samples)

  Both the datasets are currently listed as unofficial, meaning that they will not be
  automatically included when benchmarking models, but can be included by specifying the
  dataset explicitly using the `--dataset` argument (or `dataset` argument if using the
  `Benchmarker` API).
=======
- Added `ice-ec` (a subset of the dataset) and `ice-ec-full` (the full dataset), an
  Icelandic linguistic acceptability dataset. It has been set to `unofficial` for now.
- Added the Schibsted summarisation dataset, which contains summaries of published
  articles from Schibsted Media's Norwegian and Swedish newsrooms. The dataset has been
  split into two separate small datasets, `schibsted-sv` for Swedish and `schibsted-no`
  for Norwegian. Note that both of these datasets are really small (89 and 374 test
  samples in `schibsted-sv` and `schibsted-no`, respectively), and have been set to
  `unofficial` for now.
>>>>>>> 125dc472
- Added the new Faroese reading comprehension dataset FoQA. This is now the default
  Faroese reading comprehension benchmark, as there was none previously.
- Now supports evaluation of models with adapters. This requires that the model
  repository has an `adapter_config.json` file, but no additional setup is needed.
- Added the Icelandic summarisation dataset IceSum. IceSum is a collection of 1,000
  Icelandic news articles from mbl.is, which have been manually annotated with
  summaries. The dataset has been marked as unofficial, meaning that it will not be
  automatically included when benchmarking models, but can be included by specifying the
  dataset explicitly using the --dataset argument (or dataset argument if using the
  Benchmarker API).

### Fixed
- If a model does not use attention mask then we now do not supply it. This caused
  errors when evaluating state space models.
- Now limits the maximum sequence length when loading HF models (as opposed to vLLM
  models) to 5,000 tokens, just like we do with vLLM (no prompts are larger than that).
  This avoids OOM issues.
- Adds GPT-4o and GPT-4o-mini to the list of cached OpenAI model IDs, to correctly
  determine if the model exists, without needing an OpenAI API key.
- If a model has set its EOS token ID to multiple tokens and hasn't set the padding
  token ID, we use the first EOS token ID as the padding token ID.
- Fixed a bug related to the loading of some encoder models by updating `accelerate` to
  `>=0.34.2` and `transformers` to `>=4.45.0`.
- We now ensure that stop tokens in vLLM can't be empty, as this caused errors when
  evaluating some models.
- If the end-of-chat-token for a model only consists of whitespace and/or newlines then
  we ignore it, as this caused errors when evaluating some models and makes no
  difference to the evaluation of the model, since we are stripping the output anyway.
- Now identifies more models correctly as generative models.


## [v13.0.0] - 2024-07-31
### Added
- Evaluation of instruction tuned models is now possible! This is done by setting the
  `--zero-shot` flag when benchmarking a model (or `zero_shot=True` if using the
  `Benchmarker` API). This will evaluate the model using an instruction prompt and
  without any in-context examples. Furthermore, the chat template of the model will be
  used. This is to mimic the behaviour of the model when it is used in a user-facing
  setting.
- Debug mode for generative models is now possible now, which can be used to validate a
  model's output manually. This will log the predictions, and store all the inputs and
  predictions to a JSON file in the current working directory. This can be enabled by
  setting the `--debug` flag when benchmarking a model (or `debug=True` if using the
  `Benchmarker` API).
- Added the Dutch linguistic acceptability dataset `dutch-cola`. It has been set to
  `unofficial` for now, but it might eventually replace ScaLA-nl as the official Dutch
  linguistic acceptability dataset. For now, you can benchmark models on it by
  explicitly setting the dataset using the `--dataset` argument (or `dataset` argument
  if using the `Benchmarker` API). If you would prefer to run the full dataset, then you
  can benchmark models on `dutch-cola-full` as well - note that this evaluation will be
  significantly slower than the `dutch-cola` evaluation.
- Added the Belebele dataset, being a multilingual multiple-choice reading comprehension
  dataset. This has been added as a separate `multiple-choice-reading-comprehension`
  task, and is available in all supported languages except Faroese. The dataset has been
  marked as unofficial, meaning that it will not be automatically included when
  benchmarking models, but can be included by specifying the dataset explicitly using
  the `--dataset` argument (or `dataset` argument if using the `Benchmarker` API).

### Fixed
- Set upper bound on Python versions to `<4.0` from `<3.12`, to avoid installation
  issues.
- Removed the use of `ModelFilter` from the `huggingface_hub`, as it was removed from
  version `0.24.0` onwards. For the same reason, we now require `>=0.24.0` for the
  `huggingface_hub` dependency.
- Now checks the `sliding_window` and `sliding_window_size` config attributes when
  determining the vLLM context length. This would result in errors when the sliding
  window is less than 5,000, which for instance is the case with the Gemma 2 models.

### Changed
- Added `gpt-4o-mini` metadata, to correctly display maximum sequence length and
  vocabulary size.
- Changed the name of the `question-answering` task to the more descriptive name
  `reading-comprehension`.
- Update `vllm` to `>=0.5.3` and `transformers` to `>=4.43.0`, which now allows
  evaluation of Gemma 2 and Llama-3.1 models.
- Removed the `quantization` extra and instead prompt the user to manually install any
  missing quantisation packages when evaluating quantised models. This is due to several
  dependency clashes with `optimum` and `transformers`.


## [v12.11.0] - 2024-07-03
### Added
- Updated the `arc-is` dataset to a Claude translated version of ARC-challenge, from the
  dataset `mideind/icelandic-arc-challenge`. This has substantially higher translation
  quality than the previous `arc-is` and the current `mmlu-is` datasets. For this
  reason, the new `arc-is` dataset is now the official Icelandic dataset for the
  knowledge task.


## [v12.10.8] - 2024-06-21
### Fixed
- An import error caused `openai` to be installed for any evaluations to be done, which
  has now been fixed.


## [v12.10.7] - 2024-06-19
### Fixed
- Require `numpy` to be of version `1.x.x`, as the new `2.0.0` clashes with `outlines`.


## [v12.10.6] - 2024-06-19
### Fixed
- Updated `optimum` to `>=1.20.0` as `1.19.x` is incompatible with newer `transformers`
  versions.
- Updated `outlines` to `>=0.44.0` as this fixes an error in evaluating NorwAI models.


## [v12.10.5] - 2024-06-12
### Changed
- Remove almost all upper version bounds on dependencies. This makes it easier to be
  compatible with the `scandeval` package, with the risk of potentially introducing
  bugs when new dependency versions appear. We will monitor this risk and see if this
  is the way to go.

### Fixed
- Update `vllm` to `>=0.5.0`, `outlines` to `>=0.0.37` and `tiktoken` to `>=0.7.0`,
  which now resolves the dependency clash between the three of them.
- When detecting the `outlines` version we expected it to consist of integers, but we
  now accept strings as well (for development versions, say).


## [v12.10.4] - 2024-06-03
### Fixed
- Access to the evaluation datasets were shut down by Hugging Face again. It has now
  been restored.


## [v12.10.3] - 2024-06-03
### Fixed
- Access to the evaluation datasets were shut down by Hugging Face. It has now been
  restored.


## [v12.10.2] - 2024-05-30
### Fixed
- Correctly update logits processors and prefix allowed functions tokens functions for
  NER datasets when starting generation.
- We now use logprobs for OpenAI models, as this is supported by the chat models now.
  This is used for all sequence classification based tasks, which currently comprise of
  sentiment classification, linguistic acceptability, knowledge and common-sense
  reasoning. This fixes some incorrect evaluations of the newer GPT-4-turbo and GPT-4o
  models, as they tend to output things like "Sentiment: positive" rather than simply
  "positive".


## [v12.10.1] - 2024-05-28
### Fixed
- Now recognises the metadata for the new GPT-4o models correctly. Currently there is a
  version clash between `vllm` and `tiktoken`, meaning that one needs to manually
  upgrade `tiktoken` to evaluate GPT-4o - an informative error message notes this to
  the user now in that case.
- Number of generated tokens for sequence classification tasks has been changed back to
  1 (from 3). This makes no difference to open source models, as we only use the
  logprobs from the first token anyway, but this makes a big difference on multiple
  choice QA tasks for OpenAI models, as some of them might output things like "a is
  correct" rather than simply "a". Since we're using word edit distance to the labels,
  this might accidentally cause the final prediction to be different from "a".
- An error in `outlines<=0.0.36` meant that NER evaluations were near-random.
  Unfortunately, due to a strict `outlines` requirement in `vllm`, we cannot enforce
  `outlines>0.0.37` (see [this vLLM PR for a future
  fix](https://github.com/vllm-project/vllm/pull/4109)). For now, to prevent faulty
  evaluations, we raise an error, asking the user to manually upgrade `outlines` if
  they have an old version.


## [v12.10.0] - 2024-05-08
### Changed
- Update `autoawq` to `>=0.2.5,<0.3.0`, as it now doesn't have a dependency clash with
  `transformers`.
- Update `vllm` to `>=0.4.2,<0.5.0`, to support new models (such as Phi-3).
- Update `torch` to `>=2.3.0,<3.0.0`, as this is required by `vllm`.

### Fixed
- When overriding benchmark configuration parameters in `Benchmarker.benchmark` then
  these overridden parameters are now correctly used when building datasets.
- When a generative model was benchmarked on a NER task followed by another task, the
  structured generation wasn't set up correctly, as we're not re-initialising the model
  since v12.8.0. We now ensure that the logits processors are re-built for every
  dataset.


## [v12.9.1] - 2024-04-30
### Fixed
- Disables the prefix caching of vLLMs, as it has not been implemented with sliding
  window attention yet, causing re-initialisation errors.
- Updates `vllm` to `>=0.4.1,<0.5.0`, as this fixes an issue with benchmarking
  freezing.


## [v12.9.0] - 2024-04-26
### Changed
- Update `optimum` dependency to `>=1.19.1,<2.0.0`, as it is now compatible with
  `transformers>=4.40.0,<4.41.0`.

### Fixed
- Pin `vllm` to `v0.4.0`, since `v0.4.1` has breaking changes and is causing issues
  with flash attention.
- Catch vLLM error when prefix caching is set for models with sliding window attention,
  as this is not supported yet in vLLM.


## [v12.8.0] - 2024-04-23
### Changed
- Updated `vllm` to `>=0.4.0,<0.5.0`, which both fixes an issue with multi-gpu
  benchmarking as well as supporting more models.
- Updated `transformers` to `>=4.40.0,<4.41.0`, to support more models.
- Removed the `olmo` extra, as it is now included in `transformers`.
- Downgraded `outlines` to `v0.0.34` as any newer version is currently incompatible
  with `vllm`. This will be changed back to newer versions when [this vLLM
  PR](https://github.com/vllm-project/vllm/pull/4109) has been merged and released.

### Fixed
- Now does not reload generative models between each evaluation. This both saves some
  evaluation time, but it also prevents a bug when using multiple GPUs.
- Handle the change from having `float` logprobs in vLLM to the new `Logprob` objects.


## [v12.7.0] - 2024-04-19
### Added
- Added a script to evaluate human performance on datasets. This is a Gradio app which
  can be run using the command `human_evaluate --annotator-id <id>`, where
  `annotator-id` is the ID of the human annotator (from 0 to 10, inclusive). They will
  then annotate their answers for validation splits from the iteration corresponding to
  their annotator ID. All of the annotated results will be stored to
  `scandeval_benchmark_results.jsonl`, as usual - note here that this will create a
  single `human` entry, where multiple annotators will count as multiple iterations for
  the same `human` model.

### Fixed
- If a model has a very small maximal context length in its tokeniser configuration
  then we ignore this value and instead use the default value.
- When a model is generative then we use default context length to be 32,768.
- Now ensures that we use mixed precision when CUDA is available, as this is required
  by Flash Attention.
- By default we only use flash attention for generative models, as it leads to errors
  with several encoder models.
- Add missing OpenAI models to the model cache, to checking model existence when no
  OpenAI key is specified.
- Only imports from the `openai` package if it has been installed.
- Improved detection of the end-of-chat tokens for instruction tuned models, which
  previously caused errors when evaluating some instruction tuned models.
- Loading of a pretrained model configuration from the Hugging Face Hub failed when the
  model is gated and when the `cache_dir` is specified in `AutoConfig.from_pretrained`.
  We now do not set that argument if the model is gated, as a temporary fix.


## [v12.6.1] - 2024-04-11
### Fixed
- Changed vLLM inference parameters to limit the GPU memory usage during evaluation,
  which makes it possible to evaluate larger models on the same hardware as previously.
  Concretely, the `gpu_memory_utilization` has been raised from 0.9 to 0.95,
  `enforce_eager` is set to True, the `max_model_len` has been reduced from (at most)
  10,000 to (at most) 5,000. See [this
  issue](https://github.com/ScandEval/ScandEval/issues/383) for an overview of maximum
  amount of tokens in each dataset (as of v12.6.0 of ScandEval).
- Removed 1 sample from the Swedish sentiment classification dataset SweReC which was
  abnormally long, to keep the maximum amount of tokens in the samples below 5,000.
  Replaced the outlier sample with a new one.
- The number of allowed generated tokens for the Danish summarisation dataset
  Nordjylland News was mistakenly set to 128, compared to 256 for all other
  summarisation datasets. This has been fixed now.
- Now correctly detects if `autoawq` should be installed, when evaluating an AWQ model.
- Reduced `transformers` dependency to `4.38.x` again, as `autoawq` requires this.
- Do not use BitsAndBytes quantisation if the model is already quantised.


## [v12.6.0] - 2024-04-10
### Changed
- Updated `transformers` dependency to `>=4.39.3,<4.40.0`.

### Fixed
- Updated cached OpenAI model metadata.
- When loading local models we now more robustly detect the task of the model (i.e.,
  whether it is a generative model, encoder model or sequence-to-sequence model). This
  previously prevented evaluation of some local models.
- When detecting whether a local model exists, we now also look for the existence of
  `*.safetensors` files.


## [v12.5.3] - 2024-04-05
### Fixed
- The speed benchmark for OpenAI models was extremely slow, due to an issue with the
  tokenizer. This has been fixed now.


## [v12.5.2] - 2024-04-04
### Fixed
- Now using the same label order in the NER task as is in the dataset configuration.
  From v12.1.0 and onwards these were updated to sorting the labels, but this has
  resulted in significantly worse performance.
- Added GPT-4-turbo name variations to cached OpenAI model IDs. This means that we'll
  be able to see if a model ID should be an OpenAI model, without an OpenAI API key.


## [v12.5.1] - 2024-04-03
### Security
- Now uses an access token to access datasets, allowing the datasets to not be
  publicly available on the Hugging Face Hub.


## [v12.5.0] - 2024-04-02
### Added
- We now support evaluation of quantised models, such as GPTQ and AWQ, when the vLLM
  backend is being used (the default).

### Fixed
- Move tensor to the correct device when benchmarking seq-to-seq models (#363). Thanks
  to [@ThomasKluiters](https://github.com/ThomasKluiters) for this contribution! :tada:
- Deals with the case where an instruction tuned model does not use any special token
  at the end of the chat, such as `<|im_end|>`. This holds for, e.g., Qwen models.
- Better auto-detection of pipeline tag for models on the Hugging Face Hub, in case the
  tag is not manually set.


## [v12.4.0] - 2024-03-27
### Added
- Support for Azure OpenAI models! These can now be benchmarked as with any other
  model, where either the environment variables `AZURE_OPENAI_API_KEY`,
  `AZURE_OPENAI_ENDPOINT` and `AZURE_OPENAI_API_VERSION` need to have been set, or
  alternatively through the `--azure-openai-api-key`, `--azure-openai-endpoint` and
  `--azure-openai-api-version` arguments. Thanks to
  [@BramVanroy](https://github.com/BramVanroy) for all the help regarding the
  implementation of this :tada:
- We now use the new JSON mode for newer OpenAI models for the NER task, to ensure
  better JSON generation.
- If an error is thrown during generation with an OpenAI model, which for instance
  happens when the prompt is caught by the content filter, then we simply return a
  blank string instead.

### Changed
- Updated `outlines` dependency to v0.0.37, which can now correctly deal with a larger
  batch size when integrated with vLLM. This results in faster NER evaluation.

### Fixed
- Move models to the device before running any inference with it, as this causes issues
  when flash attention is enabled.
- When benchmarking instruction tuned models, we now ensure that generation stops when
  the end-of-chat token is reached (such as `<|im_end|>` and `[/INST]`). This had a
  negative performance impact on question answering and summarization, but the
  remaining tasks were not affected.


## [v12.3.2] - 2024-03-19
### Fixed
- There is an issue with the underlying `outlines` package that we use for structured
  generation, where many of the generations stop prematurely when the batch is too
  large. We fix this temporarily by lowering the batch size from the entire dataset to
  the standard 32 when vLLM is used for NER tasks. This will be changed back when the
  bug is fixed. Follow the progress in [this `outlines`
  issue](https://github.com/outlines-dev/outlines/issues/757).
- Issue when checking if the `openai` extra needed to be installed, or when the
  `OPENAI_API_KEY` needs to be set.
- Setting `add_prefix_space=False` caused an error during the loading of some
  tokenizers. To fix this, we only supply the `add_prefix_space` keyword argument
  during the loading of the tokenizer if it is True.


## [v12.3.1] - 2024-03-13
### Fixed
- An issue with Pydantic typing, causing initialisation of `Benchmarker` to throw an
  error.


## [v12.3.0] - 2024-03-13
### Changed
- Updated `outlines` dependency to `>=0.0.36,<0.1`. This fixes a race condition caused
  during evaluation of NER datasets and also includes integration with the
  `transformers` library. The existing hardcoded integration has now been removed in
  favour of the integration in that package.


## [v12.2.1] - 2024-03-12
### Fixed
- Now includes the `transformers` integration with `outlines` directly in the code,
  which caused issues as they weren't part of the newest `outlines` release. When it
  does get included then we will import these as before.
- When evaluating OpenAI models we now do not perform any structured generation, as we
  do not have access to the logits.


## [v12.2.0] - 2024-03-11
### Added
- Added the Icelandic common sense reasoning dataset Winogrande-is, being a manually
  translated version of the English Winogrande dataset. This also means that the
  HellaSwag-is dataset has been marked as unofficial, and will thus not automatically
  be included when benchmarking models on the Icelandic common sense reasoning task.

### Changed
- Updated `vllm` dependency to `>=0.3.3,<0.4.0`, which allows the benchmarking of the
  new Gemma and OLMO models, without the bug from vLLM v0.3.2.

### Fixed
- Do not show message regarding missing flash attention if CUDA is not available.
- Only use bfloat16 as quantisation compute type if it is available and that
  `torch_dtype` is set to "bfloat16" in the Hugging Face configuration - otherwise we
  use float16.
- Since flash attention is now enabled by default, some models couldn't be loaded due
  to them not supporting it. For these models, flash attention will now be disabled
  during model loading.
- Now uses a single GPU when finetuning, as previously evaluation would just freeze in
  this case. In the future we might support multi-GPU finetuning, but since encoder
  models usually doesn't require multiple GPUs, this is currently not prioritised.


## [v12.1.0] - 2024-02-29
### Changed
- Flash attention will now default to being used if `flash_attn` has been installed. If
  the `--use-flash-attention/no-use-flash-attention` hasn't been set and the
  `flash_attn` package hasn't been installed, then a logging message will be displayed,
  informing the user.
- Changed backend structured generation framework to `outlines` from
  `lm-format-enforcer`.

### Fixed
- Evaluating models on NER tasks used excessive amounts of memory and took very long.
  This was due to a bug in vLLM v0.3.2, and will be fixed in vLLM v0.3.3. We thus
  forbid v0.3.2, making it fast again, and we'll remain compatible with the new v0.3.3
  when it is released.
- A name clash has been fixed, which caused the MMLU-no dataset to not be run when
  running all Norwegian datasets.


## [v12.0.0] - 2024-02-26
### Added
- Now automatically uses multiple GPUs when evaluating generative models with vLLM.
- Now allows "unofficial" datasets, which are datasets which are not included on the
  official leaderboards and models will only be benchmarked on them if they have been
  explicitly set using the `--dataset` argument (or `dataset` argument if using the
  `Benchmarker` API). This allows the inclusion of more datasets, without bloating the
  evaluation time of "official" evaluations, as well as removing the need to remove old
  datasets when they are replaced by newer ones.
- The following datasets have been added as unofficial, all datasets that used to be
  part of ScandEval but has since been replaced:
    1. ARC-da
    2. ARC-no
    3. ARC-sv
    4. ARC-is
    5. ARC-de
    6. ARC-nl
    7. ARC
    8. DaNE
    9. WikiANN-fo
- A more informative error message is now being thrown if additional arguments need to
  be supplied to evaluate the model, such as
  `--trust-remote-code`/`trust_remote_code=True`.
- When determining a model's maximum sequence length, we now also look at the
  `max_sequence_length` attribute of the Hugging Face model configuration.

### Changed
- Computation of the BERTScore metric for summarisation tasks are now using the device
  stated in the benchmark config, making the metric computation significantly faster if
  a GPU is being used. This defaults to processing 32 samples at a time, which is
  reduced if OOM errors occur. If OOM errors occur with a batch size of 1 then the
  scores are computed on CPU, as before.
- Updated `transformers` dependency to `>=4.38.1,<4.39.0`, and `vllm` dependency to
  `>=0.3.2,<0.4.0`. This allows the benchmarking of the new Gemma and OLMO models.
- When using the `Benchmarker` API, the `save_results` argument now defaults to True.
- The `Benchmarker.benchmark` method now only returns the list of benchmark results
  from the given run, rather than all historic benchmark results as well.
- The framework now defaults to using a Hugging Face Hub token when accessing models,
  if available.


## [v11.0.0] - 2024-02-16
### Added
- Added arguments to `Benchmarker.benchmark` (or simply `Benchmarker.__call_`),
  corresponding to the same arguments during initialisation. The idea here is that the
  default parameters are set during initialisation, and then any of these can be
  changed if needed when performing a concrete evaluation, without having to
  re-initialise the `Benchmarker`.
- Added the Danish knowledge datasets `danske-talemaader` and `danish-citizen-tests`.
  Both are multiple choice datasets, where the first one tests knowledge about Danish
  idioms, and the second one tests knowledge about the Danish society. These replace
  the machine translated MMLU-da dataset.
- Added a `--num-iterations` flag (`num_iterations` in the Python CLI), which controls
  the number of times each model should be evaluated, defaulting to the usual 10
  iterations. This is only meant to be changed for power users, and if it is changed
  then the resulting scores will not be included in the leaderboards.

### Changed
- The default value of the languages are now all languages, rather than only Danish,
  Swedish and Norwegian.
- Changed all summarisation datasets to use one few-shot example (some were set to 2),
  and increased the maximum amount of generated tokens to 256 rather than the previous
  128, since many of the gold standard summaries are around 200 tokens.

### Fixed
- There was an error caused if an old version of the `openai` package was installed and
  if the `scandeval` package was checking if a model exists as an OpenAI model. Now an
  informative error is thrown if the model is not found on any available platforms, as
  well as noting the extras that are missing, which prevents the package from checking
  existence on those platforms.
- Changed the prompt for the English sentiment classification dataset SST5, where it
  previously stated that the documents were tweets - these have now been renamed to
  "texts".
- Correctly assess whether the `openai` extra should be used, which made it impossible
  to benchmark OpenAI models.
- Disabled `lmformatenforcer` logging, which happens in the rare case when we're
  few-shot evaluating a model on NER and there are no JSON-valid tokens to generate.

### Removed
- Removed all machine translated ARC datasets, as they had a near 100% correlation with
  the machine translated version of the MMLU datasets.


## [v10.0.1] - 2024-02-12
### Fixed
- A prefix space was added to labels in sequence classification tasks that
  automatically adds a prefix space (such as Mistral). We now check for this and ensure
  to only manually add prefix space to models that don't automatically do this (such as
  the Yi models).


## [v10.0.0] - 2024-02-12
### Added
- Now throws a more informative error when attempting to benchmark a non-generative
  model on a generative task.

### Changed
- Many dependencies are now optional, to make the package less bloated. These extras
  are `jax`, for models based on the JAX framework, `generative` for evaluating
  generative models, `olmo` for models based on the OLMO architecture, `openai` for
  evaluating OpenAI models, and `all` to install all of them.
- Updated many dependencies. In particular now uses `openai` version 1.x.x, which
  required some changes to the code base as they changed their API.
- Changed the `--dataset-task` CLI argument (`dataset_task` in the Python API) to
  `--task` (`task`). This is now the preferred way to choose what to benchmark a model
  on, rather than remembering all the names of the datasets. E.g., to benchmark a model
  on all Danish question-answering datasets, we call `scandeval -m <model_id> -l da -t
  question-answering`. All the names of the tasks is shown in `scandeval --help`.
- Renamed the `--no-ignore-duplicates` to `--force` (shorthand: `-f`), which _forces_
  the evaluation, meaning that it evaluates the model even if it has previously been
  evaluated.
- Renamed the `--model-id` to `--model`.

### Fixed
- Error when encoding a batch of size 1 with OpenAI models.
- Error when benchmarking OpenAI models on MacOS due to the `tiktoken.Encoding` object
  not being picklable.
- Fixed an issue with OOM errors when changing from benchmarking one generative model
  to another.
- Now allows loading tokenisers that require remote code, if `--trust-remote-code` has
  been set.
- Fixed an issue where the `max_sequence_length` parameter in the Hugging Face model
  configuration wasn't used to determine the `max_model_len` parameter in the
  `vllm.LLM` initialisation, causing some models not being loaded in vLLM.
- An error occured if a tokenizer had no defined BOS token, which happens for some
  generative models. It is now set to be equal to the EOS token in that case.
- Fixed error related to the extraction of predicted labels in sequence classification
  tasks for generative models, which unfairly evaluated generative models that require
  a prefix space on the labels (which are most of them currently).

### Removed
- Removed the `-d` shorthand for `--dataset` in the CLI, to encourage the use of `-t`
  (`--task`) and `-l` (`--language`) instead.


## [v9.3.2] - 2024-02-05
### Fixed
- Using model revisions did not work with vLLM models - this has now been fixed. These
  revisions are specified using the '@' operator in the model ID, e.g., `scandeval -m
  gpt2@main`.


## [v9.3.1] - 2024-01-31
### Fixed
- The prompts were not stripped correctly, causing bad evaluations for sequence
  classification tasks.


## [v9.3.0] - 2024-01-29
### Changed
- Now requires `transformers` versions `4.37.x`. As they often introduce breaking
  changes in minor versions, we now only allow a patch version difference and manually
  update to `4.38.x` when it comes out.
- Swapped primary/secondary metrics for the multiple choice tasks, where we now set MCC
  as the primary metric and accuracy and secondary. This is due to the fact that MCC
  handles class imbalance better.
- Removed speculative ngram sampling again, as `transformers` now requires the batch
  size to be 1, which doesn't make it any faster than normal.
- Swapped primary/secondary metrics for the multiple choice tasks, where we now set MCC
  as the primary metric and accuracy and secondary. This is due to the fact that MCC
  handles class imbalance better.
- Number of generated tokens for sequence classification tasks has been changed back to
  3 (from 1). This makes no difference to open source models, as we only use the
  logprobs from the first token anyway, but it *does* make a difference to closed
  source models where the logprobs are not available (like OpenAI's chat models), as
  we're instead calculating word edit distance to the labels.

### Fixed
- Prevents FP16 overflow by using -1e3 instead of -1e9 for ~0% probability logprobs
  during generation with vLLM.
- Avoids excessive disk usage by not caching processed datasets to disk, as we are
  never using the cached versions anyway.
- We now only strip the prompts if the model's tokenizer includes a prefix space when
  tokenizing the labels.
- When testing a model's maximum sequence length, we put dummy inputs into them. This
  causes errors if the dummy inputs are one of the special tokens. Since the special
  tokens have not always been set up in the tokenizer, we instead rely on a heuristic
  that the 100th token ID is not a special token.
- An import depended on `vllm`, which is not installed on non-Linux devices, causing an
  `ImportError`. This has now been removed.
- Fixed an issue where structured generation wasn't triggered when vLLM wasn't
  available.


## [v9.2.0] - 2024-01-24
### Added
- Added (the English) datasets MMLU, ARC and HellaSwag, as well as Norwegian and
  Icelandic translations of it. Now the `knowledge` and `common-sense-reasoning` tasks
  are covered in all supported languages except Faroese (i.e., da, sv, no, is, de, nl &
  en).
- Now uses speculative ngram sampling for text generation when vLLM is not available.
  This has no effect on performance and increases evaluation speed by 3x on generation
  heavy tasks like NER and summarization.
- Added structured generation for the NER task, which enables the models to (almost)
  always output correct JSON, separating the NER capabilities from the JSON
  capabilities. JSON can be tested separately in a (future) coding benchmark.
- Now adds `scandeval_version` to the output JSONL results, to make it easier to
  determine when outdated results need re-benchmarking.

### Changed
- Swapped primary/secondary metrics for the NER task, as the `MISC` tag varies too much
  from dataset to dataset to be meaningful as a primary metric. Now uses micro-average
  F1-score across all tags except the `MISC` tag as a primary metric.

### Fixed
- There was a bug where all models were removed from disk prior to benchmarking. This
  will now only happen if the `--clear-model-cache` flag is set.
- The `vllm` package cannot be installed when CUDA is not available - this is now
  neither installed nor used when this is the case, and generative few-shot evaluation
  is done using the `transformers` package rather than `vllm`.
- Previously `temperature` was wrongly not set for vLLM and OpenAI models, instead
  defaulting to their 1.0 values. This was due to the fact that this is set in
  `transformers` using the `do_sample=False` argument, which doesn't transfer to the
  other libraries. This has now been set to 0.0.
- Now catches OpenAI `InvalidRequestError`s.
- Removed overly long or repetitive samples in the multiple choice datasets, which
  caused errors when evaluating OpenAI models on them.
- Now sets the `top_k` parameter in the vLLM `SamplingParams` based on the value it has
  in the `GenerationConfig`. This caused a discrepancy, as vLLM defaulted to -1 and
  `transformers` to 50.
- When loading a model using `transformers` then the quantized compute dtype is now
  correctly set to either `bfloat16` or `float16`, depending on the GPU available,
  rather than the previous `float32`. This does not affect generation performance.
- Fixed formatting of summarization metrics.
- Removed print output from `bert_score` during summarization metric computation.
- Now clears GPU memory properly after finishing the benchmark of a generative model
  with vLLM.


## [v9.1.2] - 2024-01-16
### Fixed
- When checking if a model has already been benchmarked, we only care about the
  `few_shot` parameter if the model is generative.


## [v9.1.1] - 2024-01-15
### Fixed
- Now adds a `generative` key to the logged results, to enable parsing few-shot
  evaluated models correctly when building leaderboards.


## [v9.1.0] - 2024-01-14
### Changed
- Now only stores the top-10 log probabilities of generated tokens when the generation
  length is less than 8 tokens. Also now keeps separate caches for each (model,
  dataset) combination, where it previously had a single cache for each model. Both of
  these help reduce the memory usage of the model output cache.
- Optimised cache saving/loading a bit, making the waiting time in between iterations
  slightly shorter.
- Removes the model output cache for a (model, dataset) combination when the
  benchmarking of the model on the dataset finishes successfully. Also removed indents
  in model output cache JSON files. Both of these help reducing the disk space used on
  caching.

### Fixed
- Only require generative models to output logprobs if the dataset is of a task that
  requires it. This caused the benchmarking to use excessive memory when benchmarking
  datasets that require long generative outputs, such as NER.

### Removed
- Removed some vLLM logging.


## [v9.0.0] - 2024-01-12
### Added
- Now caches the completions of open source generative models, which effectively makes
  benchmarking of these ~33% faster. We cannot store all logits for storage reasons (it
  quickly gets >100GB in that case), so we instead store the top-100 logits for each
  generated token, but only if the generated sequence is shorter than 50 tokens. We
  thus assume that (a) these are the only logits needed, and (b) that the generations
  don't change. We argue that (a) is the case since we only use the logits in
  classification tasks, in which case we only use the first token anyway. Further,
  since we're using a temperature of 0 anyway, the generations will be as close to
  deterministic as possible (up to small rounding fluctuations of logits, which is
  negligible). This is a breaking change, since it is not compatible with the previous
  way we cached OpenAI model outputs.
- Added a new `--clear-model-cache` flag, which removes the cached models after
  finishing the benchmarking of each model, to save disk space. This doesn't remove the
  cached model outputs or datasets.
- Added the following new datasets:
    - `fone`, a Faroese NER dataset, which replaces the previous `wikiann-fo` dataset.
    - `dansk`, a Danish NER dataset, which replaces the previous `dane` dataset.
    - `norquad`, a Norwegian question answering dataset, which replaces the previous
      `scandiqa-no` dataset.
    - Danish, Swedish, German and Dutch versions of the MMLU, ARC and HellaSwag
      datasets, testing knowledge and common sense reasoning of generative models.
      These have been machine translated by the University of Oregon using
      GPT-3.5-turbo. Machine translation is not adequate, of course, so see this as a
      first version of these kinds of evaluations, to get some benchmarks going asap.
    - `squad-nl`, a Dutch extract question answering dataset, which is a machine
      translated version of SQuAD-v2. As with the datasets mentioned above, this is
      meant as a first version of a Dutch QA dataset, until we have a better one
      available.
- Added `--only-validation-split` flag, which only benchmarks the model on the
  validation split, which is 5-10x smaller than the test split (depending on the
  dataset). This is especially useful with paid models like OpenAI models. The value of
  this flag is stored in the benchmark results, so this will be visible on
  leaderboards.
- Now uses vLLM as the underlying engine for few-shot evaluating generative models,
  which drastically improves the evaluation speed, as well as requiring less GPU
  memory.

### Changed
- Now compatible with`transformers >= 4.36.2`, and this is required now as they have
  changed their generation API in a breaking manner.
- Now removes all newlines from texts in the summarization task, where previously these
  were merely "squashed" to single newlines. This makes the separation of few-shot
  examples for generative models easier.
- Also removes newlines from the NER task, where these were not removed at all
  previously.
- Now doesn't force ASCII characters in the NER task for generative models, making the
  target JSON dictionary more consistent with the input text.
- If a model is stored in the Safetensors format on Hugging Face Hub, then we read out
  the number of parameters directly from those files. This results in more accurate
  parameter counts as opposed to loading in the model in 4-bit and counting manually.
- Samples with excessively short or long texts have been removed.
- Adjusted number of few-shot examples in datasets to ensure that the resulting prompt
  is at most ~3000 tokens long.
- When timeout errors occur when loading a model then we will try again at most 5 times
  now, where previously we would attempt to re-load it indefinitely.

### Fixed
- Removed `text2text-generation` temporarily from the tags defining generative models,
  since we do not support the benchmarking of these yet. This will be added back in as
  soon as we support them.
- Now catches `OSError`s when loading Hugging Face model configurations, which happen
  when there is no `config.json` file in the model repo.
- When sampling few-shot examples for question answering tasks we previously sampled
  among examples with context length less than 1024 characters, to keep the prompt
  short. This is too small for some datasets, so now we dynamically set this threshold
  based on the dataset itself, starting from 512 and doubling until we have at least
  the number of desired few-shot examples to choose from.
- Now only sets `torch_dtype` is CUDA is available, as otherwise errors are caused.
- Previously text generation in a batch would be stopped if any of the samples in the
  batch reached the stopping criteria, causing a lot of incomplete completions. Now
  the model continues to generate text until the entire batch is complete, and the
  excess generation is removed afterwards.
- When benchmarking encoder models on QA tasks the contexts are split up if they exceed
  the model's context length. The stride value used caused errors in rare cases where
  the model's maximum context length was really small (128). This has been fixed now.
- Now sets `ignore_mismatched_sizes` when loading models if the model cannot be loaded
  otherwise. This previously caused some issues when loading certain models.
- Fixed bug where some encoder models did not work properly when loaded in with FP16
  mixed precision due to overflow. We now load in models with BF16 as these have a
  larger range, but fall back to FP16 if BF16 is not available. If both lead to
  overflow then we attempt again with full FP32, and lastly throw an informative error
  and block evaluation if the overflow persists.
- When few-shot evaluating models on NER tasks, we are now more lenient towards the
  generated model output. Instead of taking the output as-is, we are now extracting the
  first dictionary (enclosed in curly brackets), as well as replacing all single
  apostrophes (') with double ones (").
- If a model is already pre-quantized then we will not attempt to quantize it as well.


## [v8.2.1] - 2023-12-20
### Fixed
- Removed the non-existent IsReC, FoReC and FoQA datasets.


## [v8.2.0] - 2023-12-20
### Added
- Added the following new datasets:
    - `sb10k`, a German sentiment classification dataset.
    - `dutch-social`, a Dutch sentiment classification dataset.
    - `sst5`, an English sentiment classification dataset.
    - `germeval`, a German NER dataset.
    - `conll-nl`, a Dutch NER dataset.
    - `conll-en`, an English NER dataset.
    - `scala-de`, a German linguistic acceptability dataset.
    - `scala-nl`, a Dutch linguistic acceptability dataset.
    - `scala-en`, an English linguistic acceptability dataset.
    - `nqii`, an Icelandic extractive question answering dataset.
    - `germanquad`, a German extractive question answering dataset.
    - `squad`, an English extractive question answering dataset.
    - `cnn-dailymail`, an English summarization dataset.

### Fixed
- Fixed bug with question answering benchmarking when the answer was a proper subset of
  the first token in the context, causing errors when benchmarking some models.
- Some models have been stored in mixed precision as well as containing an
  implementation of layer normalisation which is incompatible with such mixed
  precision. When loading models we now only load in mixed precision if `torch_dtype`
  has been specified in the Hugging Face model configuration (as with the Mistral
  model, for instance).
- When sampling examples to use in few-shot prompts in a sequence classification, we
  previously required that the samples are stratified with respect to the labels. This
  caused an issue if the dataset did not contain all labels, so now we only stratify
  with respect to the labels present in the dataset.
- When few-shot benchmarking on question answering datasets we previously only used the
  samples whose contexts were at most 512 characters long. This turns out to be too few
  for `germeval`, so this has been upped to 1024.


## [v8.1.0] - 2023-12-04
### Added
- Now added support for text-to-text tasks, which include tasks such as abstractive
  summarization, abstractive question-answering and translation. These can only be
  benchmarked with generative models. In this release, this includes the following
  datasets:
    - `nordjylland-news`, a Danish summarization dataset based on news articles.
    - `swedn`, a Swedish summarization dataset based on news articles.
    - `no-sammendrag`, a Norwegian summarization dataset based on news articles.
    - `rrn`, an Icelandic summarization dataset based on news articles.
    - `mlsum`, a German summarization dataset based on news articles.
    - `wiki-lingua-nl`, a Dutch summarization dataset based on WikiHow articles.
  These are all of the task `summarization`, meaning that they can also all be run
  using `scandeval --dataset-task summarization --model-id <model_id>`.
- A `--use-flash-attention` flag has been added, which enables Flash Attention 2.0,
  which is required by some models, such as Mistral-based ones. If `flash-attn` has not
  been installed then an informative error message will be raised. Thanks to
  [@peter-sk](https://github.com/peter-sk) for this contribution! :tada:

### Changed
- Now uses 8-bit AdamW whenever CUDA is available, as opposed to regular AdamW.
  Experiments shows that this does not affect benchmarking performance, but reduces
  memory usage and thus allows benchmarking of larger models

### Fixed
- A bug was removed which caused some overlap between the dataset splits of the
  ScandiQA datasets.
- Now allows loading in models in the data type that they were trained in, which
  previously caused errors if they weren't trained in float32.


## [v8.0.0] - 2023-11-29
### Added
- Support for few-shot evaluation of decoder models, both from the Hugging Face Hub and
  OpenAI models. This currently happens automatically when specifying a generative
  model from the Hugging Face Hub, and with all OpenAI models.
- Now stores model caches in separate directories, enabling parallel evaluations.
  Thanks to [@KennethEnevoldsen](https://github.com/KennethEnevoldsen) for this
  contribution! :tada:
- Added `--device` argument to the CLI, which can be used to overwrite the automatic
  detection of device (CPU, CUDA GPU, MPS GPU, TPU) to use.
- Added `--trust-remote-code/--no-trust-remote-code` argument to the CLI, as some
  models require this flag to be loaded. It defaults to `False` for security reasons,
  however.
- Added `--load-in-4bit/--no-load-in-4bit` argument to the CLI, which can be used to
  overwrite the automatic 4bit loading of models. By default only generative models
  will be loaded in 4bit, and only if a CUDA GPU is available, as this is required by
  the underlying `bitsandbytes` package.
- Now manually adjusts the maximum sequence length of a model to ensure that the
  reported maximum length is correct.

### Changed
- Now only supports Python 3.10 and above.
- Changed the variation in the speed benchmark. Rather than using a fixed length
  document and computing iterations per second, it now uses varied length documents and
  computes tokens per second. This also has the added benefit of being able to better
  compare models with varying level of maximum sequence lengths. Further, it now uses
  GPU rather than CPU to accomodate 4-bit models, as these cannot be run on CPU.
- Changed the `--model-framework` argument to `--framework`.
- Changed the `--use-auth-token` and `--auth-token` arguments to `--use-token` and
  `--token`, reflecting the same change in the `transformers` package.
- Now reports all model parameters, rather than just the trainable ones.
- Now uses 8-bit AdamW optimizer when CUDA is available rather than the default AdamW,
  to save memory when working with larger models.

### Removed
- Previously generative models had their maximum sequence length altered by subtracting
  their padding token ID. This is not needed anymore and have been removed.

### Fixed
- Handles timeouts better now, when fetching models from the Hugging Face Hub. Instead
  of simply throwing the error, cancelling the benchmarking process, it simply tries
  again until the connection is up again.
- Some models output both logits and hidden states, which caused unnecessary
  out-of-memory issues. This is now handled using the `preprocess_logits_for_metrics`
  argument in `Trainer`.
- Now catches errors while loading model configurations.


## [v7.1.1] - 2023-07-01
### Fixed
- The feature names of the NER datasets have been changed, so the code have been
  updated to reflect this.


## [v7.1.0] - 2023-05-15
### Added
- Added support for the NorBERT3 models.


## [v7.0.0] - 2023-05-13
### Changed
- Now uses PyTorch 2.0, which (among other things) includes more control over the MPS.
  This means that MPS out of memory errors will now be caught and dealt with like CUDA
  out of memory errors, and we clear the MPS cache in between runs.

### Fixed
- Ensure that `type_vocab_size` is not changed if it was previously set to 0. This
  caused issues for some models when benchmarking question answering tasks.


## [v6.3.0] - 2023-04-12
### Added
- Now added support for benchmarking local models in the Hugging Face format (i.e.,
  saved with the `save_pretrained` method). This automatically detects the framework
  based on the file extension, but can also be set using the new `--model-framework`
  argument. Thanks to [@peter-sk](https://github.com/peter-sk) for implementing this!
  :tada:

### Fixed
- Now handles word-token alignment properly with SentencePiece tokenisers, which caused
  some models not being able to be benchmarked on token classification tasks.
- Now handles UNK tokens during word-token alignment, where it locates the word that is
  being tokenised into the UNK token, extracting the original value of the UNK token
  and replacing the token by that value.


## [v6.2.4] - 2023-03-10
### Fixed
- If the Hugging Face Hub is down, throwing a `HfHubHTTPError`, then catch it, wait 30
  seconds, and try again.
- Now always fixes the `model_max_length` attribute of the tokenizer, to prevent index
  errors during finetuning.

### Changed
- Changed `raise-error-on-invalid-model` to `raise-errors`. The flag now raises all
  errors instead of skipping the model evaluations, which can be used for debugging.


## [v6.2.3] - 2023-02-27
### Fixed
- Ensure that the `max_position_embeddings` fix from v6.2.2 only occurs if the
  tokenizer has a padding token, as this is used to set the `model_max_length`.
- If a model only has a JAX model but also has tags on the Hugging Face Hub from
  another framework, then re-try the evaluation with `from_flax` set to `True`.


## [v6.2.2] - 2023-02-25
### Fixed
- If `max_position_embeddings` is smaller than any of the context lengths specified in
  `model_max_length` and `max_model_input_sizes` then we use that as the the
  tokenization max length. This avoids dimension errors related to truncation.


## [v6.2.1] - 2023-02-22
### Fixed
- Now does not include models with the word "finetuned" in their name when benchmarking
  all models. These can still be benchmarked if specified directly.


## [v6.2.0] - 2023-01-09
### Changed
- Does not include by default models which indicate in their name that they're using
  more than a billion parameters, such as `EleutherAI/gpt-j-6B`.

### Fixed
- Now sets the default language for the (upcoming) XMOD models.
- If a model's `token_type_embeddings` layer has size (1, ...) when benchmarking the
  model for question answering, it is expanded to size (2, ...) with the second row
  being randomly initialised. This is required as question answering tasks need a least
  two token type embeddings.
- Now catches `OSError` when loading tokenizers.


## [v6.1.1] - 2023-01-02
### Fixed
- Fixed error where some tokenizers did not have special token IDs registered.
- Now catches `JSONDecodeError` when loading tokenizers.
- Now catches `KeyError` when loading model configurations.


## [v6.1.0] - 2022-12-29
### Added
- Added model inference speed estimation benchmark. This can now be run by setting
  either `task` or `dataset` to "speed". E.g., `scandeval -m <model_id> -d speed` or
  `scandeval -m <model_id> -dt speed`. This runs 10 iterations of 100 model inferences
  on a document of length 2,600 (the document "This is a dummy document. " repeated 100
  times). The inference speed includes tokenization, and is powered by the `pyinfer`
  package.


## [v6.0.1] - 2022-12-28
### Fixed
- Added prefix space to DeBERTa models.
- Now automatically changes a model's `type_vocab_size` to at least 2 when benchmarking
  the model on question-answering tasks. This previously caused an error when a model
  config had it set to 1.


## [v6.0.0] - 2022-12-24
### Added
- Added support for decoder models such as the GPT-series.
- Added new Swedish sentiment classification dataset, SweReC, which is not
  aspect-based, contrary to the previous ABSAbank-Imm dataset. This dataset is a
  three-way classification task into the classical `positive`, `neutral` and `negative`
  classes, thereby establishing uniformity between the sentiment classification
  datasets in the different languages. The dataset comes from reviews from both
  se.trustpilot.com and reco.se, and has been created by Kristoffer Svensson as part of
  his Bachelor thesis "Sentiment Analysis With Convolutional Neural Networks:
  Classifying sentiment in Swedish reviews".
- Added historic BERT models from `dbmdz` as part of the default multilingual list.
- Added the `--batch-size` argument, which can be used to manually select a batch size.
  Must be among 1, 2, 4, 8, 16 and 32.

### Removed
- As SweReC is a drop-in replacement for ABSAbank-Imm, the latter has been removed from
  the ScandEval benchmark.

### Fixed
- Now deals with an issue with DeBERTaV2 models where `pooler_hidden_size` has been set
  to a value different to `hidden_size` in its configuration, which made it impossible
  to do sequence classification with the model. The former is now forced to be the same
  as the latter, fixing the issue.
- Now ensures that tokenizers, model configurations and metrics are cached to the
  ScandEval cache, rather than the default Hugging Face cache.
- Previously, if a model's context length was greater than 1,000 it would be reduced to
  512, since an unset context length results in a very large `model_max_length` value
  of the tokenizer. This conflicted with longformer-style models whose context length
  _actually_ was greater than 1,000, so now this upper bound has been increased to
  100,000.
- Now includes `sacremoses` as a dependency, as this is required by some tokenizers.
- Converted the `id` column in ScandiQA to a string, to avoid integer overflow errors
  during preprocessing.
- If there is a `torch` operation which does not have a deterministic component, then a
  warning will be issued instead of raising an error.


## [v5.0.0] - 2022-11-03
### Added
- A new argument, `ignore_duplicates` (or `--ignore-duplicates/--no-ignore-duplicates`
  in the CLI) further ignores an evaluation if it has previously been evaluated. This
  argument defaults to `True`.
- Now stores the task and the dataset languages to the evaluation file with each
  evaluation.
- Now stores model metadata to the `scandeval_benchmark_results` file. Currently, this
  includes the number of trainable model parameters, the size of the model's vocabulary
  and the model's maximum sequence length.

### Changed
- Evaluation results are now saved in a JSONL file instead of a JSON file, and results
  are appended onto the file after every evaluation.
- You can now specify your Hugging Face authentication token in the `use_auth_token`
  argument of `Benchmarker` rather than manually logging in with `huggingface-cli
  login`. In the CLI an authentication token can also be applied directly using the new
  `--auth-token` argument. If an authentication is provided in this way in the CLI,
  then there is no need to add the `--use-auth-token` flag.
- The "random" models have now been renamed to "fresh", to emphasise that they are not
  random, but instead randomly initialized.
- The fresh models are now task independent, meaning that `fresh-xlmr-base` will now
  adapt to the task at hand, rather than having to benchmark, e.g.,
  `fresh-xlmr-base-sequence-clf` and `fresh-xlmr-base-token-clf` separately.

### Fixed
- ScandEval now works on TPUs.
- Removed `bf16` precision, as it only works for some GPUs.
- Should output less `transformers` logging now.
- Models were previously loaded in twice in the beginning of a benchmark. They are now
  only loaded in once (but re-loaded during each of the 10 iterations to ensure that we
  are starting from the same point).
- Changed the model architecture of the `fresh-xlmr-base` from `Roberta` to
  `XLMRoberta`.
- The `--dataset-task` is now correctly filtering the datasets benchmarked.
- Some tokenizers are not adding special tokens, despite them having registered them.
  These are now manually added, to ensure a proper evaluation of the models.

### Removed
- Removed support for evaluating finetuned models, as the package was primarily used to
  benchmark pretrained models anyway, and the change in datasets means that many
  finetuned models would have been trained on (part of) the test sets, resulting in
  artificially large scores. For evaluation of finetuned models, please check out the
  `aiai_eval` Python package instead.


## [v4.0.2] - 2022-07-22
### Fixed
- Now garbage collects properly, where previously (from v4 onwards) the `model` and
  `model_dict` were not removed from memory after each run, potentially causing a
  memory leak.

### Added
- Added the `HuggingFaceHubDown` and `NoInternetConnection` exceptions, to give more
  information to the user when benchmarking fails.
- Added unit tests.


## [v4.0.1] - 2022-07-14
### Fixed
- Removed temporary printing of scores for each iteration.


## [v4.0.0] - 2022-07-14
### Added
- Compatibility with Apple Silicon. If no CUDA GPU is available then MPS GPUs will
  automatically be used, if available.
- Added the datasets `scala-da`, `scala-sv`, `scala-nb`, `scala-nn`, `scala-is` and
  `scala-fo`. These are all linguistic acceptability datasets, being a binary text
  classification where a sentence has to be marked as grammatically correct or not.
- New randomly initialised ELECTRA-small model available for benchmarking, simply set
  `model-id` to either 'random-electra-small-sequence-clf or
  'random-electra-small-token-clf'. The randomly initialised XLM-RoBERTa-base model is
  still available by replacing 'electra-small' with 'xlmr-base'.
- Added `--raise-error-on-invalid-model` (`-r`) flag which raises an exception if an
  invalid model is specified. By default this is off, meaning that it simply skips the
  model if it is invalid.
- Added `--model-language` (`-ml`) and `--dataset-language` (`-dl`), which can be used
  to specify the model/dataset languages to benchmark. The `--language` (`-l`) argument
  will now be used for both models and datasets, where the `--model-language` and
  `--dataset-language` will override `--language` for models/datasets if specified.
- Added `--use-auth-token`, which is a flag that can be used when evaluating private
  models on Hugging Face Hub. This requires that the user has logged in via the
  `huggingface-cli login` command.
- Added scripts used to create all the datasets used in ScandEval, to ensure full
  transparency.

### Changed
- Models are now evaluated every 30 training steps (corresponding to having processed
  960 training samples) rather than every epoch. This decreases benchmarking time
  significantly, as early stopping kicks in earlier if the model is not learning
  anything.
- All training splits of datasets have been truncated to 1,024 samples. This has
  multiple benefits:
    - Faster benchmarking
    - More reliance on pretraining data
    - Enables consistent comparisons between different languages on the same task.
- Now uses `warmup_ratio` rather than `warmup_steps`, to ensure that 10% of the dataset
  is used to warm up the learning rate.
- All CLI arguments now use hyphens (`-`) rather than underscores (`_`). For instance,
  the `--model_id` argument has now been changed to `--model-id`.
- Text classification datasets are now using Matthew's correlation coefficient as
  metric, following the GLUE custom.
- Now requires PyTorch 1.12.0 or newer, to ensure compatibility with Apple Silicon.
- Renamed the `Benchmark` class to `Benchmarker`.

### Deprecated
- Deprecated support for evaluating finetuned models, as the package was primarily used to
  benchmark pretrained models anyway, and the change in datasets means that many
  finetuned models would have been trained on (part of) the test sets, resulting in
  artificially large scores. For evaluation of finetuned models, please check out the
  `aiai_eval` Python package instead (under development).

### Removed
- Removed support for Python 3.7, as this was incompatible with support for Apple
  Silicon.
- Removed the Danish sentiment analysis datasets `twitter-sent`, `europarl` and `lcc`,
  and instead using only the `angry-tweets` dataset for this task.
- Removed datasets `dkhate`, `nordial` and `dalaj`, to ensure a larger amount of
  benchmark uniformity across languages.
- Removed all part-of-speech datasets from the benchmark, as there was too little
  variance among the scores to differentiate models properly.
- Removed all dependency parsing datasets from the benchmark, both to focus more on the
  semantic tasks as that's closer to what is being used in practice, as well as to
  reduce the benchmarking time, as these datasets took way longer to benchmark than the
  others, due to the high number of labels.
- Removed the `load_dataset` function, as all datasets can now be found on the Hugging
  Face Hub and can thus be loaded using the `datasets` package. All the datasets can be
  found at `https://huggingface.com/ScandEval`.

### Fixed
- Now disables tokenizer progress bars properly, using the
  `datasets.utils.disable_progress_bar` function.
- Many of the datasets contained duplicate entries. These have now all been fixed.
- The `--model-id` now works as intended, where previously one was forced to use the
  shortcut `-m`.
- Now correctly determines whether a NER dataset contains `MISC` tags. Previously this
  required that both `B-MISC` and `I-MISC` tags were present in the dataset, where it
  has now been changed to at least one of them.


## [v3.0.0] - 2022-04-19
### Changed
- During finetuning, the i'th model will only be evaluated on the i'th
  bootstrapped dataset. This ensures that there will always be 10 scores, no
  matter if we're finetuning or purely evaluating, which means that the
  confidence intervals will be more comparable.

### Fixed
- Now sets `seed` in `TrainingArguments` rather than setting it explicitly in
  PyTorch. This has the added bonus of ensuring that the `DataLoader`s used
  during training also uses this seed, ensuring better reproducibility.
- Initialises model parameters with (fixed) different seeds during every
  iteration, to ensure variability and reproducibility.
- Explicitly uses the PyTorch implementation of `AdamW` now, rather than the
  (deprecated) `transformers` implementation.
- Fixed an error when a tokenizer has `max_model_input_sizes` set, but it being
  empty. In this case, the default truncation length is set to 512.


## [v2.3.2] - 2022-02-11
### Fixed
- Fixed a bug where a model's framework and pipeline tag were
  indistinguishable, as they are both using the same `tag-white` tag now.


## [v2.3.1] - 2022-02-11
### Fixed
- Changed the `tag-red`, which referred to the HTML class containing the model
  framework, to `tag-white`. This caused models to not be benchmarkable, as
  their framework could not be determined.


## [v2.3.0] - 2022-01-20
### Added
- Specific branches/commits/tags can now be benchmarked, using the `@`
  delimiter. For instance, `scandeval -m model_id@commit_hash` will benchmark
  the model with model ID `model_id`, stored at commit with hash `commit_hash`.
  Thanks to [@versae](https://github.com/versae) for contributing! :tada:


## [v2.2.0] - 2022-01-18
### Added
- Added more label synonyms for the DKHate dataset.


## [v2.1.0] - 2022-01-17
### Added
- Added support for `flax` models. Thanks to
  [@versae](https://github.com/versae) for contributing! :tada:


## [v2.0.0] - 2022-01-07
### Fixed
- Changed the anonymisation procedure for the tweet datasets `angry-tweets` and
  `twitter-sent`, now replacing user names by @USER and links by [LINK].


## [v1.5.9] - 2021-12-14
### Fixed
- Now removing all empty documents from datasets, as well as catching
  `KeyError` when trying to remove empty documents from dataset.


## [v1.5.8] - 2021-12-13
### Fixed
- Now explicitly removing empty tokenisations from the dataset.


## [v1.5.7] - 2021-12-10
### Fixed
- Now catching _all_ `CUDA error` exceptions and treating them as running out
  of memory. No harm done if this is not the case, however, as the script will
  simply decrease the batch size until it reaches 1, and if CUDA errors persist
  then it will skip that benchmark.


## [v1.5.6] - 2021-12-10
### Fixed
- When benchmarking a token classification dataset with a model whose tokenizer
  does not have a fast variant yet, this raised an error as the `word_ids`
  method of `BatchEncoding` objects only works when the tokenizer is fast. In
  that case these word IDs are now computed manually. This can currently handle
  WordPiece and SentencePiece prefixes (i.e., `##` and `▁`), and will raise an
  error if the manual alignment of words and tokens fail.
- Catch the CUDA error `CUDA error: CUBLAS_STATUS_ALLOC_FAILED`, which in this
  case is due to OOM.


## [v1.5.5] - 2021-12-08
### Fixed
- Deal with CUDA OOM errors when they occur on a replica, when multiple cores
  are used.


## [v1.5.4] - 2021-12-08
### Fixed
- Remove reference to `trainer` when CUDA OOM error is dealt with.


## [v1.5.3] - 2021-12-08
### Fixed
- Only try to to merge the `id2label` and `label2id` conversions if the model
  is finetuned. This caused some errors when a model was not finetuned but
  somehow still had conversion dictionaries.


## [v1.5.2] - 2021-12-08
### Fixed
- Deal with models with tasks `feature-extraction` or `sentence-similarity` as
  if they were `fill-mask`, meaning assume that they are merely pretrained
  models, rather than finetuned.


## [v1.5.1] - 2021-11-27
### Fixed
- Fixed bug when evaluating a finetuned model.


## [v1.5.0] - 2021-11-26
### Changed
- Added progress bar description when evaluating models without finetuning them
  first.
- Lowered the package requirements to the earliest possible versions.

### Removed
- Removed support for TensorFlow and Jax models, due to them not working
  properly anyway. They might be included at a later point, properly.


## [v1.4.0] - 2021-11-25
### Changed
- Now also outputting aggregated metrics in the resulting
  `scandeval_benchmark_results.json` file. This `json` file now has keys
  `raw_metrics` and `total`, with `raw_metrics` containing the previous (raw)
  scores, and the value of the new `total` key has aggregated scores (means and
  standard errors).


## [v1.3.8] - 2021-11-25
### Changed
- All training/evaluation progress bars are now removed when they are finished,
  and the training progress bar has no total anymore, as it was misleading.


## [v1.3.7] - 2021-11-25
### Fixed
- Removed `transformers` logging during evaluation as well.


## [v1.3.6] - 2021-11-25
### Changed
- Now only updating the list of benchmarks in the `Benchmark` during
  initialisation, and also logs it. This should make subsequent calls to the
  `benchmark` method faster.

### Fixed
- Removed `transformers` logging properly.


## [v1.3.5] - 2021-11-23
### Fixed
- Set the number of warmup steps to be the intended one training set pass,
  where previously it was effectively 8x that amount, due to gradient
  accumulation.
- Added the NER label synonyms `OBJORG=ORG`, `LOCPRS=LOC`, `LOCORG=LOC` and
  `ORGPRS=ORG`.
- Explicitly added `numpy` to the `install_requires` list. This is normally not
  a problem, as it's a requirement for other required packages, but this
  depends on the order in which the requirements are installed. This avoids
  such errors caused by misordering the requirements.


## [v1.3.4] - 2021-11-11
### Fixed
- Indexing error during synonym setup of finetuned models.


## [v1.3.3] - 2021-11-11
### Fixed
- When a finetuned model has labels which are synonyms of each other, they are
  now properly treated as synonyms, where previously this caused the model to
  have misaligned `id2label` and `label2id` conversion dictionaries.


## [v1.3.2] - 2021-11-11
### Fixed
- Added the NER label synonyms `GPE_LOC=LOC`, `GPE_ORG=ORG`, `LOC/ORG=LOC`,
  `ORG/PRS=ORG`, `OBJ/ORG=ORG`, as Norwegian and Swedish models tend to use
  these.


## [v1.3.1] - 2021-11-11
### Fixed
- Fixed a bug in label synonyms when benchmarking a finetuned spaCy for NER.


## [v1.3.0] - 2021-11-11
### Added
- Added label synonyms for NER benchmarking, which will enforce a more fair
  comparison of finetuned NER models, if the models have been trained on
  datasets with different labelling (e.g., `Person` instead of `PER`).


## [v1.2.1] - 2021-11-11
### Removed
- Properly removed the Icelandic WikiANN-IS data files. It was removed from the
  package, but the underlying files were still lying in the repository.


## [v1.2.0] - 2021-10-15
### Added
- Added the Icelandic NER dataset MIM-GOLD-NER. This can now be loaded as
  `mim-gold-ner` in the `Benchmark` class and through the CLI.

### Removed
- Removed the Icelandic WikiANN-IS dataset, as this has now been replaced by
  the MIM-GOLD-NER dataset.


## [v1.1.3] - 2021-10-04
### Fixed
- Added truncation and padding when tokenising token classification datasets.


## [v1.1.2] - 2021-09-27
### Fixed
- Missing dependency parsing tags.


## [v1.1.1] - 2021-09-27
### Fixed
- Reduce validation batch size if CUDA runs out of memory, rather than only
  reducing training batch size.


## [v1.1.0] - 2021-09-13
### Added
- Added Icelandic and Faroese translations of the Norwegian `NoReC` sentiment
  analysis dataset. These can be loaded as `norec-is` and `norec-fo`,
  respectively.

### Changed
- When loading datasets with `load_dataset`, the result is now four dataframes,
  rather than dictionaries. As the data can be accessed in the same way as with
  dictionaries, this maintains backwards compatibility.
- If a finetuned NER model has been trained on NER tags not present amongst the
  ones in the dataset, then these are either converted to `MISC` tags (if these
  are present in the dataset) and otherwise `O` tags. This will make the
  benchmarking of finetuned diverse NER models more fair.

### Fixed
- There was an error when a SpaCy model was benchmarked on a dataset that it
  was not trained on. It now raises an appropriate `InvalidBenchmark`
  exception, and will be skipped in the CLI and with the `Benchmark` class.


## [v1.0.2] - 2021-09-09
### Fixed
- Replaced abbreviations with spaces, such as "o s v" in the SDT corpus, with
  their proper version "o.s.v.".


## [v1.0.1] - 2021-09-09
### Fixed
- The URLs for the `wikiann-is` and `wikiann-fo` were wrong and have been
  corrected.


## [v1.0.0] - 2021-09-09
### Added
- Added the Icelandic and Faroese WikiANN datasets, for NER evaluation. They
  can be loaded as `wikiann-is` and `wikiann-fo` in the CLI and via the
  `Benchmark` class.
- Added the Icelandic and Faroese parts of the Universal Dependencies datasets,
  containing POS and dependency parsing tags. They can be loaded as `idt-pos`,
  `idt-dep`, `fdt-pos` and `fdt-dep`, respectively.


## [v0.17.0] - 2021-09-09
### Added
- Added the Dataset for Linguistic Acceptability Judgments (DaLaJ) dataset,
  which is here used as a binary classification dataset, in which sentences
  have to be classified as correct Swedish or not. It can be loaded as `dalaj`
  in the CLI and via the `Benchmark` class.
- Added the ABSAbank-Imm dataset, which is an aspect-based sentiment analysis
  dataset in Swedish, namely, the sentiment towards immigration. The original
  dataset featured a floating point score between 0 and 5, which has been
  reduced to a classifical three-way classification (`negative`, `neutral` and
  `positive`). It can be loaded as `absabank-imm` in the CLI and via the
  `Benchmark` class.
- Added the POS and dependency parsing parts of the Swedish Dependency Treebank
  (SDT). They can be loaded as `sdt-pos` and `sdt-dep` in the CLI and via the
  `Benchmark` class.
- Added the Stockholm-Umeå corpus 3.0 (SUC 3.0), a Swedish NER dataset. It can
  be loaded as `suc3` in the CLI and via the `Benchmark` class.
- Added abstract `NerBenchmark`, `PosBenchmark` and `DepBenchmark` classes, to
  ensure uniformity.

### Changed
- Uniformised all the NER datasets. They now all only have the NER tags `PER`,
  `LOC`, `ORG` and `MISC`.
- Uniformised all the dependency parsing datasets. They now all only have the
  main dependency parsing tags, without the subtags (so `acl:cleft` has been
  changed to `acl`, for instance).
- Changed the columns in all text classification datasets to `text` and
  `label`, to make it more uniform.


## [v0.16.0] - 2021-09-07
### Fixed
- Upped the number index tokens for dependency parsing from 100 to 512. This
  will need to be done better in the future, but is a fix for now.

### Added
- Added the random models `random-roberta-sequence-clf` and
  `random-roberta-token-clf` to the default list of model IDs when benchmarking
  all models.


## [v0.15.1] - 2021-09-03
### Fixed
- The list of dependency tags in the `ndt-nb-dep` and `ndt-nn-dep` were wrong.
  They have now been changed to all the tags occurring in the training sets.
- The `europarl_sent` data folder has now been renamed to `europarl`, so that
  it can be loaded correctly with `load_dataset`.


## [v0.15.0] - 2021-09-02
### Added
- Added the Bokmål and Nynorsk POS and DEP parts of the Norwegian Dependency
  Treebank dataset (NDT). They can be loaded as `ndt-nb-pos`, `ndt-nn-pos`,
  `ndt-nb-dep` and `ndt-nn-dep`, respectively, from the CLI and the `Benchmark`
  class.

### Removed
- Removed the `EuroparlSubj` and `TwitterSubj` datasets, as they were too easy
  and did not really differentiate models.
- Removed the abstract `SentimentClassificationBenchmark` and
  `BinaryClassificationBenchmark`, to simplify the classes. There is now only
  one `TextClassificationBenchmark`, which always evaluates with macro-F1.

### Changed
- Changed the name of `europarl-sent` to `europarl`, as `europarl-subj` now
  does not exist anymore.
- Changed the `nordial` dataset to the original 4-way classification dataset.


## [v0.14.1] - 2021-09-02
### Fixed
- Remove duplicate model IDs when calling the CLI or `Benchmark` class without
  any specified model IDs.


## [v0.14.0] - 2021-08-31
### Added
- Added the Bokmål and Nynorsk parts of the NorNE dataset, for named entity
  recognition. They can be loaded with the `norne-nb` and `norne-nn` names.
- There is now a `load_dataset` function, which can load any dataset, using the
  dataset's name (same name as in the CLI). For instance,
  `load_dataset('angry-tweets')` loads the `AngryTweets` dataset. This can be
  imported directly from the package: `from scandeval import load_dataset`. The
  individual dataset loading functions can still be imported as before; e.g.,
  `from scandeval.datasets import load_angry_tweets`.

### Changed
- Refactored folder structure with benchmarks and datasets.
- Separated `dane` and `dane-no-misc` into two distinct benchmark classes. The
  `dane-no-misc` can now also be loaded with the `load_dataset` function.


## [v0.13.0] - 2021-08-30
### Added
- Added the Norwegian Review Corpus (NoReC), a sentiment classification dataset
  in Norwegian.
- Added the Bokmål/Nynorsk part of the Norwegian Dialect dataset (NorDial), a
  binary classification dataset in Norwegian.

### Changed
- Changed the early stopping patience to `2 + 1000 // len(train)` from `2 + 250
  // len(train)`, to allow more patience (and thus, more stability), for
  smaller datasets.


## [v0.12.0] - 2021-08-26
### Changed
- Merged the `lcc1` and `lcc2` datasets into one `lcc` dataset, which is
  reasonable as they have been annotated by the same person. The `lcc2` dataset
  was too small to give reasonable benchmarking results.
- Renamed the `europarl2` dataset to `europarl_sent`

### Removed
- Removed the `europarl1` dataset, as it was too small to give reliable
  benchmarking results. This dataset could not simply be added to the
  `europarl2` dataset, as with the new `lcc` dataset, as the annotaters are not
  the same.

### Fixed
- If errors occur during benchmarking, then garbage collect before skipping to
  the next benchmark, to avoid memory issues.


## [v0.11.2] - 2021-08-25
### Fixed
- Issue with `model_max_length` in tokenizer meant that models with an ill-set
  value of `max_position_embeddings` could not be benchmarked. Now, if
  `model_max_length` is not set then the minimal value of the sizes in
  `max_model_input_sizes` will be used (which is usually 512).

### Changed
- Disabling CUDNN benchmark when using the `pytorch` framework, to enforce
  better reproducibility.


## [v0.11.1] - 2021-08-24
### Changed
- Rather than bootstrapping the training dataset and using the results to
  compute an estimator of the standard deviation, the same training dataset is
  trained on all ten times, and the mean of these along with a confidence
  interval is outputted.

### Fixed
- Updated the model metadata fetching to the new HTML structure of the
  HuggingFace Hub.
- A random seed is now set for all libraries, via the `transformers.set_seed`
  function.
- Always update the list of all the benchmarks when calling the
  `Benchmark.benchmark` method, to allow for possibility of setting new
  benchmark parameters after initialisation.


## [v0.11.0] - 2021-08-23
### Added
- The subjective/objective part of the `TwitterSent` and `Europarl2` datasets
  have now been added as binary classification tasks, called `TwitterSubj` and
  `EuroparlSubj`, respectively. These can now be benchmarked with the
  `Benchmark` class and the CLI using the `twitter-subj` and `europarl-subj`
  names, respectively.
- Added an abstract `BinaryClassificationBenchmark`, to streamline the binary
  classification benchmark datasets, which now includes the `DKHate`,
  `TwitterSubj` and `EuroparlSubj` datasets.


## [v0.10.1] - 2021-08-20
### Fixed
- Now catches `IndexError` during training.


## [v0.10.0] - 2021-08-20
### Fixed
- Properly filters by languages now via the `language` argument in the CLI and
  the `Benchmark` class. As HuggingFace Hub does not have a keyword for
  language, a search for language also means that any other non-language tag
  with that name also shows up in the results. These are now manually removed.
  This means it takes a few more seconds to compile the model list, but it will
  at least be accurate.
- In case `model_max_length` has not been set in a model configuration, it
  defaults to the value of `max_position_embeddings`. This fixes a problem with
  some models not being able to be trained on datasets whose texts were too
  long.
- Now handles the case where a non-classification model, such as a seq-to-seq
  model, are being benchmarked on a classification dataset.

### Added
- All the benchmark classes and `Benchmark` now has a `benchmark` method, which
  does the same as the `__call__` method. This is primarily so that it shows up
  in the Sphinx documentation.
- Added the default `LABEL_0` and `LABEL_1` label synonyms for `NOT` and `OFF`
  in the `DKHate` benchmark.
- Added the possibility of benchmarking randomly initialised RoBERTa models,
  using the model IDs `random-roberta-sequence-clf` and
  `random-roberta-token-clf`.


## [v0.9.0] - 2021-08-19
### Added
- Added the separate `nb` (Norwegian Bokmål) and `nn` (Norwegian Nynorsk)
  language tags, on top of the general `no` (Norwegian).
- Added more multilingual models.

### Fixed
- SpaCy models was evaluated wrongly on the `dane-no-misc` dataset, as their
  `MISC` predictions was not replaced with `O` tags.
- When evaluating models finetuned for token classification on a text
  classification task, a `ValueError` was raised, rather than an
  `InvalidBenchmark` exception.
- If none of the model's labels are among the dataset's labels, and are not
  even synonyms of them, then raise an `InvalidBenchmark`. This prevents things
  like evaluating a finetuned sentiment model on a NER task.
- When `evaluate_train` was `True`, this previously evaluated the test set
  instead.

### Changed
- Changed `Benchmark` API. Now the constructor and the `__call__` method have
  the same arguments, except the `model_id` and `dataset` in `__call__`, where
  the constructor sets the default values and the `__call__` method can change
  these to specific cases.
- Changed the benchmarking order. Now benchmarks all datasets for a model,
  before moving on to the next model
- Renamed the `multilabel` argument to the more descriptive `two_labels`.
- Updated docstrings to be more accurate.
- Early stopping patience is now set to `2 + 250 // len(train)`, so that
  smaller datasets can enjoy a bit more patience, but if the dataset contains
  at least 250 samples then it will remain at the current 2 patience.

### Removed
- Removed `learning_rate`, `batch_size`, `warmup_steps` and `num_finetunings`
  arguments from the benchmarks. These are now fixed to 2e-5, 32, 25% of the
  training dataset and 10, respectively. Note that the batch size will still
  automatically decrease if the GPU runs out of memory.


## [v0.8.0] - 2021-08-18
### Changed
- Models are now being trained for much longer, but with an early stopping
  callback with patience 2. This will enable a more uniform comparison between
  models that require a different number of finetuning epochs.

### Fixed
- There was a bug when evaluating a finetuned PyTorch model on a sequence
  classification task, if the model had only been trained on a proper subset of
  the labels present in the dataset.

### Removed
- All individual benchmarks have been removed from `__init__.py`. They can
  still be imported using their individual modules, for instance
  `from scandeval.dane import DaneBenchmark`, but the idea is to use the
  general `Benchmark` class instead.


## [v0.7.0] - 2021-08-17
### Changed
- Always ensure that a model can deal with the labels in the dataset when
  finetuning. If the model has not been trained on the label, then this will
  result in the model always getting that label wrong. For instance, this is
  the case for finetuned NER models not having been trained on MISC tags, if
  they are being evaluated on the DaNE dataset.

### Fixed
- Fixed bug when evaluating SpaCy models.
- Only removing objects at memory cleanup if they exist at all.


## [v0.6.0] - 2021-08-15
### Added
- When finetuning models, 10% of the training data is used to evaluate the
  models, which is used to choose the best performing model across all the
  epochs trained. This will allow for a more fair comparison, as some models
  degrade over time, while other models need a longer time to train.

### Changed
- Uniformised the `_log_metrics` method for all benchmarks, now only defined in
  `BaseBenchmark`.

### Fixed
- Garbage collects when downsizing batch size, to not keep all the previous
  models in memory.
- Typos in logging.


## [v0.5.2] - 2021-08-13
### Fixed
- Fixed bug when `evaluate_train` was set to False.


## [v0.5.1] - 2021-08-13
### Fixed
- The bootstrapping of the datasets is now done properly. Previously the
  bootstrapped datasets were not converted to HuggingFace Dataset objects.


## [v0.5.0] - 2021-08-12
### Added
- It is possible to only evaluate on the test sets, to save some time. This can
  be done in the `Benchmark` class using the `evaluate_train` argument, and in
  the CLI with the `--evaluate_train` flag.
- Added `progress_bar` argument to `Benchmark` to control whether progress bars
  should be shown, and added the `no_progress_bar` flag to the CLI for the same
  reason.

### Changed
- Updated `epochs` and `warmup_steps` of all the datasets to something more
  reasonable, enabling better comparisons of the finetuned models.
- Changed calculation of confidence intervals, which is now based on
  bootstrapping rather than the analytic approach. It will now evaluate ten
  times on the test set and compute a bootstrap estimate of the standard error,
  which is uses to compute an interval around the score on the entire test set.


## [v0.4.3] - 2021-08-12
### Fixed
- RuntimeErrors occuring during training will now raise an `InvalidBenchmark`
  exception, which means that the CLI and the `Benchmark` class will skip it.
  This is for instance caused when `max_length` has not been specified in the
  model config, meaning that the tokeniser does not know how much to truncate.


## [v0.4.2] - 2021-08-12
### Fixed
- Now catching the error where tokenisation is not possible, due to the model
  having been trained on a different task than what is present in the dataset.
  E.g., if a generator model is trained on a classification task.


## [v0.4.1] - 2021-08-12
### Fixed
- Now catching the error when the model's config does not align with the model
  class. When using the CLI or `Benchmark`, these will be skipped.


## [v0.4.0] - 2021-08-11
### Added
- Added confidence intervals for finetuned models, where there is a 95%
  likelihood that the true score would belong to the interval, given infinite
  data from the same distribution. In the case of "raw" pretrained models, this
  radius is added onto the existing interval, so that both the uncertainty in
  model initialisation as well as sample size of the validation dataset affects
  the size of the interval.
- Added garbage collection after each benchmark, which will (hopefully) prevent
  memory leaking when benchmarking several models.

### Changed
- New logo, including the Faroe Islands!
- Allow the possibility to include all languages and/or tasks in the CLI and
  the `Benchmark` class.
- Added Icelandic and Faroese to default list of languages in CLI and the
  `Benchmark` class.
- The default value for `task` is now all tasks, which also includes models
  that haven't been assigned any task on the HuggingFace Hub;
- If a model cannot be trained without running out of CUDA memory, even with a
  batch size of 1, then the model will be skipped in `Benchmark` and the CLI.

### Fixed
- New model is initialised if CUDA runs out of memory, to ensure that we are
  now continuing to train the previous model.
- Dependency parsing now implemented properly as two-label classification, with
  associated UAS and LAS metric computations. Works for pretrained SpaCy models
  as well as finetuning general language models.


## [v0.3.1] - 2021-08-10
### Fixed
- Reduces batch size if CUDA runs out of memory during evaluation.
- Loading of text classification datasets now working properly.


## [v0.3.0] - 2021-08-10
### Changed
- The `W036` warning message from SpaCy is no longer shown.

### Fixed
- Raise `InvalidBenchmark` if model cannot be loaded from the HuggingFace Hub.


## [v0.2.0] - 2021-08-09
### Added
- Added the part-of-speech tagging task from the Danish Dependency Treebank.
  Can be loaded with `load_ddt_pos` and used in `Benchmark` as `ddt-pos`.
- Added the dependency parsing task from the Danish Dependency Treebank.
  Can be loaded with `load_ddt_ddt` and used in `Benchmark` as `ddt-dep`.
- Documentation section and link to `README`
- The `Benchmark` class and the CLI now accepts a `batch_size` argument

### Changed
- `Benchmark` arguments `languages`, `tasks`, `model_ids` and `datasets` have
  been renamed to `language`, `task`, `model_id` and `dataset`, to keep it
  consistent with the CLI.
- When loading datasets, these will now be four dictionaries instead of lists,
  to allow for distinguishing features and labels.
- `batch_size` arguments can now only be among 1, 2, 4, 8, 16 and 32, and the
  corresponding gradient accumulation will be set to 32, 16, 8, 4, 2 and 1,
  respectively. This is to ensure that all finetuning is done using the same
  effective batch size, to ensure fair comparisons.
- Batch sizes are automatically halved if the GPU runs out of memory, with
  gradient accumulation correspondingly doubles.
- Evaluation of `SpaCy` models on token classification tasks are more accurate.

### Fixed
- `README` typos fixed, and image renders correctly


## [v0.1.0] - 2021-08-05
### Added
- First beta release
- Features Danish sentiment, hate speech detection and named entity
  recognition datasets for benchmarking<|MERGE_RESOLUTION|>--- conflicted
+++ resolved
@@ -6,26 +6,18 @@
 and this project adheres to [Semantic Versioning](http://semver.org/spec/v2.0.0.html).
 
 
+## [Unreleased]
+### Added
+- Added `icelandic-qa`, an Icelandic question answering dataset about Icelandic culture 
+  and history ([source](https://huggingface.co/datasets/mideind/icelandic_qa_scandeval)). 
+  The original dataset has 2000 samples, but only 375 of the samples have answers that 
+  are found in the context (exact match). An LLM has therefore been used to rephrase 
+  the answers and we now have 1683 samples where the answers are found in the context 
+  (531 train, 128 val, 1024 test). It has been set to `unofficial` for now.
+  
+
 ## [v13.1.0] - 2024-10-31
 ### Added
-<<<<<<< HEAD
-- Added `icelandic-qa`, an Icelandic question answering dataset about Icelandic culture and history ([source](https://huggingface.co/datasets/mideind/icelandic_qa_scandeval)). The original dataset has 2000 samples, but only 375 of the samples have answers that are found in the context (exact match). An LLM has therefore been used to rephrase the answers and we now have 1683 samples where the answers are found in the context (531 train, 128 val, 1024 test). It has been set to `unofficial` for now.
-- Added `ice-ce`, an Icelandic linguistic acceptability dataset ([IceEC](https://huggingface.co/datasets/mideind/icelandic-error-corpus-IceEC)).  It has been set to
-  `unofficial` for now.
-- Added the [Schibsted
-  dataset](https://huggingface.co/datasets/Schibsted/schibsted-article-summaries), which
-  contains summaries of published articles from Schibsted Media's Norwegian and Swedish
-  newsrooms. The dataset has been split into two separate small datasets, one for
-  Swedish and one for Norwegian:
-  - `schibsted-sv` for Swedish (train: 528 samples, val: 96 samples, test: 89 samples)
-  - `schibsted-no` for Norwegian (train: 1240 samples, val: 347 samples, test: 374
-    samples)
-
-  Both the datasets are currently listed as unofficial, meaning that they will not be
-  automatically included when benchmarking models, but can be included by specifying the
-  dataset explicitly using the `--dataset` argument (or `dataset` argument if using the
-  `Benchmarker` API).
-=======
 - Added `ice-ec` (a subset of the dataset) and `ice-ec-full` (the full dataset), an
   Icelandic linguistic acceptability dataset. It has been set to `unofficial` for now.
 - Added the Schibsted summarisation dataset, which contains summaries of published
@@ -34,7 +26,6 @@
   for Norwegian. Note that both of these datasets are really small (89 and 374 test
   samples in `schibsted-sv` and `schibsted-no`, respectively), and have been set to
   `unofficial` for now.
->>>>>>> 125dc472
 - Added the new Faroese reading comprehension dataset FoQA. This is now the default
   Faroese reading comprehension benchmark, as there was none previously.
 - Now supports evaluation of models with adapters. This requires that the model
