--- conflicted
+++ resolved
@@ -8,12 +8,9 @@
 
 ## [Unreleased]
 ### Added
-<<<<<<< HEAD
 - Added a linguistic acceptability dataset which is a subset of the [Icelandic Linguistic Benchmarks dataset](https://raw.githubusercontent.com/stofnun-arna-magnussonar/ice_linguistic_benchmarks/refs/heads/main/ice_benchmark_set.jsonl). It is a small dataset with 250 train samples, 50 val samples, and 82 test samples. The dataset has been marked as unofficial.
-=======
 - Added `ice-ec` (a subset of the dataset) and `ice-ec-full` (the full dataset), an Icelandic linguistic acceptability dataset ([IceEC](https://huggingface.co/datasets/mideind/icelandic-error-corpus-IceEC)).  It has been set to
   `unofficial` for now.
->>>>>>> f293707f
 - Added the [Schibsted
   dataset](https://huggingface.co/datasets/Schibsted/schibsted-article-summaries), which
   contains summaries of published articles from Schibsted Media's Norwegian and Swedish
