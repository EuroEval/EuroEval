# Changelog

All notable changes to this project will be documented in this file.

The format is based on [Keep a Changelog](http://keepachangelog.com/en/1.0.0/)
and this project adheres to [Semantic Versioning](http://semver.org/spec/v2.0.0.html).

## [Unreleased]

### Changed

- Improved the support for evaluating models on custom inference API servers. This
  includes the following:
  - We now dynamically reduce the number of concurrent connections if we run into
      issues with too many requests.
  - When benchmarking models on custom servers, we now automatically add the LiteLLM
      prefix `openai/` to the model ID if no prefix is given, as LiteLLM requires this.
  - We don't require the API key to be given if the server does not require it.
  - We added a more detailed documentation on how to evaluate models on custom
      inference APIs in the readme.
- Now always truncates prompts to fit within the model's maximum context length when
  evaluating vLLM models. Previously we only did this when catching the associated
  error, but we cannot do this anymore as vLLM only returns generic errors now.

<<<<<<< HEAD
### Deprecated

- Deprecated the `--model-language`, `--dataset-language`, and `--batch-size` arguments
  (and the equivalent ones in the `Benchmarker` API). We now only use the `--language`
  argument for languages, and now use `--finetuning-batch-size` for the batch size. We
  chose this renaming of the batch size argument as it is only used during finetuning,
  and this caused confusion when evaluating generative models.
=======
### Fixed

- When evaluating encoder models on reading comprehension datasets, we now also truncate
  the question in case the model's maximum context length is very small.
>>>>>>> dd7256d3

## [v16.6.0] - 2025-11-04

### Added

- Added support for Croatian 🇭🇷! This includes the sentiment classification dataset
  MMS-hr, the linguistic acceptability dataset ScaLA-hr, the named entity recognition
  dataset WikiANN-hr, the reading comprehension dataset MultiWikiQA-hr, the knowledge
  dataset MMLU-hr, and the common-sense reasoning dataset Winogrande-hr.
- Added a system dependency check for `nvcc` in the `VLLMModel.__init__` method to
  ensure the CUDA Toolkit is installed. Raises an error with installation instructions
  if NVCC is not available in the system PATH.

### Changed

- Removed the `--custom-datasets-file` argument, which is now always
  `custom_datasets.py` in the current working directory. This enables us to auto-read
  this file, making it possible to evaluate custom datasets by name only when using the
  `Benchmarker` API.

### Fixed

- Now disabled structured generation for classification tasks if we're disabling
  logprobs, to force evaluation using raw outputs and word edit distance instead.

## [v16.5.0] - 2025-10-28

### Added

- Added support for Slovenian 🇸🇮! This includes the sentiment classification dataset
  Sentinews, the linguistic acceptability dataset ScaLA-sl, the named entity recognition
  dataset ssj500k-NER, the reading comprehension
  dataset MultiWikiQA-sl, the knowledge dataset MMLU-sl, and the common-sense reasoning
  dataset Winogrande-sl.
- Added better support for evaluating on custom datasets, by allowing `DatasetConfig`
  objects directly in the `Benchmarker.benchmark` method. We also support custom
  datasets with the CLI, by simply defining the desired `DatasetConfig`s in a
  `custom_datasets.py` file (path can be changed with the `--custom-datasets-file`
  argument. In the `DatasetConfig`s we also support loading datasets from CSVs directly,
  with the new `source` argument. This argument can both be the Hugging Face Hub ID of
  the dataset or a dictionary with 'train', 'val' and 'test', and values the paths to
  the CSV files.
- Added support for Serbian 🇷🇸! This includes the sentiment classification dataset
  MMS-sr, the linguistic acceptability dataset ScaLA-sr, the named entity recognition
  dataset UNER-sr, the reading comprehension dataset MultiWikiQA-sr, the summarisation
  dataset LR-Sum-sr, the knowledge dataset MMLU-sr, and the common-sense reasoning
  dataset Winogrande-sr. This was contributed by @oliverkinch ✨
- Added support for Bulgarian 🇧🇬! This includes the sentiment classification dataset
  Cinexio, the linguistic acceptability dataset ScaLA-bg, the named entity recognition
  dataset BG-NER-BSNLP, the reading comprehension dataset MultiWikiQA-bg, the knowledge
  dataset Exams-bg, and the common-sense reasoning dataset Winogrande-bg. This was
  contributed by @oliverkinch ✨
- Added support for Greek 🇬🇷! This includes the binary sentiment classification dataset
  Greek-SA, the linguistic acceptability dataset ScaLA-el, the named entity recognition
  dataset elNER, the reading comprehension dataset MultiWikiQA-el, the summarisation
  dataset Greek-Wikipedia, the knowledge dataset Global-MMLU-el, and the common-sense
  reasoning dataset Winogrande-el. This was contributed by @oliverkinch ✨
- Added support for Ukrainian 🇺🇦! This includes the sentiment classification dataset
  Cross-Domain UK Reviews, the linguistic acceptability dataset ScaLA-uk, the named
  entity recognition dataset NER-uk, the reading comprehension dataset MultiWikiQA-uk,
  the summarisation dataset LR-Sum-uk, and the knowledge dataset Global-MMLU-uk. This
  was contributed by @oliverkinch ✨

### Changed

- Now returns all the desired results from the `Benchmarker.benchmark` method, rather
  than only the ones that were newly computed (so we load all previous results from disk
  as well).

### Fixed

- Fixed the "double option" problem in Winogrande datasets across all languages.
  Previously, option labels were duplicated for multiple languages (e.g.,
  "Svarmuligheder:\na. Valgmulighed A: Natalie\nb. Valgmulighed B: Betty" instead of
  just "Svarmuligheder:\na. Natalie\nb. Betty").
- The previous fix to close arrow writers in metrics did not work as intended, as the
  "too many open files" error still occurred. We now ensure that the writers are closed
  properly after each metric computation to avoid this issue.
- Now correctly allows specifying inference provider API keys with the `--api-key`
  argument. Previously, this conflicted with the Hugging Face API key.
- Fixed an issue where some pretrained generative models required prefix spaces in the
  labels for classification tasks, which resulted in faulty structured choice
  generation. We now correctly take this into account, which significantly increases
  the classification performance of these models.

## [v16.4.0] - 2025-10-21

### Added

- Added support for Slovak 🇸🇰! This includes the sentiment classification dataset
  CSFD-sentiment-sk, the linguistic acceptability dataset ScaLA-sk, the named entity
  recognition dataset UNER-sk, the reading comprehension dataset MultiWikiQA-sk, the
  multiple-choice classification dataset MMLU-sk, and the common-sense reasoning dataset
  Winogrande-sk. This was contributed by @oliverkinch ✨
- Added support for Czech 🇨🇿! This includes the sentiment classification dataset
  CSFD-sentiment, the linguistic acceptability dataset ScaLA-cs, the linguistic
  acceptability dataset CS-GEC, the named entity recognition dataset PONER, the reading
  comprehension dataset SQAD, the summarization dataset Czech News, the common-sense
  reasoning dataset HellaSwag-cs, and the knowledge dataset Umimeto-qa. This was
  contributed by @oliverkinch ✨
- Added the Lithuanian summarisation dataset Lrytas based on the Lithuanian
  public media news portal [Lrytas.lt](https://www.lrytas.lt/). This was contributed by
  @oliverkinch ✨
- Added the Estonian translation of MMLU, `mmlu-et`, as an unofficial knowledge
  dataset.

### Changed

- Updated vLLM to `>=0.11.0`, which features several breaking changes, so we had to
  force the minimum version. This also features support for multiple new models, such as
  Qwen3-Next and OLMo3.
- Now uses MultiWikiQA-da and MultiWikiQA-sv as the official Danish and Swedish reading
  comprehension datasets, respectively, as the quality is substantially better than
  ScandiQA-da and ScandiQA-sv.
- Used 128 of the test samples from the Winogrande datasets for validation, as we
  previously did not use a validation split. This is done for all languages except
  Icelandic and Estonian, as these are manually translated and corrected splits from a
  different source. Most of these are unofficial datasets and thus won't affect the
  leaderboard rankings. The only languages for which these are official are Lithuanian
  and Polish, which do not have official leaderboards yet - so no leaderboards are
  affected by this change.
- In the same vein as the above, we now use 32 samples for validation for the Lithuanian
  LT-history dataset and the Swedish Skolprov dataset.
- Changed logging styling.

### Fixed

- If a generative model consistently does not adhere to a given JSON schema, we disable
  structured generation for that model. This was triggered by Claude models not
  supporting Literal types in JSON schemas.
- Removed "e" options from the Skolprov multiple-choice dataset, as this inconsistency
  in number of options caused issues when evaluating models on it.
- Fixed an issue where an uninformative logging message was shown when a model
  configuration could not be loaded from the Hugging Face Hub, when the model was gated.
  We now show that this is due to the gatedness, indicating that the user should log in
  or provide a Hugging Face Hub access token to evaluate the model.
- Now caches functions related to loading repo info or fetching model configs from the
  Hugging Face Hub, to avoid repeated calls to the Hub, resulting in rate limits.
- When running an evaluation that required the test split (e.g., European values
  evaluation) as the last benchmark for a given model, then subsequent models would
  continue to be evaluated on the test split, even if the user requested to use the
  validation split. We now reset this not just after each dataset, but also after each
  model, so that this does not happen.
- Now catches more errors when evaluating LiteLLM models, which were related to some
  generation parameters not being supported (such as stop sequences) for some models.
- We now clean up metric writers when we're done with them, which prevents a "too many
  open files" error when evaluating many models and datasets in a single run.

## [v16.3.0] - 2025-09-23

### Added

- Added support for Lithuanian 🇱🇹! This includes the sentiment classification dataset
  Lithuanian Emotions, the linguistic acceptability dataset ScaLA-lt (unofficial), the
  reading comprehension dataset MultiWikiQA-lt, the named entity recognition dataset
  WikiANN-lt, the the history knowledge dataset LT-History, and the common-sense
  reasoning dataset Winogrande-lt. This was contributed by @oliverkinch ✨
- Added "slow-tokenizer" model parameter, which can be used to force the use of a slow
  tokenizer when loading it. Use this by replacing your model ID with
  `<model-id>#slow-tokenizer`.
- Now gives a warning when a reasoning model does not get to finish its reasoning due to
  running out of the 8,192 reasoning tokens. In this case, we use an empty string as the
  model output, which will lead to lower scores.
- Now allows changing the attention backend with vLLM, with the `VLLM_ATTENTION_BACKEND`
  environment variable, which was previously hardcoded. Only relevant for generative
  models running with vLLM.

### Changed

- Changed the default value of `gpu_memory_utilization` from 0.9 to 0.8, to have a bit
  more buffer memory, avoiding OOM errors. This can always be changed with the
  `--gpu-memory-utilization` argument (or `gpu_memory_utilization` in the `Benchmarker`
  API).

### Fixed

- We now take invalid (model, dataset) combinations into account when computing the
  total number of benchmarks to run. This only affects logging.
- We now correctly skip evaluations if the model's generative type (base decoder,
  instruction-tuned decoder, reasoning decoder) is not allowed for the given dataset.
- Correct the the titles for Estonian and Finnic scatter plots.
- Fixed an issue related to European values evaluation, when the model predicts an
  invalid option.
- Previously we did not detect that a model was already evaluated on a dataset if the
  dataset did not have a validation split (such as the European values dataset). This
  has been fixed now.
- We're now allowing generative models to output empty dictionaries for the NER task, as
  this is a valid output (no entities found). Previously this caused an error.

## [v16.2.2] - 2025-09-15

### Fixed

- Added missing benchmark arguments to the `Benchmarker.benchmark` method.
- Fixed another issue related to the `download_only` mode, causing model evaluations to
  fail, as it could not find the model locally. This has been fixed now.

## [v16.2.1] - 2025-09-15

### Fixed

- Some of the `download_only` arguments were missing in the code, and have now been
  added.

## [v16.2.0] - 2025-09-15

### Added

- Now supports evaluating models in an offline environment. This is done by first
  downloading all necessary models, datasets, metrics and other artifacts while online,
  using the new `--download-only` flag (or `download_only=True` in the `Benchmarker`
  API). Then you can safely disable internet access and run the evaluation as normal,
  and it will use the cached models, datasets and metrics. This was contributed by
  @viggo-gascou ✨
- Added the `timm` package to the set of `generative` extra dependencies, as it is
  required to load some multimodal models, such as Gemma-3n.

### Changed

- Now does not benchmark encoder models on multiple-choice classification tasks, as they
  get near-random performance and these scores are not used in the leaderboards. We can
  change this in the future if we find a way to make encoder models work better on these
  tasks.
- For generative vLLM models that can swap between reasoning and non-reasoning modes,
  we previously defaulted to reasoning. We now default to what the model uses by
  default, which is non-reasoning for most models.

### Fixed

- Fixed an issue where old evaluation records could not be loaded, as the format had
  changed. We are now able to load old records again.
- Fixed some grammatical errors in the Icelandic prompts.
- Now stores model IDs with parameters (e.g., `o3#low`) correctly in the benchmark
  results, rather than just the base model ID (e.g., `o3`).

## [v16.1.1] - 2025-09-12

### Fixed

- Fixed an issue from v16.1.0, where reasoning models were not using the tokeniser's
  chat template.
- Fixed an issue with some of the prompts for base decoders, that the list of possible
  labels for sequence classification tasks was not included in the prompt.

## [v16.1.0] - 2025-09-11

### Added

- Added support for Polish 🇵🇱! This includes the reading comprehension dataset PoQuAD,
  the sentiment classification dataset PolEmo 2.0, the linguistic acceptability dataset
  ScaLA-pl, the named entity recognition dataset KPWr-NER, the summarisation dataset
  PSC, the knowledge dataset LLMzSzŁ and the common-sense reasoning dataset
  Winogrande-pl. Also added MultiWikiQA-pl and GoldenSwag-pl as unofficial reading
  comprehension and common-sense reasoning datasets, respectively. This was contributed
  by @oliverkinch ✨
- Added the Swedish knowledge dataset Skolprov. It is unofficial for now. This was
  contributed by @oliverkinch ✨
- Added the knowledge dataset Trivia-et for Estonian. The dataset contains 800 trivia
  questions about Estonia. In this version we rearrange the examples in
  240 / 60 / 500 samples for training, validation and test splits, respectively.
  This replaces Exam-et as the official Estonian knowledge dataset. This was contributed
  by @slowwavesleep ✨
- Added the English and German versions of XQuAD as unofficial reading comprehension
  datasets.
- Added the English common-sense reasoning dataset Winogrande and its translated
  versions of Winogrande for Danish, German, Spanish, Finnish, French, Italian, Latvian,
  Dutch, Norwegian, Polish, Portuguese and Swedish. These are unofficial for now.
- Added new `--generative-type` argument, which can be used to override the automatic
  detection of the generative type (base decoder, instruction-tuned decoder, or
  reasoning decoder) of a decoder model. This can be useful if the automatic detection
  fails for a specific model.
- Now supports evaluating base decoders on inference servers. This requires the
  `--generative-type base` argument to be set, as the automatic detection will not work
  for these models.

### Changed

- Changed the model ID syntax, where we now use `#` to indicate parameters and still use
  `@` to indicate revision. For instance, `o3#low` indicates the `o3` model with the
  low reasoning effort, and `tencent/Hunyuan-1.8B-Instruct@v1#no-thinking` indicates the
  Hunyuan model from the `v1` branch and with the `enable_thinking=False` parameter set.
  This is fully backwards compatible, in the sense that API models still support using
  `@` for parameters as well, just like previously, but you will get a warning that this
  syntax is deprecated.
- Added `thinking` and `no-thinking` parameters for all open-weight models now. Of
  course, it only makes a difference for models that supports this flag.
- Reduced the number of tokens used for reasoning models from 32,768 to 8,192, as models
  reaching the full 32,768 tokens were because they ended up repeating themselves,
  making the evaluation slower without any benefit.

### Fixed

- Some generative models consistently generated empty dictionaries when using structured
  generation. We now catch this and retry the evaluation without structured generation.

## [v16.0.1] - 2025-09-07

### Fixed

- Fixed a bug causing encoders to fail when evaluating on the Exam-et dataset.
- Previously we would abort an evaluation completely if the model outputted a single
  invalid output on a classification task. As individual samples rarely have a great
  influence on the overall score, we now just assign the closest label to the sample and
  continue the evaluation. This will be logged to the user, so that they are aware of
  this. Some tasks are more sensitive to individual samples, such as European values,
  where we still abort the evaluation if a single sample is invalid.
- Fixed a bug where logprobs were not used for classification tasks when evaluating
  generative models, due to the fact that we raised the number of generated tokens to 10
  for such tasks. This did not affect the results, but it meant that some evaluations
  failed.
- Now includes FlashInfer as a dependency, as it is required by vLLM.
- Changed the choices in European values to use letters, like the other multiple
  choice tasks, rather than numbers. Aside from ensuring consistency, we also avoid the
  issue where '10' and '1' often both have the same first token ('1'), causing us not to
  be able to use logprobs to determine the answer.

## [v16.0.0] - 2025-09-05

### Added

- Added support for Latvian 🇱🇻! This includes the sentiment classification dataset
  Latvian Twitter Sentiment, the linguistic acceptability dataset ScaLA-lv, the named
  entity recognition datasets FullStack-NER-lv and WikiANN-lv, the reading comprehension
  dataset MultiWikiQA, the knowledge dataset MMLU-lv, the common-sense reasoning
  dataset COPA-lv, and the summarisation dataset LSM.
- Added support for Estonian 🇪🇪! It includes the sentiment classification dataset
  Estonian Valence, the linguistic acceptability datasets Grammar-et and ScaLA-et, the
  named entity recognition dataset EstNER, the reading comprehension dataset
  MultiWikiQA-et, the summarisation dataset ERRNews, the knowledge dataset Exam-et,
  and the common-sense reasoning dataset Winogrande-et. This was contributed by
  @slowwavesleep ✨
- It is now possible to evaluate how much a model adhere to European values! 🇪🇺 This
  probes 53 questions from the European values survey, which have been chosen based on
  an optimisation procedure that maximises agreement across the EU. We then measure how
  well the model's answers align with the distribution of answers across the EU, using a
  tree-based kernel density estimation. This can only be used zero-shot, and only with
  instruction-based decoder models (including reasoning models).

### Changed

- When evaluating classification tasks, we now force the model to output one of the
  labels. This is done directly with open models, and done via a JSON schema for API
  models. This won't change the results for existing tasks, as logprobs are used, but
  this was required to measure the European values.
- Updated `vllm` dependency to `>=0.10.1`, which includes GPT-OSS support.
- Updated `numpy` dependency to `>=2.0.0`, as the previous clash is not applicable
- Updated `transformers` dependency to `>=4.56.0`, which includes support for more
  models.
- Now requires Python >=3.11, as Python 3.10 does not support structured generation with
  a dynamic set of choices (Literal[*list_of_choices] is not supported)

### Fixed

- Enable support to evaluate Mistral models with their custom `mistral-common`
  tokeniser, which includes all recent Mistral models. Note that we currently assume
  that all of these models are instruction-tuned decoder models (which _is_ true
  currently), which can lead to errors in case they publish different types of models in
  the future.
- Now disables the `seed` parameter if the API inference model does not support it,
  which prevented evaluating some models.
- Now correctly detects an API inference model as non-existing, even if LiteLLM _does_
  see it as existing. We have an additional check during evaluation to ensure this now.
- Catch an `ImportError` error that sometimes happens when finishing the evaluation of a
  vLLM model, during shutdown.
- Now uses `litellm>=1.75.6`, which fixes an issue related to evaluation of GPT-5 models
  using Ollama.
- Now always uses the `multiprocessing` backend when evaluating vLLM models, rather than
  reverting to `ray` when using multiple GPUs, as `ray` led to evaluations of several
  models freezing.
- Now does not require the user to be logged in to Hugging Face to benchmark models on
  the Hugging Face Hub, if the models are public.

### Removed

- Removed support for human evaluation, as it was not actively maintained and not used.

## [v15.16.0] - 2025-08-12

### Added

- Added metadata for GPT-5 models.

### Changed

- Updated `transformers` dependency to `>=4.55.0`.

### Fixed

- If the model uses 'mxfp4' quantisation then we allow the dtype to be bfloat16, rather
  than forcing float16. This caused issues with the new GPT-OSS models.
- Prevent multiple `Model <model-id> does not exist` logs when evaluating a model
  that does not exist - now only logs this once.
- Cleaner error message when attempting to benchmark a generative model without having a
  GPU available.
- Now raises error if an inference API is used with a parameter that is not supported.

## [v15.15.0] - 2025-08-06

### Added

- Added the common-sense reasoning dataset GoldenSwag for the following
  languages: Danish, German, Spanish, Finnish, French, Italian, Dutch, Swedish.
  The datasets are unofficial for now. This was contributed by
  @oliverkinch ✨

### Changed

- Now allows metadata to be included in metrics, allowing more flexibility when
  implementing custom metrics. This is not used in any task yet.
- Changed structured decoding backend from Outlines to XGrammar, as the latter was more
  robust and now supports all the JSON features we need.
- Updated vLLM to `>=0.10.0`, which includes the updated XGrammar version.
- Now uses the V1 engine of vLLM, as we only used the V0 engine because XGrammar did not
  support all the JSON features we needed.

### Fixed

- Now sets `VLLM_ALLOW_LONG_MAX_MODEL_LEN=1` to ignore the vLLM error that happens when
  vLLM cannot determine the maximum context length of a model correctly, so that it
  thinks that the model's maximum context length is smaller than the amount that we
  allow it to generate. This is basically since we're doing a more thorough check
  through the config than vLLM does, so we can safely ignore this error.

## [v15.14.0] - 2025-07-30

### Changed

- Now runs a "test run" for API inference models with a single conversation to check for
  generation arguments that need changing, for instance if the model does not support
  logprobs or requires a specific temperature. This was done previously in the first
  batch, resulting in slower evaluation and many erroneous API calls. It is now
  significantly faster and faces fewer rate limits.
- Now also uses LiteLLM's `supports_reasoning` function to check if a model supports
  reasoning. This check is done on top of all the previous checks, for robustness.

### Fixed

- Disabling thinking (with the `@no-thinking` suffix) did not work properly for
  Anthropic models, as they don't support the `budget_tokens` parameter when thinking
  is disabled. This has been fixed now, so that the `@no-thinking` suffix now works
  properly for all models that support it.

## [v15.13.0] - 2025-07-21

### Added

- Added the new MultiWikiQA reading comprehension dataset for all languages, which is
  based on Wikipedia articles along with questions and answers generated by
  Gemini-1.5-pro. It has been set as unofficial for all languages except Portuguese,
  which did not have an official reading comprehension dataset previously.

### Fixed

- Updated lower bound version of the `accelerate` dependency to `1.9.0`, as this is
  required to evaluate some ModernBERT models.

## [v15.12.0] - 2025-07-19

### Added

- Added support for European Portuguese 🇵🇹 It includes 3 gold standard datasets and 4
  machine translated ones. The gold standard datasets include the named entity
  recognition dataset HAREM, the summarisation dataset Publico, and the linguistic
  acceptability dataset ScaLA-pt. The machine translated ones include the sentiment
  classification dataset SST-2, the multiple choice reading comprehension dataset BoolQ,
  the knowledge dataset MMLU, and the common-sense reasoning dataset GoldenSwag. This
  was contributed by @duarteocarmo ✨
- Added `--gpu-memory-utilization` argument (`gpu_memory_utilization` in the
  `Benchmarker` API), which can be lowered in case the user is experiencing OOM errors
  when evaluating models. The default is 0.9 (same as previously), which means that vLLM
  will reserve 90% of the GPU memory for itself, and leave 10% free for other processes.

### Fixed

- There was a breaking change in `datasets`, where feature indexing of datasets resulted
  in a `Column` instance, rather than a `list` as previously. We now detect this and
  convert the `Column` instance to a `list` before using it.
- Revert `enable_thinking` argument to `apply_chat_template` back to the default value,
  as this depends on the individual model implementation. In v15.11.0, this was
  explicitly set to `True`, which caused some inconsistencies when comparing models.

## [v15.11.0] - 2025-07-15

### Added

- Added the English knowledge dataset Life in the UK, which has been added as an
  official dataset, replacing the existing English knowledge dataset MMLU, which in turn
  has been marked as unofficial now. This was contributed by
  @oliverkinch ✨
- Added the Norwegian knowledge dataset Idioms-no, which is a multiple-choice question
  dataset where the alternative answers have been generated using GPT-4o. This has been
  added as an official dataset, and was contributed by
  @oliverkinch ✨
- Added new `LLMAsAJudgeMetric`, which allows evaluating the performance of a model with
  another judge model. This is useful for evaluating models in a reference-free manner,
  or if the metric is sufficiently complex. It is currently not used in any task, but
  the functionality is there for future use.
- Add `no-thinking` and `thinking` options for Gemini-2.5-flash and
  Gemini-2.5-flash-lite, which allows disabling and enabling the reasoning mode for
  these models, respectively. Note that the former model has reasoning enabled by
  default and the latter has it disabled by default (see the defaults in the [Gemini-2.5
  docs](https://ai.google.dev/gemini-api/docs/thinking#set-budget)).

### Fixed

- Evaluating freshly initialised encoder models on multiple-choice classification tasks
  caused an error, as the id-to-label mapping was not set up correctly. This has been
  fixed now.
- Now dynamically lowers the maximum amount of reasoning tokens for LiteLLM models if
  they do not support the full 32,768 tokens.

## [v15.10.1] - 2025-06-20

### Fixed

- Fixed an issue when benchmarking encoder models on reading comprehension tasks, where
  we sometimes would truncate the model outputs when they should not have been.

## [v15.10.0] - 2025-06-17

### Changed

- Updated `vllm` to `>=0.9.1`.
- Updated `litellm` to `>=1.72.2`.
- Updated `ollama` to `>=0.5.1`.
- Better detecmtion of instruction-tuned models.

### Fixed

- Fixed an issue where the EOS token would be included in the vLLM generation output,
  leading to incorrect evaluation results. We now manually remove all stop tokens from
  the generation output, which fixes this issue.
- Now correctly detects reasoning models for Ollama models and enables their new "think"
  parameter whenever a reasoning model is detected.
- Added a cap on the number of concurrent connections when evaluating API models, to
  avoid running into errors related to too many open file descriptors. In case this
  error _still_ occurs, we now give the user an informative error message on how to
  increase the maximum number of open file descriptors on their system.
- Catch requests.ConnectionError when loading datasets.
- When benchmarking encoder models on reading comprehension tasks, we allow the model
  outputs to have more than two elements (start and end position logits), where we
  instead just use the first two elements and ignore the rest.
- When an encoder model outputs additional tensors aside from the logits, we now remove
  these tensors from the output dictionary via the `preprocess_logits_for_metrics`
  argument to `Trainer`.

## [v15.9.2] - 2025-06-04

### Fixed

- Allow a model to not have any BOS and EOS tokens.
- Improved detection of beginning-of-reasoning tokens for models.
- Improves detection of reasoning tokens, by having a more strict list of possible
  such tokens.

## [v15.9.1] - 2025-06-01

### Fixed

- Now shows an informative message to remove `flash_attn` if it is installed, as it is
  now built into other dependencies and conflicts with the other implementations.

## [v15.9.0] - 2025-05-31

### Changed

- Updated `vllm` to `>=0.9.0`, as the bug in `v0.8.5` has been fixed.
- Removed the `--use-flash-attention` flag as well as the corresponding warning, as
  flash attention is now built-in to vLLM and is used by default.

### Fixed

- When truncating prompts with vLLM models, we now correctly truncate them down below
  the `MAX_CONTEXT_LENGTH` (set to 5,000 tokens). We have already ensured that all
  prompts have less than 5,000 Gemma-3 tokens, but sometimes tokenizers add a few more
  tokens.
- Fixed an issue regarding model existence check when benchmarking models on custom
  inference API servers.
- Fixed an issue with Phi-4 models, as they output multiple end-of-reasoning tokens, and
  it was previously cutting off at the first one, yielding faulty final answers. We now
  cut off at the last end-of-reasoning token, which is the correct one.

## [v15.8.2] - 2025-05-12

### Fixed

- Catch error when caching generative model outputs, when the number of model inputs and
  outputs do not match.
- Disallow vLLM >=0.8.5, as it breaks generation output for several models.

## [v15.8.1] - 2025-05-08

### Fixed

- NER labels were included twice in the prompt templates (which was due to there being
  both, e.g., `B-ORG` and `I-ORG`). This caused models not using structured generation,
  such as reasoning models, to sometimes output the wrong labels. This has been fixed
  now.
- If a model outputs a `\boxed{}` answer, we now extract and use that, rather than the
  full generated answer.

## [v15.8.0] - 2025-05-07

### Added

- Added the BeleBele datasets for Finnish, Italian and Spanish. They are listed as
  unofficial for now. This was contributed by
  @oliverkinch ✨

### Changed

- Now uses asyncronous requests when dealing with API models, speeding up the generation
  immensely. This was contributed by @mathiasesn ✨

### Fixed

- Add HellaSwag-fi back in, as the issue with the labels in the test split has been
  fixed.
- Now uses `eval_accumulation_steps` (set to 32) when evaluating encoder models, to
  avoid running out of memory during evaluation.
- Now also looks for `<|startoftext|>` as BOS token if the BOS token is not set in the
  model's config.

## [v15.7.2] - 2025-05-02

### Fixed

- Now does not check if a model exists if it has already been evaluated. This is an
  issue when evaluating Ollama models, if the Ollama server is not running.
- When evaluating instruction-tuned models on text classification tasks, the chat
  template sometimes ends with special symbols, such as a newline, which can change the
  tokenisation of the generated label. When we are evaluating the model using logprobs
  we are thus looking for the wrong label in these cases. We now take this into account,
  and log it to the user if the labels are not found, to avoid confusion.
- Finnish datasets were not included in the default "all" dataset list, which is the
  default used when no datasets are specified. This has been fixed now.
- Temporarily disabled HellaSwag-fi, as there is an issue with the labels in the test
  split, causing errors during evaluation. We will re-enable in a future release, when
  this has been fixed.

## [v15.7.1] - 2025-04-29

### Changed

- Marked the DBRD Dutch sentiment classification as official, as the quality is
  substantially better than the previous Dutch Social.

### Fixed

- Fixed an issue with NER evaluation of instruction-tuned models, which was caused by
  the "O" label mistakenly being included in the prompt template, causing an error
  during evaluation. No evaluations were affected by this, only that some evaluations
  could not be run.

## [v15.7.0] - 2025-04-28

### Added

- Added support for Finnish 🇫🇮! This includes the Finnish part of the reading
  comprehension dataset
  [TydiQA-fi](https://huggingface.co/datasets/google-research-datasets/tydiqa/viewer/secondary_task?views%5B%5D=secondary_task_train),
  the Finnish part of the binary sentiment classification dataset
  [ScandiSent](https://github.com/timpal0l/ScandiSent), the linguistic acceptability
  dataset ScaLA with the [Finnish Universal
  Dependencies](https://github.com/UniversalDependencies/UD_Finnish-TDT), the NER
  dataset [Turku NER](https://aclanthology.org/2020.lrec-1.567/), the summarisation
  dataset [XL-Sum-fi](https://huggingface.co/datasets/TurkuNLP/xlsum-fi), and the
  common-sense reasoning dataset
  [HellaSwag-fi](https://huggingface.co/datasets/Finnish-NLP/hellaswag-fi-google-translate).
  This was contributed by @oliverkinch ✨
- Added metadata for GPT-4.1 and Grok-3 models.
- Marked Gemini-2.5-flash and Grok-3-mini as reasoning models, giving them more tokens
  to think.

### Changed

- Updated `datasets` to `>=3.5.0`, as the previous versions were incompatible with the
  newer versions of `huggingface_hub`.
- Increase the number of allowed reasoning tokens from 8,192 to 32,768 for reasoning
  models. This is done as several models did not stop reasoning before running out of
  tokens, yielding a blank output.
- API models now use JSON schemas for the NER task if they support it, and if not then
  they resort to standard JSON mode (which does not enforce a specific schema, just that
  the output is JSON).

### Fixed

- If we fail to extract labels using a generative model's logprobs, we now fall back to
  using word edit distance between the outputted text and the labels instead of throwing
  an error.
- Fixed a bug where we could not use the `thinking` parameter with `claude-3-7-sonnet`,
  due to a typo. This has been fixed now.
- Now catches the error when an API model requires setting temperature to 1.0, and
  retries the evaluation with temperature set to 1.0.
- When benchmarking a model with a revision (i.e., of the form `<model-id>@<revision>`),
  we now correctly store this full model ID to the benchmark results on disk, including
  the revision.
- Fixed a GPU memory error while computing the BERTScore for the summarisation task,
  resulting in a memory crash. We have now reduced the batch size to 1 for this task,
  making it slightly slower but more memory efficient.
- Disabled structured outputs and logprobs for reasoning models, to ensure that they
  are allowed to output reasoning tokens before they output their answer.
- Do not supply stop sequences to API models if they do not support it.
- If a `SystemError` happens during LiteLLM generation then we now retry the
  generation.
- Handle if a LiteLLM model does not support specifying maxItems in the JSON schema
  during structured generation.
- Truncate prompts to decoder model's maximum sequence length if the model's maximum
  sequence length is smaller than 5,000 tokens.

## [v15.6.1] - 2025-04-14

### Changed

- Added more info about SQuAD-nl in the documentation. This was contributed by
  @Rijgersberg ✨

### Fixed

- The "E" option for the Norwegian NorCommonSenseQA dataset was not included in the
  refactor in v15.6.0, leading to evaluation errors. This has been fixed now.
- The number of few-shot examples for FoSent was not reduced to 5 again during the
  refactor in v15.6.0, leading to evaluation errors. This has been fixed now.

## [v15.6.0] - 2025-04-13

### Added

- We now support specifying custom inference providers when benchmarking via the Hugging
  Face inference APIs. This can be done by specifying the model as
  `huggingface/<inference-provider>/<organisation>/<model>`, as described in [these
  LiteLLM docs](https://docs.litellm.ai/docs/providers/huggingface).

### Changed

- Updated `transformers` to `>=4.51.0`, which includes support for Llama-4, Phi-4,
  Deepseek-v3 and Qwen3. This also includes the `image-text-to-text` pipeline tag
  properly, so that we do not have to use a custom fix for it anymore.
- Updated `vllm` to `>=0.8.3`, which includes support for Llama-4.
- Set the maximum amount of logprobs for generative models to 8, as that is the upper
  bound for xAI models.
- When benchmarking Ollama models, if the model is not found, we now also check if the
  model exists if prefixed with 'hf.co/'.
- Uniformised the prompt templates used for each task, so that they are more
  consistent across tasks. Evaluation tests across different model types and sizes show
  no significant performance difference between the new and old templates. This was
  contributed by @viggo-gascou ✨

### Fixed

- Avoid duplicate error messages when a rate limit occurs.
- ModernBERT models cannot be used on a CPU, which caused an error in our check for
  maximal context length. In this case we simply skip this check and use the reported
  maximal context length as-is.
- Fixed issue with benchmarking multiple generative models in the same evaluation
  command. This was caused by vLLM and Ray not being able to release GPU memory
  properly, but this seems to be released properly now.
- Now only logs when encoder models are being benchmarked on generative tasks if the
  `--verbose` flag is set (or `verbose=True` in the `Benchmarker` API).
- All Spanish NER datasets were mistakenly marked as unofficial. The `conll-es` is now
  marked as official.

## [v15.5.0] - 2025-04-07

### Added

- Now allows supplying a parameter to API models, which is done by using
  `<model-id>@<parameter>` as the model ID (only a single parameter is supported). The
  parameters allowed are "low" and "high" for OpenAI models (which is the reasoning
  effort of the model, supported by the o1- and o3-series, default is "medium"), and
  "thinking" for Anthropic models, to enable thinking mode (supported for
  Claude-Sonnet-3.7+). These will appear in the leaderboards as
  `<model-id>@<parameter>`.
- Added metadata for Google Gemini and xAI Grok models.
- Allows all vLLM versions from v0.8.0 again, as the issue with the generation output
  has been resolved.
- Added overall progress indicator during evaluation. This was contributed by
  @mathiasesn ✨

### Changed

- Now does not use logprobs in text classification tasks with Google VertexAI models, as
  they heavily rate limit logprobs usage. This shouldn't affect the scores significantly
  in any case, as the models are very confident in their predictions.
- Updated `litellm` to `>=1.63.0`, allowing better support for reasoning models.

### Fixed

- The Gemini-2.5-pro model uses different error messages than the other Gemini models,
  which caused an error when evaluating it. This has been fixed now.
- Now registers the Gemini-2.5-pro model series as reasoning models, as otherwise they
  did not generate any text as they were just generating reasoning tokens.
- Previously, if there were multiple labels whose first tokens were identical and that
  the (generative) model did not output the label as the first output token, we would
  randomly choose one of the labels, resulting in an evaluation error. This is very
  rare, but _does_ happen for very particular (model, dataset) pairs. If we are in this
  case, we now resort to choosing the label with closest word edit distance instead of
  relying on logprobs of the first token.
- Now defaults to BF16 if the model is registered as using FP32, assuming that BF16 is
  supported by the GPU.
- Improved model existence pipeline for Ollama model IDs with multiple forward slashes
  in the name, which caused some models to not be detected as existing.

## [v15.4.2] - 2025-03-31

### Added

- Now added version metadata to results, to easier track which versions of the various
  dependencies were used when evaluating a model. This currently includes
  `transformers`, `torch`, `vllm` and `outlines`.

### Changed

- Changed the name of the German 'mlsum' summarisation dataset to 'mlsum-de', to reflect
  that it is the German version of the dataset, and to avoid confusion with the Spanish
  'mlsum-es' dataset.

### Fixed

- Now uses `fp16` instead of `bf16` when evaluating decoder models on GPUs with CUDA
  compatibility < 8.0. This was contributed by
  @marksverdhei ✨
- Corrected the name of the French sentiment dataset AlloCiné. This was contributed by
  @Alkarex ✨
- Evaluating a specific model revision did not work for adapter models, as there was a
  confusion between the revision of the adapter and the revision of the base model. We
  now use the revision for the adapter and use the latest revision for the base model.
- In the (very unlikely) scenario that the model's tokeniser has the same first token
  for two different labels in a text classification task, we now also use the second
  token to ensure that we determine the correct label. If this is not possible, then we
  warn the user.
- Now catches `TypeError` when trying to generate with vLLM, and retries 3 times before
  giving up on evaluating the dataset.
- A bug in `transformers` caused models with the `image-text-to-text` pipeline tag to
  not be detected as generative models. This has been patched now, and will be fixed
  properly when [this transformers
  PR](https://github.com/huggingface/transformers/pull/37107) has been merged.
- Force `vllm` v0.8.0 for now, as the severe degradation in generation output of some
  models has not been resolved in versions v0.8.2 and v0.8.3.
- Only accepts the local labels for text classification tasks when evaluating decoder
  models now, where we before accepted both the local and English labels. The reason is
  that this caused a confusion mat times when there was a unique local label starting
  with a particular letter, but a different English label starting with the same letter,
  causing some models to be evaluated on the wrong label.
- When fetching the model information from the Hugging Face API we now attempt 3 times,
  as the API sometimes fails. If it still fails after 3 attempts, we raise the
  `HuggingFaceHubDown` exception.
- Now uses `fp16` instead of `bf16` when evaluating decoder models on GPUs with CUDA
  compatibility < 8.0. This was contributed by
  @marksverdhei ✨
- Fixed docs for ScandiQA-da and ScandiQA-sv, where it was incorrectly stated that
  the splits were made by considering the original train/validation/test splits.

## [v15.4.1] - 2025-03-25

### Fixed

- Disallow `vllm` v0.8.1, as it causes severe degradation in generation output of
  some models, resulting in artificially low scores.
- Fixed an issue with text classification tasks if the first token of multiple labels
  are identical, when tokenising with the model's tokeniser.

## [v15.4.0] - 2025-03-24

### Added

- Added support for Spanish! 🇪🇸This includes two reading comprehension datasets:
  [XQuAD-es](https://huggingface.co/datasets/google/xquad/viewer/xquad.es) and
  [MLQA-es](https://huggingface.co/datasets/facebook/mlqa/viewer/mlqa.es.es),
  [SentimentHeadlines-es](https://huggingface.co/datasets/pysentimiento/spanish-targeted-sentiment-headlines),
  the linguistic acceptability dataset ScaLA with the [Spanish Universal
  Dependencies](https://github.com/UniversalDependencies/UD_Spanish-AnCora),
  [MLSum-es](https://huggingface.co/datasets/reciTAL/mlsum), the knowledge dataset
  [MMLU-es](https://hf.co/datasets/alexandrainst/m_mmlu), the common-sense reasoning
  dataset [HellaSwag-es](https://hf.co/datasets/alexandrainst/m_hellaswag), and the
  named entity recognition dataset [CoNLL-es](https://aclanthology.org/W02-2024/). This
  was contributed by @oliverkinch ✨
- Now extracts number of parameters and context length for Ollama models, using the
  `ollama` package. Vocabulary size is currently not available available in the `ollama`
  package, so this is not extracted for Ollama models. For this reason, the `ollama`
  package has been added to the core dependencies, as it is very small (~10 KB)
- Now downloads Ollama models when evaluating them.

### Fixed

- When models output nested JSON dictionaries and structured generation isn't available,
  we use the inner-most dictionary. This caused issues with Anthropic models, since they
  do not support structured generation, and their output are always {"input": actual
  dictionary}. This has been fixed now.
- Now handles `ReadTimeout`s when loading datasets, rather than aborting evaluations.
- Benchmark configurations specified when calling `Benchmarker.benchmark` did not
  properly override the default configurations set during initialisation when
  benchmarking generative models. This has been fixed now.
- Now sets the `VLLM_WORKER_MULTIPROC_METHOD` environment variable to `spawn`, to avoid
  a `RuntimeError` when using newer versions of vLLM with multiple GPUs.
- Now also detects reasoning tokens specified in the prompt rather than in the
  completion, which is for instance the case for the QwQ reasoning model.
- Now recognises models with the pipeline tags `image-text-to-text`,
  `audio-text-to-text` and `video-text-to-text` as generative models, which mistakenly
  were detected as encoder models before.

### Changed

- Update `vllm` to `>=0.8.0`, `transformers` to `>=4.50.0` and `torch` to `>=2.6.0`.
- Moved the `demjson3` dependency from the `generative` extra to the main dependencies,
  to allow benchmarking API-based models without any extras.
- Now does not include the speed benchmark by default, as it is not used in the official
  leaderboards. It can still be used by including `--task speed` when benchmarking a
  model, or by using the `task` argument if using the `Benchmarker` API.
- Do not use sliding window sizes as candidates for maximum context length anymore, as
  this is no longer needed.

## [v15.3.1] - 2025-03-13

### Fixed

- Now handles `ConnectionError`s when loading datasets, rather than aborting evaluations.

## [v15.3.0] - 2025-03-12

### Added

- Added support for evaluating Italian 🇮🇹! This includes the reading comprehension
  dataset [SQuAD-it](https://hf.co/datasets/crux82/squad_it), the summarization dataset
  [IlPost](https://hf.co/datasets/ARTeLab/ilpost), the sentiment classification
  [Sentipolc-16](https://hf.co/datasets/cardiffnlp/tweet_sentiment_multilingual), the
  common-sense reasoning dataset
  [HellaSwag-it](https://hf.co/datasets/alexandrainst/m_hellaswag), the linguistic
  acceptability dataset ScaLA with the [Italian Universal Dependencies
  treebank](https://github.com/UniversalDependencies/UD_Italian-ISDT), the knowledge
  dataset [MMLU-it](https://hf.co/datasets/alexandrainst/m_mmlu), and the named entity
  recognition dataset [MultiNERD IT](https://hf.co/datasets/Babelscape/multinerd) (and
  unofficially [WikiNEuRal IT](https://hf.co/datasets/Babelscape/wikineural)). This was
  contributed by @viggo-gascou ✨
- Added the new Norwegian knowledge dataset NRK-Quiz-QA, consisting of quizzes on the
  Norwegian language and culture, in both Bokmål and Nynorsk. The dataset has been split
  into 635 / 256 / 2,048 samples for train, val, and test, respectively. This replaces
  the old MMLU-no as the official Norwegian knowledge dataset.
- Added the new Norwegian common-sense reasoning dataset NorCommonSenseQA, which is a
  manually translated and localised version of the English CommonsenseQA dataset, in
  both Bokmål and Nynorsk. The dataset has been split into 128 / 128 / 787 samples for
  train, val, and test, respectively. This replaces the old HellaSwag-no as the official
  Norwegian common-sense reasoning dataset.
- Added the Norwegian linguistic acceptability dataset NoCoLA, which is based on the
  annotated language learner corpus ASK. The dataset has been split into 1,024 / 256 /
  2,048 samples and converted into a binary correct/incorrect dataset, but
  stratified across the error categories.

### Changed

- Updated the Danish Citizen Tests dataset to include the newer 2024 tests, Further,
  rather than splitting the dataset randomly, we include all the citizenship tests in
  the test split, and prioritise the newer permanent residence tests in the test and
  validation splits.
- Changed the IcelandicKnowledge dataset to be the new official Icelandic knowledge
  dataset, as it is more specific to Icelandic culture and history than the previous
  machine translated ARC-is dataset. It has also been improved, as some of the generated
  alternative answers were formatted incorrectly.

### Fixed

- A bug caused fresh encoder models to not be benchmarkable on the speed benchmark -
  this has been fixed now.
- Some encoder models were not able to be evaluated on reading comprehensions, if their
  tokenizers were not subclassing `PreTrainedTokenizer`. This has been relaxed to
  `PreTrainedTokenizerBase` instead.
- Newer versions of the `transformers` package changed the model output format, causing
  errors when evaluating encoder models on some tasks. This has been fixed now.
- Added `setuptools` to the dependencies, as it is required for the package to be
  installed correctly.

## [v15.2.0] - 2025-02-28

### Changed

- Changed the name of the benchmark to `EuroEval`, to reflect the fact that the
  benchmark is not only for Scandinavian languages anymore. This is fully backwards
  compatible, however: you can still install the `scandeval` package, 'scandeval.com'
  redirects to the new 'euroeval.com' website, and the `scandeval` command line
  interface is still available.
- Update `litellm` to the stable version v1.16.13.

### Fixed

- If a tokenizer has not specified BOS and/or EOS token in its config, we now extract
  this manually.

### Deprecated

- Deprecated the ability to call the `Benchmarker` objects directly. Instead, please use
  the `benchmark` method.

## [v15.1.0] - 2025-02-12

### Added

- Added new `--only-allow-safetensors` flag, which disallows evaluating models from the
  Hugging Face Hub if they are not stored as safetensors. This ensures a high level of
  security on the system running the evaluations, if this is necessary. This was
  contributed by @Mikeriess ✨

### Fixed

- Regex mismatch caused the wrong sequence length for GPT-4o models. This has been fixed
  now.
- Fixed a truncation issue when evaluating encoder models on some knowledge datasets,
  which caused the evaluation to fail. This has been fixed now.
- A bug occurred when locating a model's end of reasoning token (e.g., `</think>`) if
  the model's tokenizer had no BOS token. This has been fixed now.
- Fixed an issue with the loading of freshly initialised models, caused by attempting to
  load the Hugging Face model configuration from the Hugging Face Hub instead of
  manually creating it.

## [v15.0.0] - 2025-02-02

### Added

- Added support for evaluating generative reasoning models, such as OpenAI o1 and
  Deepseek R1. This is done by upping the maximal sequence length to 8,192 tokens, and
  removing the reasoning part afterwards, to get the final answer.
- Added `generative_type` to the output dictionaries, which can currently be either
  'base', 'instruction_tuned' or 'reasoning'. This is now used in the leaderboards.
- Added `merge` to the output dictionaries, on whether the model is the result of a
  merge with other models.
- Added the summarisation dataset
  [personal-sum](https://github.com/SmartmediaAI/PersonalSum). It has been split into
  121 / 64 / 256 samples for train / validation / test, respectively, and is set to
  `unofficial` for now. This was contributed by
  @oliverkinch ✨
- Added the Jentoft dataset - a linguistic acceptability dataset which was published in
  [this Master's thesis](https://www.duo.uio.no/handle/10852/103885) by Matias Jentoft.
  The original dataset consists of 85,771 / 10,827 / 10487 samples for training,
  validation and test, respectively. We use a split of 1,024 / 256 / 2,048 samples for
  training, validation and test, respectively. In each split, the distribution of
  `correct` and `incorrect` is 50/50. This dataset has been set to `unofficial` for now.
  This was contributed by @oliverkinch ✨
- Added the dataset icelandic-knowledge, which is derived from the IcelandicQA dataset,
  reformatted as a knowledge dataset with GPT-4o generated candidate answers. The split
  is given by 845 / 128 / 1024 for train, val, and test, respectively. It is marked as
  `unofficial` for now. This was contributed by
  @oliverkinch ✨

### Changed

- Changed the instruction prompts to all text classification tasks by specifying
  that only the labels are allowed to be generated. This caused an issue with some of
  the reasoning models, as they tended to output a more verbose answer.

### Fixed

- Only use double newlines as stop tokens for base decoder models, and not instruction
  tuned models, as we only use the double newlines to separate the few-shot examples in
  the base case.
- A bug caused structured generation to not be used for generative models on named
  entity recognition tasks. This affects models evaluated from v14.2.0.
- Fixed an issue where some API models did not allow `logprobs`, `top_logprobs`,
  `max_tokens` and/or `temperature`.

### Removed

- Removed support for JAX/Flax models to simplify the code, as they are incredibly rare,
  and they usually have a PyTorch/Safetensors version available.

## [v14.4.0] - 2025-01-22

### Added

- Added support for French! 🇫🇷This includes the sentiment classification dataset
  [AlloCiné](https://hf.co/datasets/tblard/allocine), the linguistic acceptability
  dataset ScaLA with the [French Universal
  Dependencies](https://github.com/UniversalDependencies/UD_French-GSD), the reading
  comprehension dataset [FQuAD](https://hf.co/datasets/illuin/fquad) (and unofficially
  [Belebele-fr](https://hf.co/datasets/facebook/belebele)), the named entity recognition
  dataset
  [ELTeC](https://dspace-clarin-it.ilc.cnr.it/repository/xmlui/handle/20.500.11752/OPEN-986),
  the knowledge dataset [MMLU-fr](https://hf.co/datasets/alexandrainst/m_mmlu), the
  common-sense reasoning dataset
  [HellaSwag-fr](https://hf.co/datasets/alexandrainst/m_hellaswag) and the summarization
  dataset [OrangeSum](https://hf.co/datasets/EdinburghNLP/orange_sum).
- Added support for evaluating local models again, which supports models stored in the
  Hugging Face format with a Hugging Face model configuration file (`config.json`) in
  the model directory. This was contributed by @rlrs and
  @peter-sk ✨

### Changed

- Changed the Belebele splits, as there were too few training splits for evaluation on
  encoder models to make sense. We now use 256 samples for training, 64 for validation
  and the rest (580) for testing.
- Changed the prompting of Danske Talemåder dataset slightly, to only use the word
  "expression" (da. "udtryk") in the prompt, rather than mention idiom (da. "talemåde")
  directly.
- Changed the instruction prompts to multiple choice tasks by specifying that only 'a',
  'b', 'c' or 'd' should be used. This caused a mix-up with Claude models, since they do
  not support logprobs.

### Fixed

- Better error message when trying to benchmark a non-generative model on a generative
  task.
- Fixed an issue where NER datasets without `text` features could not be evaluated with
  generative models.
- Encoder models were not able to be evaluated on multiple choice classification tasks,
  such as Belebele, as it differs from other multiple choice datasets by having both a
  context and a question. This has been fixed now.
- Fixed an issue when generative models in gated repos caused an error message when both
  of the environment variables `HUGGINGFACE_API_KEY` and `HF_TOKEN` were not set.
- Sometimes the generative model cache becomes corrupt and cannot be stored to disk.
  Rather than raising an error we now reset the model cache and carry on.

## [v14.3.0] - 2025-01-14

### Added

- Added the Dutch sentiment classification dataset DBRD. This dataset only has positive
  and negative samples, but has a better quality than the existing Dutch Social dataset.
  We set it to unofficial for now, but it might eventually replace the Dutch Social
  dataset as the official Dutch sentiment classification dataset.

### Changed

- Updated the Dutch reading comprehension dataset SQuAD-nl, being a machine translated
  version of the English SQuAD dataset. Previously we used the `yhavinga/squad_v2_dutch`
  version, but this has been changed to `GroNLP/squad-nl-v2.0`, following [this
  evaluation showing that the latter is of higher
  quality](https://huggingface.co/datasets/yhavinga/squad_v2_dutch/discussions/2#6763ed4c42436c7f7005f4b4).
- Moved the label definition from the task-level to dataset-level, which now allows
  specifying dataset-specific labels that differ from other datasets in the same task.

### Fixed

- Fixed a bug when benchmarking base decoder models on reading comprehension tasks,
  where it was not checked if the prompts should be stripped or not. This caused a
  severe performance degradation on these tasks. This affects base decoder models
  benchmarked on reading comprehension tasks from v14.0.0.
- The `trust_remote_code` argument was not supplied when loading the Hugging Face
  configuration in some places, which caused an unnecessary dialogue with the user when
  evaluating models. This correctly now uses the `--trust-remote-code` argument as
  supplied by the user.
- If the model cache is corrupted, we now log this and re-initialise it, rather than
  raising an error.
- Some models were detected as API models when they were not, due to the fact that they
  _were_ available in LiteLLM. We now default to using vLLM for these models, as this
  is the default backend for ScandEval.
- Now correctly displays a message to the user when access to a model is contingent on
  approval from the repository authors, rather than raising an error.
- Fixed issue while determining the maximal sequence length of encoder models on CUDA
  devices, which caused an error when evaluating some models. We now move the model to
  CPU temporarily to determine the maximal sequence length.
- If a model configuration does not specify `architectures` then we assume that it is an
  older architecture and that it is an encoder model.
- Block unnecessary logging from `huggingface_hub`.

## [v14.2.0] - 2025-01-11

### Added

- Now supports evaluation of encoder models on the multiple choice tasks knowledge and
  common-sense reasoning. This is done by splitting the individual choices into separate
  inputs during training (framing it as a binary classification task), and then at test
  time we take the option with the highest probability as the answer. This is the same
  way that encoders were evaluated in the original HellaSwag paper.

### Changed

- Updated the Danish knowledge dataset Danske Talemåder, as a new professional version
  has been released, made by the Danish Language and Literature Society. This features
  1,000 examples in total, where we use a 808 samples in the test split. All the false
  options have been created manually.
- We now use the `architectures` parameter in the Hugging Face model configuration to
  determine whether a model is generative or not, as this is more reliable than the
  previous method of checking the model repository's tags. The downside of this is that
  the model config must be downloaded, but the overhead is minor.

## [v14.1.2] - 2025-01-07

### Fixed

- The labels were not displayed correctly in the few-shot examples for base generative
  models, when benchmarking text classification tasks, which negatively affected scores
  of the linguistic acceptability task, and to a lesser extent the sentiment
  classification task. This has been fixed now. The models benchmarked from v14.0.0 are
  affected and should be re-benchmarked.

## [v14.1.1] - 2025-01-06

### Fixed

- Downgraded `vllm` down to `>=0.6.3,<0.6.5`, as the later versions of vLLM uses a newer
  version of outlines, which causes memory errors. This will be updated when this is
  resolved. [Relevant `outlines`
  issue](https://github.com/dottxt-ai/outlines/issues/1351).
- Display initial "Benchmarking X on Y" logging for all datasets being benchmarked,
  instead of just the first one.
- Removed the `--load-in-4bit` argument, as it is not used anymore, since it was only
  used when loaded generative models with the `transformers` backend, but we now only
  use vLLM for generative models.

## [v14.1.0] - 2025-01-02

### Changed

- Updated `vllm` from `>=0.6.3` to `>=0.6.6` and `transformers` from `4.45.0` to
  `4.47.0`, to support more model architectures.

### Fixed

- Now automatically uses the environment variable `HUGGINGFACE_API_KEY` when loading
  models from the Hugging Face Hub, so that the `--api-key` argument isn't needed in
  that case.
- Added a `Tekstur:` prefix to the prompt template of the `foqa` dataset.
- Changed the instruction template prefix of `danske-talemaader` from `Spørgsmål:` to
  `Hvad er betydningen af følgende talemåde:`.
- Add `fbgemm-gpu` to `generative` dependencies, as it is required to load newer Llama
  models.
- When a generative model isn't stored as safetensors, we now report an unknown number
  of parameters, and log a warning to the user on how to fix this.
- When benchmarking encoder models, we now correctly use the attention mask when
  checking the model's maximum sequence length.

## [v14.0.4] - 2024-12-17

### Fixed

- Model cache was not working properly with zero-shot models, meaning that redundant
  generations were made. This has been fixed now, which also makes the zero-shot
  evaluation much faster.
- Use `ray` as distributed executor backend for vLLM if more than one GPU is available,
  which fixes an error when using multiple GPUs with vLLM.
- Do not re-initialise generative models after each dataset. This both makes evaluation
  a bit faster as well as avoids an error that occurs when finishing a (model, dataset)
  evaluation with multiple GPUs. Note that the same error still happens when
  benchmarking multiple models in the same `scandeval` run when using multiple GPUs, as
  this is a `ray` issue.

## [v14.0.3] - 2024-12-14

### Fixed

- Enforce `scikit-learn<1.6.0`, since 1.6.0 is incompatible with `evaluate`. This bound
  will be removed when [this `evaluate`
  issue](https://github.com/huggingface/evaluate/issues/655) has been fixed.

## [v14.0.2] - 2024-12-13

### Fixed

- Fixed a bug with the speed benchmark for vLLM models, when the model is instruction
  tuned.
- LiteLLM models now uses the instruction prompt, also when few-shot evaluating, just
  like all vLLM models.
- Now catches more LiteLLM exceptions when evaluating API models, and retries the
  evaluation after a short delay if the exception is due to a temporary issue.

## [v14.0.1] - 2024-12-11

### Added

- Added the `api_version` argument, mimicking the LiteLLM API.

### Changed

- Changed the `base_url` argument to `api_base`, to mimic the LiteLLM API.

### Fixed

- Now correctly uses the `api_base` argument when evaluating models with the LiteLLM
  API.

## [v14.0.0] - 2024-12-11

### Added

- Added support for [LiteLLM](https://docs.litellm.ai/), meaning that all LLMs on 100+
  APIs can now be benchmarked! This includes OpenAI, Anthropic, Google, Mistral AI,
  Cohere, Ollama, LM Studio, vLLM servers, and Hugging Face inference endpoints. Check
  out the full list of LiteLLM providers [here](https://docs.litellm.ai/docs/providers).
- Added new `--base-url` argument, which allows you to specify the base URL of your
  model, if you are using an OpenAI-compatible inference API.

### Changed

- No more tokenisation for generation tasks, resulting in faster preprocessing times.
- Now evaluates models on the validation split by default, to avoid overfitting to the
  test set. The test set can be evaluated on using the new `--evaluate-test-split` flag.
- Now evaluates instruction tuned models with their chat template. Further, if a
  tokeniser has multiple chat templates, then we use the one corresponding to the ISO
  639-1 language code of the dataset, if available (e.g., "en" for English, "is" for
  Icelandic and so on) - otherwise we will just use the default chat template of the
  tokeniser.

### Removed

- Removed the option to evaluate on the training split, as this is not a common use
  case and simplified the codebase. If you find that this should be re-added, please
  open an issue in the GitHub repository.
- All generative on-premises models are now evaluated with vLLM and thus does not use
  the `transformers` backend as a backup, as this was not used in practice, and
  simplified the codebase. If you find that this should be re-added, please open an
  issue in the GitHub repository.
- Removed the `--only-validation-split` flag, as this is now the default behaviour. If
  you find that this should be re-added, please open an issue in the GitHub repository.
- Removed the option to benchmark local models, as this was not used in practice, and
  simplified the codebase. If you find that this should be re-added, please open an
  issue in the GitHub repository.

### Fixed

- Better handling of adapter models. The Hugging Face model configuration and the
  tokeniser will now be attempted to be loaded from the base model ID, if available.
- Now uses EOS token as the PAD token if a generative model has neither PAD nor BOS
  token available.
- If a generative model has not defined its pad token ID then we now manually check the
  candidate tokens `<pad>`, `[pad]`, `<|endoftext|>`, `<|im_end|>`, and upper case
  versions of these tokens.

## [v13.3.0] - 2024-11-29

### Added

- Added the question answering part of the Norwegian NorGLM multi-task human annotated
  dataset NO-Multi-QA-Sum (norglm-multi-qa). This dataset is part of the NLEBench
  Norwegian benchmarks. The answers from the original dataset have been rephrased with
  gpt-4o to contain the answer from the context. It has been marked as `unofficial` for
  now. This was contributed by @viggo-gascou ✨
- Added the sentiment classification part of the Icelandic dataset Hotter and Colder,
  being a gold standard dataset. As no Icelandic sentiment classification dataset was
  included in the benchmark previously, this is now the official Icelandic sentiment
  classification dataset.
- Added the Faroese sentiment classification dataset FoSent, being a gold standard
  dataset. Note that this dataset is very small (74 train, 35 val, 283 test samples).
  The dataset consists of manually annotated Faroese news articles as well as individual
  sentences from the news articles. In creating the splits we ensure that there is no
  overlap between the news articles in the train, validation and test sets. As no
  Faroese sentiment classification dataset was included in the benchmark previously,
  this is now the official Icelandic sentiment classification dataset.

## [v13.2.0] - 2024-11-14

### Added

- Added the summarisation part of the Norwegian NorGLM multi-task human annotated
  dataset NO-Multi-QA-Sum (`norglm-multi-sum`). This dataset is part of the NLEBench
  Norwegian benchmarks. It has been marked as `unofficial` for now. This was contributed
  by @viggo-gascou ✨
- Added `ice-linguistic` a linguistic acceptability dataset which is a subset of the
  Icelandic Linguistic Benchmarks dataset. It is a small dataset with 94 train
  samples, 32 validation samples, and 256 test samples, and has been marked as
  `unofficial` for now. This was contributed by
  @oliverkinch ✨
- Added `icelandic-qa`, an Icelandic question answering dataset about Icelandic culture
  and history. The original dataset has 2000 samples, but only 375 of the samples have
  answers that are found in the context (exact match). An LLM has therefore been used to
  rephrase the answers and we now have 1683 samples where the answers are found in the
  context (531 train, 128 val, 1024 test). It has been set to `unofficial` for now. This
  was contributed by @oliverkinch ✨

### Fixed

- Small typo in prefix prompt used for few-shot evaluation of the English sentiment
  classification dataset SST5.
- If a model cannot be benchmarked with vLLM then we now properly load the model with
  the `transformers` backend.

## [v13.1.0] - 2024-10-31

- Added `ice-ec` (a subset of the dataset) and `ice-ec-full` (the full dataset), an
  Icelandic linguistic acceptability dataset. It has been set to `unofficial` for now.
  This was contributed by @oliverkinch ✨
- Added the Schibsted summarisation dataset, which contains summaries of published
  articles from Schibsted Media's Norwegian and Swedish newsrooms. The dataset has been
  split into two separate small datasets, `schibsted-sv` for Swedish and `schibsted-no`
  for Norwegian. Note that both of these datasets are really small (89 and 374 test
  samples in `schibsted-sv` and `schibsted-no`, respectively), and have been set to
  `unofficial` for now. This was contributed by
  @oliverkinch ✨
- Added the Icelandic summarisation dataset IceSum. IceSum is a collection of 1,000
  Icelandic news articles from mbl.is, which have been manually annotated with
  summaries. The dataset has been marked as unofficial, meaning that it will not be
  automatically included when benchmarking models, but can be included by specifying the
  dataset explicitly using the --dataset argument (or dataset argument if using the
  Benchmarker API). This was contributed by
  @viggo-gascou ✨
- Added the new Faroese reading comprehension dataset FoQA. This is now the default
  Faroese reading comprehension benchmark, as there was none previously.
- Now supports evaluation of models with adapters. This requires that the model
  repository has an `adapter_config.json` file, but no additional setup is needed.

### Fixed

- If a model does not use attention mask then we now do not supply it. This caused
  errors when evaluating state space models.
- Now limits the maximum sequence length when loading HF models (as opposed to vLLM
  models) to 5,000 tokens, just like we do with vLLM (no prompts are larger than that).
  This avoids OOM issues.
- Adds GPT-4o and GPT-4o-mini to the list of cached OpenAI model IDs, to correctly
  determine if the model exists, without needing an OpenAI API key.
- If a model has set its EOS token ID to multiple tokens and hasn't set the padding
  token ID, we use the first EOS token ID as the padding token ID.
- Fixed a bug related to the loading of some encoder models by updating `accelerate` to
  `>=0.34.2` and `transformers` to `>=4.45.0`.
- We now ensure that stop tokens in vLLM can't be empty, as this caused errors when
  evaluating some models.
- If the end-of-chat-token for a model only consists of whitespace and/or newlines then
  we ignore it, as this caused errors when evaluating some models and makes no
  difference to the evaluation of the model, since we are stripping the output anyway.
- Now identifies more models correctly as generative models.

## [v13.0.0] - 2024-07-31

### Added

- Evaluation of instruction tuned models is now possible! This is done by setting the
  `--zero-shot` flag when benchmarking a model (or `zero_shot=True` if using the
  `Benchmarker` API). This will evaluate the model using an instruction prompt and
  without any in-context examples. Furthermore, the chat template of the model will be
  used. This is to mimic the behaviour of the model when it is used in a user-facing
  setting.
- Debug mode for generative models is now possible now, which can be used to validate a
  model's output manually. This will log the predictions, and store all the inputs and
  predictions to a JSON file in the current working directory. This can be enabled by
  setting the `--debug` flag when benchmarking a model (or `debug=True` if using the
  `Benchmarker` API).
- Added the Dutch linguistic acceptability dataset `dutch-cola`. It has been set to
  `unofficial` for now, but it might eventually replace ScaLA-nl as the official Dutch
  linguistic acceptability dataset. For now, you can benchmark models on it by
  explicitly setting the dataset using the `--dataset` argument (or `dataset` argument
  if using the `Benchmarker` API). If you would prefer to run the full dataset, then you
  can benchmark models on `dutch-cola-full` as well - note that this evaluation will be
  significantly slower than the `dutch-cola` evaluation.
- Added the Belebele dataset, being a multilingual multiple-choice reading comprehension
  dataset. This has been added as a separate `multiple-choice-reading-comprehension`
  task, and is available in all supported languages except Faroese. The dataset has been
  marked as unofficial, meaning that it will not be automatically included when
  benchmarking models, but can be included by specifying the dataset explicitly using
  the `--dataset` argument (or `dataset` argument if using the `Benchmarker` API).

### Fixed

- Set upper bound on Python versions to `<4.0` from `<3.12`, to avoid installation
  issues.
- Removed the use of `ModelFilter` from the `huggingface_hub`, as it was removed from
  version `0.24.0` onwards. For the same reason, we now require `>=0.24.0` for the
  `huggingface_hub` dependency.
- Now checks the `sliding_window` and `sliding_window_size` config attributes when
  determining the vLLM context length. This would result in errors when the sliding
  window is less than 5,000, which for instance is the case with the Gemma 2 models.

### Changed

- Added `gpt-4o-mini` metadata, to correctly display maximum sequence length and
  vocabulary size.
- Changed the name of the `question-answering` task to the more descriptive name
  `reading-comprehension`.
- Update `vllm` to `>=0.5.3` and `transformers` to `>=4.43.0`, which now allows
  evaluation of Gemma 2 and Llama-3.1 models.
- Removed the `quantization` extra and instead prompt the user to manually install any
  missing quantisation packages when evaluating quantised models. This is due to several
  dependency clashes with `optimum` and `transformers`.

## [v12.11.0] - 2024-07-03

### Added

- Updated the `arc-is` dataset to a Claude translated version of ARC-challenge, from the
  dataset `mideind/icelandic-arc-challenge`. This has substantially higher translation
  quality than the previous `arc-is` and the current `mmlu-is` datasets. For this
  reason, the new `arc-is` dataset is now the official Icelandic dataset for the
  knowledge task.

## [v12.10.8] - 2024-06-21

### Fixed

- An import error caused `openai` to be installed for any evaluations to be done, which
  has now been fixed.

## [v12.10.7] - 2024-06-19

### Fixed

- Require `numpy` to be of version `1.x.x`, as the new `2.0.0` clashes with `outlines`.

## [v12.10.6] - 2024-06-19

### Fixed

- Updated `optimum` to `>=1.20.0` as `1.19.x` is incompatible with newer `transformers`
  versions.
- Updated `outlines` to `>=0.44.0` as this fixes an error in evaluating NorwAI models.

## [v12.10.5] - 2024-06-12

### Changed

- Remove almost all upper version bounds on dependencies. This makes it easier to be
  compatible with the `scandeval` package, with the risk of potentially introducing
  bugs when new dependency versions appear. We will monitor this risk and see if this
  is the way to go.

### Fixed

- Update `vllm` to `>=0.5.0`, `outlines` to `>=0.0.37` and `tiktoken` to `>=0.7.0`,
  which now resolves the dependency clash between the three of them.
- When detecting the `outlines` version we expected it to consist of integers, but we
  now accept strings as well (for development versions, say).

## [v12.10.4] - 2024-06-03

### Fixed

- Access to the evaluation datasets were shut down by Hugging Face again. It has now
  been restored.

## [v12.10.3] - 2024-06-03

### Fixed

- Access to the evaluation datasets were shut down by Hugging Face. It has now been
  restored.

## [v12.10.2] - 2024-05-30

### Fixed

- Correctly update logits processors and prefix allowed functions tokens functions for
  NER datasets when starting generation.
- We now use logprobs for OpenAI models, as this is supported by the chat models now.
  This is used for all sequence classification based tasks, which currently comprise of
  sentiment classification, linguistic acceptability, knowledge and common-sense
  reasoning. This fixes some incorrect evaluations of the newer GPT-4-turbo and GPT-4o
  models, as they tend to output things like "Sentiment: positive" rather than simply
  "positive".

## [v12.10.1] - 2024-05-28

### Fixed

- Now recognises the metadata for the new GPT-4o models correctly. Currently there is a
  version clash between `vllm` and `tiktoken`, meaning that one needs to manually
  upgrade `tiktoken` to evaluate GPT-4o - an informative error message notes this to
  the user now in that case.
- Number of generated tokens for sequence classification tasks has been changed back to
  1 (from 3). This makes no difference to open source models, as we only use the
  logprobs from the first token anyway, but this makes a big difference on multiple
  choice QA tasks for OpenAI models, as some of them might output things like "a is
  correct" rather than simply "a". Since we're using word edit distance to the labels,
  this might accidentally cause the final prediction to be different from "a".
- An error in `outlines<=0.0.36` meant that NER evaluations were near-random.
  Unfortunately, due to a strict `outlines` requirement in `vllm`, we cannot enforce
  `outlines>0.0.37` (see [this vLLM PR for a future
  fix](https://github.com/vllm-project/vllm/pull/4109)). For now, to prevent faulty
  evaluations, we raise an error, asking the user to manually upgrade `outlines` if
  they have an old version.

## [v12.10.0] - 2024-05-08

### Changed

- Update `autoawq` to `>=0.2.5,<0.3.0`, as it now doesn't have a dependency clash with
  `transformers`.
- Update `vllm` to `>=0.4.2,<0.5.0`, to support new models (such as Phi-3).
- Update `torch` to `>=2.3.0,<3.0.0`, as this is required by `vllm`.

### Fixed

- When overriding benchmark configuration parameters in `Benchmarker.benchmark` then
  these overridden parameters are now correctly used when building datasets.
- When a generative model was benchmarked on a NER task followed by another task, the
  structured generation wasn't set up correctly, as we're not re-initialising the model
  since v12.8.0. We now ensure that the logits processors are re-built for every
  dataset.

## [v12.9.1] - 2024-04-30

### Fixed

- Disables the prefix caching of vLLMs, as it has not been implemented with sliding
  window attention yet, causing re-initialisation errors.
- Updates `vllm` to `>=0.4.1,<0.5.0`, as this fixes an issue with benchmarking
  freezing.

## [v12.9.0] - 2024-04-26

### Changed

- Update `optimum` dependency to `>=1.19.1,<2.0.0`, as it is now compatible with
  `transformers>=4.40.0,<4.41.0`.

### Fixed

- Pin `vllm` to `v0.4.0`, since `v0.4.1` has breaking changes and is causing issues
  with flash attention.
- Catch vLLM error when prefix caching is set for models with sliding window attention,
  as this is not supported yet in vLLM.

## [v12.8.0] - 2024-04-23

### Changed

- Updated `vllm` to `>=0.4.0,<0.5.0`, which both fixes an issue with multi-gpu
  benchmarking as well as supporting more models.
- Updated `transformers` to `>=4.40.0,<4.41.0`, to support more models.
- Removed the `olmo` extra, as it is now included in `transformers`.
- Downgraded `outlines` to `v0.0.34` as any newer version is currently incompatible
  with `vllm`. This will be changed back to newer versions when [this vLLM
  PR](https://github.com/vllm-project/vllm/pull/4109) has been merged and released.

### Fixed

- Now does not reload generative models between each evaluation. This both saves some
  evaluation time, but it also prevents a bug when using multiple GPUs.
- Handle the change from having `float` logprobs in vLLM to the new `Logprob` objects.

## [v12.7.0] - 2024-04-19

### Added

- Added a script to evaluate human performance on datasets. This is a Gradio app which
  can be run using the command `human_evaluate --annotator-id <id>`, where
  `annotator-id` is the ID of the human annotator (from 0 to 10, inclusive). They will
  then annotate their answers for validation splits from the iteration corresponding to
  their annotator ID. All of the annotated results will be stored to
  `scandeval_benchmark_results.jsonl`, as usual - note here that this will create a
  single `human` entry, where multiple annotators will count as multiple iterations for
  the same `human` model.

### Fixed

- If a model has a very small maximal context length in its tokeniser configuration
  then we ignore this value and instead use the default value.
- When a model is generative then we use default context length to be 32,768.
- Now ensures that we use mixed precision when CUDA is available, as this is required
  by Flash Attention.
- By default we only use flash attention for generative models, as it leads to errors
  with several encoder models.
- Add missing OpenAI models to the model cache, to checking model existence when no
  OpenAI key is specified.
- Only imports from the `openai` package if it has been installed.
- Improved detection of the end-of-chat tokens for instruction tuned models, which
  previously caused errors when evaluating some instruction tuned models.
- Loading of a pretrained model configuration from the Hugging Face Hub failed when the
  model is gated and when the `cache_dir` is specified in `AutoConfig.from_pretrained`.
  We now do not set that argument if the model is gated, as a temporary fix.

## [v12.6.1] - 2024-04-11

### Fixed

- Changed vLLM inference parameters to limit the GPU memory usage during evaluation,
  which makes it possible to evaluate larger models on the same hardware as previously.
  Concretely, the `gpu_memory_utilization` has been raised from 0.9 to 0.95,
  `enforce_eager` is set to True, the `max_model_len` has been reduced from (at most)
  10,000 to (at most) 5,000. See [this
  issue](https://github.com/ScandEval/ScandEval/issues/383) for an overview of maximum
  amount of tokens in each dataset (as of v12.6.0 of ScandEval).
- Removed 1 sample from the Swedish sentiment classification dataset SweReC which was
  abnormally long, to keep the maximum amount of tokens in the samples below 5,000.
  Replaced the outlier sample with a new one.
- The number of allowed generated tokens for the Danish summarisation dataset
  Nordjylland News was mistakenly set to 128, compared to 256 for all other
  summarisation datasets. This has been fixed now.
- Now correctly detects if `autoawq` should be installed, when evaluating an AWQ model.
- Reduced `transformers` dependency to `4.38.x` again, as `autoawq` requires this.
- Do not use BitsAndBytes quantisation if the model is already quantised.

## [v12.6.0] - 2024-04-10

### Changed

- Updated `transformers` dependency to `>=4.39.3,<4.40.0`.

### Fixed

- Updated cached OpenAI model metadata.
- When loading local models we now more robustly detect the task of the model (i.e.,
  whether it is a generative model, encoder model or sequence-to-sequence model). This
  previously prevented evaluation of some local models.
- When detecting whether a local model exists, we now also look for the existence of
  `*.safetensors` files.

## [v12.5.3] - 2024-04-05

### Fixed

- The speed benchmark for OpenAI models was extremely slow, due to an issue with the
  tokenizer. This has been fixed now.

## [v12.5.2] - 2024-04-04

### Fixed

- Now using the same label order in the NER task as is in the dataset configuration.
  From v12.1.0 and onwards these were updated to sorting the labels, but this has
  resulted in significantly worse performance.
- Added GPT-4-turbo name variations to cached OpenAI model IDs. This means that we'll
  be able to see if a model ID should be an OpenAI model, without an OpenAI API key.

## [v12.5.1] - 2024-04-03

### Security

- Now uses an access token to access datasets, allowing the datasets to not be
  publicly available on the Hugging Face Hub.

## [v12.5.0] - 2024-04-02

### Added

- We now support evaluation of quantised models, such as GPTQ and AWQ, when the vLLM
  backend is being used (the default).

### Fixed

- Move tensor to the correct device when benchmarking seq-to-seq models (#363). Thanks
  to @ThomasKluiters for this contribution! :tada:
- Deals with the case where an instruction tuned model does not use any special token
  at the end of the chat, such as `<|im_end|>`. This holds for, e.g., Qwen models.
- Better auto-detection of pipeline tag for models on the Hugging Face Hub, in case the
  tag is not manually set.

## [v12.4.0] - 2024-03-27

### Added

- Support for Azure OpenAI models! These can now be benchmarked as with any other
  model, where either the environment variables `AZURE_OPENAI_API_KEY`,
  `AZURE_OPENAI_ENDPOINT` and `AZURE_OPENAI_API_VERSION` need to have been set, or
  alternatively through the `--azure-openai-api-key`, `--azure-openai-endpoint` and
  `--azure-openai-api-version` arguments. Thanks to
  @BramVanroy for all the help regarding the
  implementation of this :tada:
- We now use the new JSON mode for newer OpenAI models for the NER task, to ensure
  better JSON generation.
- If an error is thrown during generation with an OpenAI model, which for instance
  happens when the prompt is caught by the content filter, then we simply return a
  blank string instead.

### Changed

- Updated `outlines` dependency to v0.0.37, which can now correctly deal with a larger
  batch size when integrated with vLLM. This results in faster NER evaluation.

### Fixed

- Move models to the device before running any inference with it, as this causes issues
  when flash attention is enabled.
- When benchmarking instruction tuned models, we now ensure that generation stops when
  the end-of-chat token is reached (such as `<|im_end|>` and `[/INST]`). This had a
  negative performance impact on question answering and summarization, but the
  remaining tasks were not affected.

## [v12.3.2] - 2024-03-19

### Fixed

- There is an issue with the underlying `outlines` package that we use for structured
  generation, where many of the generations stop prematurely when the batch is too
  large. We fix this temporarily by lowering the batch size from the entire dataset to
  the standard 32 when vLLM is used for NER tasks. This will be changed back when the
  bug is fixed. Follow the progress in [this `outlines`
  issue](https://github.com/outlines-dev/outlines/issues/757).
- Issue when checking if the `openai` extra needed to be installed, or when the
  `OPENAI_API_KEY` needs to be set.
- Setting `add_prefix_space=False` caused an error during the loading of some
  tokenizers. To fix this, we only supply the `add_prefix_space` keyword argument
  during the loading of the tokenizer if it is True.

## [v12.3.1] - 2024-03-13

### Fixed

- An issue with Pydantic typing, causing initialisation of `Benchmarker` to throw an
  error.

## [v12.3.0] - 2024-03-13

### Changed

- Updated `outlines` dependency to `>=0.0.36,<0.1`. This fixes a race condition caused
  during evaluation of NER datasets and also includes integration with the
  `transformers` library. The existing hardcoded integration has now been removed in
  favour of the integration in that package.

## [v12.2.1] - 2024-03-12

### Fixed

- Now includes the `transformers` integration with `outlines` directly in the code,
  which caused issues as they weren't part of the newest `outlines` release. When it
  does get included then we will import these as before.
- When evaluating OpenAI models we now do not perform any structured generation, as we
  do not have access to the logits.

## [v12.2.0] - 2024-03-11

### Added

- Added the Icelandic common sense reasoning dataset Winogrande-is, being a manually
  translated version of the English Winogrande dataset. This also means that the
  HellaSwag-is dataset has been marked as unofficial, and will thus not automatically
  be included when benchmarking models on the Icelandic common sense reasoning task.

### Changed

- Updated `vllm` dependency to `>=0.3.3,<0.4.0`, which allows the benchmarking of the
  new Gemma and OLMO models, without the bug from vLLM v0.3.2.

### Fixed

- Do not show message regarding missing flash attention if CUDA is not available.
- Only use bfloat16 as quantisation compute type if it is available and that
  `torch_dtype` is set to "bfloat16" in the Hugging Face configuration - otherwise we
  use float16.
- Since flash attention is now enabled by default, some models couldn't be loaded due
  to them not supporting it. For these models, flash attention will now be disabled
  during model loading.
- Now uses a single GPU when finetuning, as previously evaluation would just freeze in
  this case. In the future we might support multi-GPU finetuning, but since encoder
  models usually doesn't require multiple GPUs, this is currently not prioritised.

## [v12.1.0] - 2024-02-29

### Changed

- Flash attention will now default to being used if `flash_attn` has been installed. If
  the `--use-flash-attention/no-use-flash-attention` hasn't been set and the
  `flash_attn` package hasn't been installed, then a logging message will be displayed,
  informing the user.
- Changed backend structured generation framework to `outlines` from
  `lm-format-enforcer`.

### Fixed

- Evaluating models on NER tasks used excessive amounts of memory and took very long.
  This was due to a bug in vLLM v0.3.2, and will be fixed in vLLM v0.3.3. We thus
  forbid v0.3.2, making it fast again, and we'll remain compatible with the new v0.3.3
  when it is released.
- A name clash has been fixed, which caused the MMLU-no dataset to not be run when
  running all Norwegian datasets.

## [v12.0.0] - 2024-02-26

### Added

- Now automatically uses multiple GPUs when evaluating generative models with vLLM.
- Now allows "unofficial" datasets, which are datasets which are not included on the
  official leaderboards and models will only be benchmarked on them if they have been
  explicitly set using the `--dataset` argument (or `dataset` argument if using the
  `Benchmarker` API). This allows the inclusion of more datasets, without bloating the
  evaluation time of "official" evaluations, as well as removing the need to remove old
  datasets when they are replaced by newer ones.
- The following datasets have been added as unofficial, all datasets that used to be
  part of ScandEval but has since been replaced:
    1. ARC-da
    2. ARC-no
    3. ARC-sv
    4. ARC-is
    5. ARC-de
    6. ARC-nl
    7. ARC
    8. DaNE
    9. WikiANN-fo
- A more informative error message is now being thrown if additional arguments need to
  be supplied to evaluate the model, such as
  `--trust-remote-code`/`trust_remote_code=True`.
- When determining a model's maximum sequence length, we now also look at the
  `max_sequence_length` attribute of the Hugging Face model configuration.

### Changed

- Computation of the BERTScore metric for summarisation tasks are now using the device
  stated in the benchmark config, making the metric computation significantly faster if
  a GPU is being used. This defaults to processing 32 samples at a time, which is
  reduced if OOM errors occur. If OOM errors occur with a batch size of 1 then the
  scores are computed on CPU, as before.
- Updated `transformers` dependency to `>=4.38.1,<4.39.0`, and `vllm` dependency to
  `>=0.3.2,<0.4.0`. This allows the benchmarking of the new Gemma and OLMO models.
- When using the `Benchmarker` API, the `save_results` argument now defaults to True.
- The `Benchmarker.benchmark` method now only returns the list of benchmark results
  from the given run, rather than all historic benchmark results as well.
- The framework now defaults to using a Hugging Face Hub token when accessing models,
  if available.

## [v11.0.0] - 2024-02-16

### Added

- Added arguments to `Benchmarker.benchmark` (or simply `Benchmarker.__call_`),
  corresponding to the same arguments during initialisation. The idea here is that the
  default parameters are set during initialisation, and then any of these can be
  changed if needed when performing a concrete evaluation, without having to
  re-initialise the `Benchmarker`.
- Added the Danish knowledge datasets `danske-talemaader` and `danish-citizen-tests`.
  Both are multiple choice datasets, where the first one tests knowledge about Danish
  idioms, and the second one tests knowledge about the Danish society. These replace
  the machine translated MMLU-da dataset.
- Added a `--num-iterations` flag (`num_iterations` in the Python CLI), which controls
  the number of times each model should be evaluated, defaulting to the usual 10
  iterations. This is only meant to be changed for power users, and if it is changed
  then the resulting scores will not be included in the leaderboards.

### Changed

- The default value of the languages are now all languages, rather than only Danish,
  Swedish and Norwegian.
- Changed all summarisation datasets to use one few-shot example (some were set to 2),
  and increased the maximum amount of generated tokens to 256 rather than the previous
  128, since many of the gold standard summaries are around 200 tokens.

### Fixed

- There was an error caused if an old version of the `openai` package was installed and
  if the `scandeval` package was checking if a model exists as an OpenAI model. Now an
  informative error is thrown if the model is not found on any available platforms, as
  well as noting the extras that are missing, which prevents the package from checking
  existence on those platforms.
- Changed the prompt for the English sentiment classification dataset SST5, where it
  previously stated that the documents were tweets - these have now been renamed to
  "texts".
- Correctly assess whether the `openai` extra should be used, which made it impossible
  to benchmark OpenAI models.
- Disabled `lmformatenforcer` logging, which happens in the rare case when we're
  few-shot evaluating a model on NER and there are no JSON-valid tokens to generate.

### Removed

- Removed all machine translated ARC datasets, as they had a near 100% correlation with
  the machine translated version of the MMLU datasets.

## [v10.0.1] - 2024-02-12

### Fixed

- A prefix space was added to labels in sequence classification tasks that
  automatically adds a prefix space (such as Mistral). We now check for this and ensure
  to only manually add prefix space to models that don't automatically do this (such as
  the Yi models).

## [v10.0.0] - 2024-02-12

### Added

- Now throws a more informative error when attempting to benchmark a non-generative
  model on a generative task.

### Changed

- Many dependencies are now optional, to make the package less bloated. These extras
  are `jax`, for models based on the JAX framework, `generative` for evaluating
  generative models, `olmo` for models based on the OLMO architecture, `openai` for
  evaluating OpenAI models, and `all` to install all of them.
- Updated many dependencies. In particular now uses `openai` version 1.x.x, which
  required some changes to the code base as they changed their API.
- Changed the `--dataset-task` CLI argument (`dataset_task` in the Python API) to
  `--task` (`task`). This is now the preferred way to choose what to benchmark a model
  on, rather than remembering all the names of the datasets. E.g., to benchmark a model
  on all Danish question-answering datasets, we call `scandeval -m <model_id> -l da -t
  question-answering`. All the names of the tasks is shown in `scandeval --help`.
- Renamed the `--no-ignore-duplicates` to `--force` (shorthand: `-f`), which _forces_
  the evaluation, meaning that it evaluates the model even if it has previously been
  evaluated.
- Renamed the `--model-id` to `--model`.

### Fixed

- Error when encoding a batch of size 1 with OpenAI models.
- Error when benchmarking OpenAI models on MacOS due to the `tiktoken.Encoding` object
  not being picklable.
- Fixed an issue with OOM errors when changing from benchmarking one generative model
  to another.
- Now allows loading tokenisers that require remote code, if `--trust-remote-code` has
  been set.
- Fixed an issue where the `max_sequence_length` parameter in the Hugging Face model
  configuration wasn't used to determine the `max_model_len` parameter in the
  `vllm.LLM` initialisation, causing some models not being loaded in vLLM.
- An error occured if a tokenizer had no defined BOS token, which happens for some
  generative models. It is now set to be equal to the EOS token in that case.
- Fixed error related to the extraction of predicted labels in sequence classification
  tasks for generative models, which unfairly evaluated generative models that require
  a prefix space on the labels (which are most of them currently).

### Removed

- Removed the `-d` shorthand for `--dataset` in the CLI, to encourage the use of `-t`
  (`--task`) and `-l` (`--language`) instead.

## [v9.3.2] - 2024-02-05

### Fixed

- Using model revisions did not work with vLLM models - this has now been fixed. These
  revisions are specified using the '@' operator in the model ID, e.g., `scandeval -m
  gpt2@main`.

## [v9.3.1] - 2024-01-31

### Fixed

- The prompts were not stripped correctly, causing bad evaluations for sequence
  classification tasks.

## [v9.3.0] - 2024-01-29

### Changed

- Now requires `transformers` versions `4.37.x`. As they often introduce breaking
  changes in minor versions, we now only allow a patch version difference and manually
  update to `4.38.x` when it comes out.
- Swapped primary/secondary metrics for the multiple choice tasks, where we now set MCC
  as the primary metric and accuracy and secondary. This is due to the fact that MCC
  handles class imbalance better.
- Removed speculative ngram sampling again, as `transformers` now requires the batch
  size to be 1, which doesn't make it any faster than normal.
- Swapped primary/secondary metrics for the multiple choice tasks, where we now set MCC
  as the primary metric and accuracy and secondary. This is due to the fact that MCC
  handles class imbalance better.
- Number of generated tokens for sequence classification tasks has been changed back to
  3 (from 1). This makes no difference to open source models, as we only use the
  logprobs from the first token anyway, but it _does_ make a difference to closed
  source models where the logprobs are not available (like OpenAI's chat models), as
  we're instead calculating word edit distance to the labels.

### Fixed

- Prevents FP16 overflow by using -1e3 instead of -1e9 for ~0% probability logprobs
  during generation with vLLM.
- Avoids excessive disk usage by not caching processed datasets to disk, as we are
  never using the cached versions anyway.
- We now only strip the prompts if the model's tokenizer includes a prefix space when
  tokenizing the labels.
- When testing a model's maximum sequence length, we put dummy inputs into them. This
  causes errors if the dummy inputs are one of the special tokens. Since the special
  tokens have not always been set up in the tokenizer, we instead rely on a heuristic
  that the 100th token ID is not a special token.
- An import depended on `vllm`, which is not installed on non-Linux devices, causing an
  `ImportError`. This has now been removed.
- Fixed an issue where structured generation wasn't triggered when vLLM wasn't
  available.

## [v9.2.0] - 2024-01-24

### Added

- Added (the English) datasets MMLU, ARC and HellaSwag, as well as Norwegian and
  Icelandic translations of it. Now the `knowledge` and `common-sense-reasoning` tasks
  are covered in all supported languages except Faroese (i.e., da, sv, no, is, de, nl &
  en).
- Now uses speculative ngram sampling for text generation when vLLM is not available.
  This has no effect on performance and increases evaluation speed by 3x on generation
  heavy tasks like NER and summarization.
- Added structured generation for the NER task, which enables the models to (almost)
  always output correct JSON, separating the NER capabilities from the JSON
  capabilities. JSON can be tested separately in a (future) coding benchmark.
- Now adds `scandeval_version` to the output JSONL results, to make it easier to
  determine when outdated results need re-benchmarking.

### Changed

- Swapped primary/secondary metrics for the NER task, as the `MISC` tag varies too much
  from dataset to dataset to be meaningful as a primary metric. Now uses micro-average
  F1-score across all tags except the `MISC` tag as a primary metric.

### Fixed

- There was a bug where all models were removed from disk prior to benchmarking. This
  will now only happen if the `--clear-model-cache` flag is set.
- The `vllm` package cannot be installed when CUDA is not available - this is now
  neither installed nor used when this is the case, and generative few-shot evaluation
  is done using the `transformers` package rather than `vllm`.
- Previously `temperature` was wrongly not set for vLLM and OpenAI models, instead
  defaulting to their 1.0 values. This was due to the fact that this is set in
  `transformers` using the `do_sample=False` argument, which doesn't transfer to the
  other libraries. This has now been set to 0.0.
- Now catches OpenAI `InvalidRequestError`s.
- Removed overly long or repetitive samples in the multiple choice datasets, which
  caused errors when evaluating OpenAI models on them.
- Now sets the `top_k` parameter in the vLLM `SamplingParams` based on the value it has
  in the `GenerationConfig`. This caused a discrepancy, as vLLM defaulted to -1 and
  `transformers` to 50.
- When loading a model using `transformers` then the quantized compute dtype is now
  correctly set to either `bfloat16` or `float16`, depending on the GPU available,
  rather than the previous `float32`. This does not affect generation performance.
- Fixed formatting of summarization metrics.
- Removed print output from `bert_score` during summarization metric computation.
- Now clears GPU memory properly after finishing the benchmark of a generative model
  with vLLM.

## [v9.1.2] - 2024-01-16

### Fixed

- When checking if a model has already been benchmarked, we only care about the
  `few_shot` parameter if the model is generative.

## [v9.1.1] - 2024-01-15

### Fixed

- Now adds a `generative` key to the logged results, to enable parsing few-shot
  evaluated models correctly when building leaderboards.

## [v9.1.0] - 2024-01-14

### Changed

- Now only stores the top-10 log probabilities of generated tokens when the generation
  length is less than 8 tokens. Also now keeps separate caches for each (model,
  dataset) combination, where it previously had a single cache for each model. Both of
  these help reduce the memory usage of the model output cache.
- Optimised cache saving/loading a bit, making the waiting time in between iterations
  slightly shorter.
- Removes the model output cache for a (model, dataset) combination when the
  benchmarking of the model on the dataset finishes successfully. Also removed indents
  in model output cache JSON files. Both of these help reducing the disk space used on
  caching.

### Fixed

- Only require generative models to output logprobs if the dataset is of a task that
  requires it. This caused the benchmarking to use excessive memory when benchmarking
  datasets that require long generative outputs, such as NER.

### Removed

- Removed some vLLM logging.

## [v9.0.0] - 2024-01-12

### Added

- Now caches the completions of open source generative models, which effectively makes
  benchmarking of these ~33% faster. We cannot store all logits for storage reasons (it
  quickly gets >100GB in that case), so we instead store the top-100 logits for each
  generated token, but only if the generated sequence is shorter than 50 tokens. We
  thus assume that (a) these are the only logits needed, and (b) that the generations
  don't change. We argue that (a) is the case since we only use the logits in
  classification tasks, in which case we only use the first token anyway. Further,
  since we're using a temperature of 0 anyway, the generations will be as close to
  deterministic as possible (up to small rounding fluctuations of logits, which is
  negligible). This is a breaking change, since it is not compatible with the previous
  way we cached OpenAI model outputs.
- Added a new `--clear-model-cache` flag, which removes the cached models after
  finishing the benchmarking of each model, to save disk space. This doesn't remove the
  cached model outputs or datasets.
- Added the following new datasets:
  - `fone`, a Faroese NER dataset, which replaces the previous `wikiann-fo` dataset.
  - `dansk`, a Danish NER dataset, which replaces the previous `dane` dataset.
  - `norquad`, a Norwegian question answering dataset, which replaces the previous
    `scandiqa-no` dataset.
  - Danish, Swedish, German and Dutch versions of the MMLU, ARC and HellaSwag
    datasets, testing knowledge and common sense reasoning of generative models.
    These have been machine translated by the University of Oregon using
    GPT-3.5-turbo. Machine translation is not adequate, of course, so see this as a
    first version of these kinds of evaluations, to get some benchmarks going asap.
  - `squad-nl`, a Dutch extract question answering dataset, which is a machine
    translated version of SQuAD-v2. As with the datasets mentioned above, this is
    meant as a first version of a Dutch QA dataset, until we have a better one
    available.
- Added `--only-validation-split` flag, which only benchmarks the model on the
  validation split, which is 5-10x smaller than the test split (depending on the
  dataset). This is especially useful with paid models like OpenAI models. The value of
  this flag is stored in the benchmark results, so this will be visible on
  leaderboards.
- Now uses vLLM as the underlying engine for few-shot evaluating generative models,
  which drastically improves the evaluation speed, as well as requiring less GPU
  memory.

### Changed

- Now compatible with`transformers >= 4.36.2`, and this is required now as they have
  changed their generation API in a breaking manner.
- Now removes all newlines from texts in the summarization task, where previously these
  were merely "squashed" to single newlines. This makes the separation of few-shot
  examples for generative models easier.
- Also removes newlines from the NER task, where these were not removed at all
  previously.
- Now doesn't force ASCII characters in the NER task for generative models, making the
  target JSON dictionary more consistent with the input text.
- If a model is stored in the Safetensors format on Hugging Face Hub, then we read out
  the number of parameters directly from those files. This results in more accurate
  parameter counts as opposed to loading in the model in 4-bit and counting manually.
- Samples with excessively short or long texts have been removed.
- Adjusted number of few-shot examples in datasets to ensure that the resulting prompt
  is at most ~3000 tokens long.
- When timeout errors occur when loading a model then we will try again at most 5 times
  now, where previously we would attempt to re-load it indefinitely.

### Fixed

- Removed `text2text-generation` temporarily from the tags defining generative models,
  since we do not support the benchmarking of these yet. This will be added back in as
  soon as we support them.
- Now catches `OSError`s when loading Hugging Face model configurations, which happen
  when there is no `config.json` file in the model repo.
- When sampling few-shot examples for question answering tasks we previously sampled
  among examples with context length less than 1024 characters, to keep the prompt
  short. This is too small for some datasets, so now we dynamically set this threshold
  based on the dataset itself, starting from 512 and doubling until we have at least
  the number of desired few-shot examples to choose from.
- Now only sets `torch_dtype` is CUDA is available, as otherwise errors are caused.
- Previously text generation in a batch would be stopped if any of the samples in the
  batch reached the stopping criteria, causing a lot of incomplete completions. Now
  the model continues to generate text until the entire batch is complete, and the
  excess generation is removed afterwards.
- When benchmarking encoder models on QA tasks the contexts are split up if they exceed
  the model's context length. The stride value used caused errors in rare cases where
  the model's maximum context length was really small (128). This has been fixed now.
- Now sets `ignore_mismatched_sizes` when loading models if the model cannot be loaded
  otherwise. This previously caused some issues when loading certain models.
- Fixed bug where some encoder models did not work properly when loaded in with FP16
  mixed precision due to overflow. We now load in models with BF16 as these have a
  larger range, but fall back to FP16 if BF16 is not available. If both lead to
  overflow then we attempt again with full FP32, and lastly throw an informative error
  and block evaluation if the overflow persists.
- When few-shot evaluating models on NER tasks, we are now more lenient towards the
  generated model output. Instead of taking the output as-is, we are now extracting the
  first dictionary (enclosed in curly brackets), as well as replacing all single
  apostrophes (') with double ones (").
- If a model is already pre-quantized then we will not attempt to quantize it as well.

## [v8.2.1] - 2023-12-20

### Fixed

- Removed the non-existent IsReC, FoReC and FoQA datasets.

## [v8.2.0] - 2023-12-20

### Added

- Added the following new datasets:
  - `sb10k`, a German sentiment classification dataset.
  - `dutch-social`, a Dutch sentiment classification dataset.
  - `sst5`, an English sentiment classification dataset.
  - `germeval`, a German NER dataset.
  - `conll-nl`, a Dutch NER dataset.
  - `conll-en`, an English NER dataset.
  - `scala-de`, a German linguistic acceptability dataset.
  - `scala-nl`, a Dutch linguistic acceptability dataset.
  - `scala-en`, an English linguistic acceptability dataset.
  - `nqii`, an Icelandic extractive question answering dataset.
  - `germanquad`, a German extractive question answering dataset.
  - `squad`, an English extractive question answering dataset.
  - `cnn-dailymail`, an English summarization dataset.

### Fixed

- Fixed bug with question answering benchmarking when the answer was a proper subset of
  the first token in the context, causing errors when benchmarking some models.
- Some models have been stored in mixed precision as well as containing an
  implementation of layer normalisation which is incompatible with such mixed
  precision. When loading models we now only load in mixed precision if `torch_dtype`
  has been specified in the Hugging Face model configuration (as with the Mistral
  model, for instance).
- When sampling examples to use in few-shot prompts in a sequence classification, we
  previously required that the samples are stratified with respect to the labels. This
  caused an issue if the dataset did not contain all labels, so now we only stratify
  with respect to the labels present in the dataset.
- When few-shot benchmarking on question answering datasets we previously only used the
  samples whose contexts were at most 512 characters long. This turns out to be too few
  for `germeval`, so this has been upped to 1024.

## [v8.1.0] - 2023-12-04

### Added

- Now added support for text-to-text tasks, which include tasks such as abstractive
  summarization, abstractive question-answering and translation. These can only be
  benchmarked with generative models. In this release, this includes the following
  datasets:
  - `nordjylland-news`, a Danish summarization dataset based on news articles.
  - `swedn`, a Swedish summarization dataset based on news articles.
  - `no-sammendrag`, a Norwegian summarization dataset based on news articles.
  - `rrn`, an Icelandic summarization dataset based on news articles.
  - `mlsum`, a German summarization dataset based on news articles.
  - `wiki-lingua-nl`, a Dutch summarization dataset based on WikiHow articles.
  These are all of the task `summarization`, meaning that they can also all be run
  using `scandeval --dataset-task summarization --model-id <model_id>`.
- A `--use-flash-attention` flag has been added, which enables Flash Attention 2.0,
  which is required by some models, such as Mistral-based ones. If `flash-attn` has not
  been installed then an informative error message will be raised. Thanks to
  @peter-sk for this contribution! :tada:

### Changed

- Now uses 8-bit AdamW whenever CUDA is available, as opposed to regular AdamW.
  Experiments shows that this does not affect benchmarking performance, but reduces
  memory usage and thus allows benchmarking of larger models

### Fixed

- A bug was removed which caused some overlap between the dataset splits of the
  ScandiQA datasets.
- Now allows loading in models in the data type that they were trained in, which
  previously caused errors if they weren't trained in float32.

## [v8.0.0] - 2023-11-29

### Added

- Support for few-shot evaluation of decoder models, both from the Hugging Face Hub and
  OpenAI models. This currently happens automatically when specifying a generative
  model from the Hugging Face Hub, and with all OpenAI models.
- Now stores model caches in separate directories, enabling parallel evaluations.
  Thanks to @KennethEnevoldsen for this
  contribution! :tada:
- Added `--device` argument to the CLI, which can be used to overwrite the automatic
  detection of device (CPU, CUDA GPU, MPS GPU, TPU) to use.
- Added `--trust-remote-code/--no-trust-remote-code` argument to the CLI, as some
  models require this flag to be loaded. It defaults to `False` for security reasons,
  however.
- Added `--load-in-4bit/--no-load-in-4bit` argument to the CLI, which can be used to
  overwrite the automatic 4bit loading of models. By default only generative models
  will be loaded in 4bit, and only if a CUDA GPU is available, as this is required by
  the underlying `bitsandbytes` package.
- Now manually adjusts the maximum sequence length of a model to ensure that the
  reported maximum length is correct.

### Changed

- Now only supports Python 3.10 and above.
- Changed the variation in the speed benchmark. Rather than using a fixed length
  document and computing iterations per second, it now uses varied length documents and
  computes tokens per second. This also has the added benefit of being able to better
  compare models with varying level of maximum sequence lengths. Further, it now uses
  GPU rather than CPU to accomodate 4-bit models, as these cannot be run on CPU.
- Changed the `--model-framework` argument to `--framework`.
- Changed the `--use-auth-token` and `--auth-token` arguments to `--use-token` and
  `--token`, reflecting the same change in the `transformers` package.
- Now reports all model parameters, rather than just the trainable ones.
- Now uses 8-bit AdamW optimizer when CUDA is available rather than the default AdamW,
  to save memory when working with larger models.

### Removed

- Previously generative models had their maximum sequence length altered by subtracting
  their padding token ID. This is not needed anymore and have been removed.

### Fixed

- Handles timeouts better now, when fetching models from the Hugging Face Hub. Instead
  of simply throwing the error, cancelling the benchmarking process, it simply tries
  again until the connection is up again.
- Some models output both logits and hidden states, which caused unnecessary
  out-of-memory issues. This is now handled using the `preprocess_logits_for_metrics`
  argument in `Trainer`.
- Now catches errors while loading model configurations.

## [v7.1.1] - 2023-07-01

### Fixed

- The feature names of the NER datasets have been changed, so the code have been
  updated to reflect this.

## [v7.1.0] - 2023-05-15

### Added

- Added support for the NorBERT3 models.

## [v7.0.0] - 2023-05-13

### Changed

- Now uses PyTorch 2.0, which (among other things) includes more control over the MPS.
  This means that MPS out of memory errors will now be caught and dealt with like CUDA
  out of memory errors, and we clear the MPS cache in between runs.

### Fixed

- Ensure that `type_vocab_size` is not changed if it was previously set to 0. This
  caused issues for some models when benchmarking question answering tasks.

## [v6.3.0] - 2023-04-12

### Added

- Now added support for benchmarking local models in the Hugging Face format (i.e.,
  saved with the `save_pretrained` method). This automatically detects the framework
  based on the file extension, but can also be set using the new `--model-framework`
  argument. Thanks to @peter-sk for implementing this!
  :tada:

### Fixed

- Now handles word-token alignment properly with SentencePiece tokenisers, which caused
  some models not being able to be benchmarked on token classification tasks.
- Now handles UNK tokens during word-token alignment, where it locates the word that is
  being tokenised into the UNK token, extracting the original value of the UNK token
  and replacing the token by that value.

## [v6.2.4] - 2023-03-10

### Fixed

- If the Hugging Face Hub is down, throwing a `HfHubHTTPError`, then catch it, wait 30
  seconds, and try again.
- Now always fixes the `model_max_length` attribute of the tokenizer, to prevent index
  errors during finetuning.

### Changed

- Changed `raise-error-on-invalid-model` to `raise-errors`. The flag now raises all
  errors instead of skipping the model evaluations, which can be used for debugging.

## [v6.2.3] - 2023-02-27

### Fixed

- Ensure that the `max_position_embeddings` fix from v6.2.2 only occurs if the
  tokenizer has a padding token, as this is used to set the `model_max_length`.
- If a model only has a JAX model but also has tags on the Hugging Face Hub from
  another framework, then re-try the evaluation with `from_flax` set to `True`.

## [v6.2.2] - 2023-02-25

### Fixed

- If `max_position_embeddings` is smaller than any of the context lengths specified in
  `model_max_length` and `max_model_input_sizes` then we use that as the the
  tokenization max length. This avoids dimension errors related to truncation.

## [v6.2.1] - 2023-02-22

### Fixed

- Now does not include models with the word "finetuned" in their name when benchmarking
  all models. These can still be benchmarked if specified directly.

## [v6.2.0] - 2023-01-09

### Changed

- Does not include by default models which indicate in their name that they're using
  more than a billion parameters, such as `EleutherAI/gpt-j-6B`.

### Fixed

- Now sets the default language for the (upcoming) XMOD models.
- If a model's `token_type_embeddings` layer has size (1, ...) when benchmarking the
  model for question answering, it is expanded to size (2, ...) with the second row
  being randomly initialised. This is required as question answering tasks need a least
  two token type embeddings.
- Now catches `OSError` when loading tokenizers.

## [v6.1.1] - 2023-01-02

### Fixed

- Fixed error where some tokenizers did not have special token IDs registered.
- Now catches `JSONDecodeError` when loading tokenizers.
- Now catches `KeyError` when loading model configurations.

## [v6.1.0] - 2022-12-29

### Added

- Added model inference speed estimation benchmark. This can now be run by setting
  either `task` or `dataset` to "speed". E.g., `scandeval -m <model_id> -d speed` or
  `scandeval -m <model_id> -dt speed`. This runs 10 iterations of 100 model inferences
  on a document of length 2,600 (the document "This is a dummy document. " repeated 100
  times). The inference speed includes tokenization, and is powered by the `pyinfer`
  package.

## [v6.0.1] - 2022-12-28

### Fixed

- Added prefix space to DeBERTa models.
- Now automatically changes a model's `type_vocab_size` to at least 2 when benchmarking
  the model on question-answering tasks. This previously caused an error when a model
  config had it set to 1.

## [v6.0.0] - 2022-12-24

### Added

- Added support for decoder models such as the GPT-series.
- Added new Swedish sentiment classification dataset, SweReC, which is not
  aspect-based, contrary to the previous ABSAbank-Imm dataset. This dataset is a
  three-way classification task into the classical `positive`, `neutral` and `negative`
  classes, thereby establishing uniformity between the sentiment classification
  datasets in the different languages. The dataset comes from reviews from both
  se.trustpilot.com and reco.se, and has been created by Kristoffer Svensson as part of
  his Bachelor thesis "Sentiment Analysis With Convolutional Neural Networks:
  Classifying sentiment in Swedish reviews".
- Added historic BERT models from `dbmdz` as part of the default multilingual list.
- Added the `--batch-size` argument, which can be used to manually select a batch size.
  Must be among 1, 2, 4, 8, 16 and 32.

### Removed

- As SweReC is a drop-in replacement for ABSAbank-Imm, the latter has been removed from
  the ScandEval benchmark.

### Fixed

- Now deals with an issue with DeBERTaV2 models where `pooler_hidden_size` has been set
  to a value different to `hidden_size` in its configuration, which made it impossible
  to do sequence classification with the model. The former is now forced to be the same
  as the latter, fixing the issue.
- Now ensures that tokenizers, model configurations and metrics are cached to the
  ScandEval cache, rather than the default Hugging Face cache.
- Previously, if a model's context length was greater than 1,000 it would be reduced to
  512, since an unset context length results in a very large `model_max_length` value
  of the tokenizer. This conflicted with longformer-style models whose context length
  _actually_ was greater than 1,000, so now this upper bound has been increased to
  100,000.
- Now includes `sacremoses` as a dependency, as this is required by some tokenizers.
- Converted the `id` column in ScandiQA to a string, to avoid integer overflow errors
  during preprocessing.
- If there is a `torch` operation which does not have a deterministic component, then a
  warning will be issued instead of raising an error.

## [v5.0.0] - 2022-11-03

### Added

- A new argument, `ignore_duplicates` (or `--ignore-duplicates/--no-ignore-duplicates`
  in the CLI) further ignores an evaluation if it has previously been evaluated. This
  argument defaults to `True`.
- Now stores the task and the dataset languages to the evaluation file with each
  evaluation.
- Now stores model metadata to the `scandeval_benchmark_results` file. Currently, this
  includes the number of trainable model parameters, the size of the model's vocabulary
  and the model's maximum sequence length.

### Changed

- Evaluation results are now saved in a JSONL file instead of a JSON file, and results
  are appended onto the file after every evaluation.
- You can now specify your Hugging Face authentication token in the `use_auth_token`
  argument of `Benchmarker` rather than manually logging in with `huggingface-cli
  login`. In the CLI an authentication token can also be applied directly using the new
  `--auth-token` argument. If an authentication is provided in this way in the CLI,
  then there is no need to add the `--use-auth-token` flag.
- The "random" models have now been renamed to "fresh", to emphasise that they are not
  random, but instead randomly initialized.
- The fresh models are now task independent, meaning that `fresh-xlmr-base` will now
  adapt to the task at hand, rather than having to benchmark, e.g.,
  `fresh-xlmr-base-sequence-clf` and `fresh-xlmr-base-token-clf` separately.

### Fixed

- ScandEval now works on TPUs.
- Removed `bf16` precision, as it only works for some GPUs.
- Should output less `transformers` logging now.
- Models were previously loaded in twice in the beginning of a benchmark. They are now
  only loaded in once (but re-loaded during each of the 10 iterations to ensure that we
  are starting from the same point).
- Changed the model architecture of the `fresh-xlmr-base` from `Roberta` to
  `XLMRoberta`.
- The `--dataset-task` is now correctly filtering the datasets benchmarked.
- Some tokenizers are not adding special tokens, despite them having registered them.
  These are now manually added, to ensure a proper evaluation of the models.

### Removed

- Removed support for evaluating finetuned models, as the package was primarily used to
  benchmark pretrained models anyway, and the change in datasets means that many
  finetuned models would have been trained on (part of) the test sets, resulting in
  artificially large scores. For evaluation of finetuned models, please check out the
  `aiai_eval` Python package instead.

## [v4.0.2] - 2022-07-22

### Fixed

- Now garbage collects properly, where previously (from v4 onwards) the `model` and
  `model_dict` were not removed from memory after each run, potentially causing a
  memory leak.

### Added

- Added the `HuggingFaceHubDown` and `NoInternetConnection` exceptions, to give more
  information to the user when benchmarking fails.
- Added unit tests.

## [v4.0.1] - 2022-07-14

### Fixed

- Removed temporary printing of scores for each iteration.

## [v4.0.0] - 2022-07-14

### Added

- Compatibility with Apple Silicon. If no CUDA GPU is available then MPS GPUs will
  automatically be used, if available.
- Added the datasets `scala-da`, `scala-sv`, `scala-nb`, `scala-nn`, `scala-is` and
  `scala-fo`. These are all linguistic acceptability datasets, being a binary text
  classification where a sentence has to be marked as grammatically correct or not.
- New randomly initialised ELECTRA-small model available for benchmarking, simply set
  `model-id` to either 'random-electra-small-sequence-clf or
  'random-electra-small-token-clf'. The randomly initialised XLM-RoBERTa-base model is
  still available by replacing 'electra-small' with 'xlmr-base'.
- Added `--raise-error-on-invalid-model` (`-r`) flag which raises an exception if an
  invalid model is specified. By default this is off, meaning that it simply skips the
  model if it is invalid.
- Added `--model-language` (`-ml`) and `--dataset-language` (`-dl`), which can be used
  to specify the model/dataset languages to benchmark. The `--language` (`-l`) argument
  will now be used for both models and datasets, where the `--model-language` and
  `--dataset-language` will override `--language` for models/datasets if specified.
- Added `--use-auth-token`, which is a flag that can be used when evaluating private
  models on Hugging Face Hub. This requires that the user has logged in via the
  `huggingface-cli login` command.
- Added scripts used to create all the datasets used in ScandEval, to ensure full
  transparency.

### Changed

- Models are now evaluated every 30 training steps (corresponding to having processed
  960 training samples) rather than every epoch. This decreases benchmarking time
  significantly, as early stopping kicks in earlier if the model is not learning
  anything.
- All training splits of datasets have been truncated to 1,024 samples. This has
  multiple benefits:
  - Faster benchmarking
  - More reliance on pretraining data
  - Enables consistent comparisons between different languages on the same task.
- Now uses `warmup_ratio` rather than `warmup_steps`, to ensure that 10% of the dataset
  is used to warm up the learning rate.
- All CLI arguments now use hyphens (`-`) rather than underscores (`_`). For instance,
  the `--model_id` argument has now been changed to `--model-id`.
- Text classification datasets are now using Matthew's correlation coefficient as
  metric, following the GLUE custom.
- Now requires PyTorch 1.12.0 or newer, to ensure compatibility with Apple Silicon.
- Renamed the `Benchmark` class to `Benchmarker`.

### Deprecated

- Deprecated support for evaluating finetuned models, as the package was primarily used to
  benchmark pretrained models anyway, and the change in datasets means that many
  finetuned models would have been trained on (part of) the test sets, resulting in
  artificially large scores. For evaluation of finetuned models, please check out the
  `aiai_eval` Python package instead (under development).

### Removed

- Removed support for Python 3.7, as this was incompatible with support for Apple
  Silicon.
- Removed the Danish sentiment analysis datasets `twitter-sent`, `europarl` and `lcc`,
  and instead using only the `angry-tweets` dataset for this task.
- Removed datasets `dkhate`, `nordial` and `dalaj`, to ensure a larger amount of
  benchmark uniformity across languages.
- Removed all part-of-speech datasets from the benchmark, as there was too little
  variance among the scores to differentiate models properly.
- Removed all dependency parsing datasets from the benchmark, both to focus more on the
  semantic tasks as that's closer to what is being used in practice, as well as to
  reduce the benchmarking time, as these datasets took way longer to benchmark than the
  others, due to the high number of labels.
- Removed the `load_dataset` function, as all datasets can now be found on the Hugging
  Face Hub and can thus be loaded using the `datasets` package. All the datasets can be
  found at `https://huggingface.com/ScandEval`.

### Fixed

- Now disables tokenizer progress bars properly, using the
  `datasets.utils.disable_progress_bar` function.
- Many of the datasets contained duplicate entries. These have now all been fixed.
- The `--model-id` now works as intended, where previously one was forced to use the
  shortcut `-m`.
- Now correctly determines whether a NER dataset contains `MISC` tags. Previously this
  required that both `B-MISC` and `I-MISC` tags were present in the dataset, where it
  has now been changed to at least one of them.

## [v3.0.0] - 2022-04-19

### Changed

- During finetuning, the i'th model will only be evaluated on the i'th
  bootstrapped dataset. This ensures that there will always be 10 scores, no
  matter if we're finetuning or purely evaluating, which means that the
  confidence intervals will be more comparable.

### Fixed

- Now sets `seed` in `TrainingArguments` rather than setting it explicitly in
  PyTorch. This has the added bonus of ensuring that the `DataLoader`s used
  during training also uses this seed, ensuring better reproducibility.
- Initialises model parameters with (fixed) different seeds during every
  iteration, to ensure variability and reproducibility.
- Explicitly uses the PyTorch implementation of `AdamW` now, rather than the
  (deprecated) `transformers` implementation.
- Fixed an error when a tokenizer has `max_model_input_sizes` set, but it being
  empty. In this case, the default truncation length is set to 512.

## [v2.3.2] - 2022-02-11

### Fixed

- Fixed a bug where a model's framework and pipeline tag were
  indistinguishable, as they are both using the same `tag-white` tag now.

## [v2.3.1] - 2022-02-11

### Fixed

- Changed the `tag-red`, which referred to the HTML class containing the model
  framework, to `tag-white`. This caused models to not be benchmarkable, as
  their framework could not be determined.

## [v2.3.0] - 2022-01-20

### Added

- Specific branches/commits/tags can now be benchmarked, using the `@`
  delimiter. For instance, `scandeval -m model_id@commit_hash` will benchmark
  the model with model ID `model_id`, stored at commit with hash `commit_hash`.
  Thanks to @versae for contributing! :tada:

## [v2.2.0] - 2022-01-18

### Added

- Added more label synonyms for the DKHate dataset.

## [v2.1.0] - 2022-01-17

### Added

- Added support for `flax` models. Thanks to @versae for contributing! :tada:

## [v2.0.0] - 2022-01-07

### Fixed

- Changed the anonymisation procedure for the tweet datasets `angry-tweets` and
  `twitter-sent`, now replacing user names by @USER and links by [LINK].

## [v1.5.9] - 2021-12-14

### Fixed

- Now removing all empty documents from datasets, as well as catching
  `KeyError` when trying to remove empty documents from dataset.

## [v1.5.8] - 2021-12-13

### Fixed

- Now explicitly removing empty tokenisations from the dataset.

## [v1.5.7] - 2021-12-10

### Fixed

- Now catching _all_ `CUDA error` exceptions and treating them as running out
  of memory. No harm done if this is not the case, however, as the script will
  simply decrease the batch size until it reaches 1, and if CUDA errors persist
  then it will skip that benchmark.

## [v1.5.6] - 2021-12-10

### Fixed

- When benchmarking a token classification dataset with a model whose tokenizer
  does not have a fast variant yet, this raised an error as the `word_ids`
  method of `BatchEncoding` objects only works when the tokenizer is fast. In
  that case these word IDs are now computed manually. This can currently handle
  WordPiece and SentencePiece prefixes (i.e., `##` and `▁`), and will raise an
  error if the manual alignment of words and tokens fail.
- Catch the CUDA error `CUDA error: CUBLAS_STATUS_ALLOC_FAILED`, which in this
  case is due to OOM.

## [v1.5.5] - 2021-12-08

### Fixed

- Deal with CUDA OOM errors when they occur on a replica, when multiple cores
  are used.

## [v1.5.4] - 2021-12-08

### Fixed

- Remove reference to `trainer` when CUDA OOM error is dealt with.

## [v1.5.3] - 2021-12-08

### Fixed

- Only try to to merge the `id2label` and `label2id` conversions if the model
  is finetuned. This caused some errors when a model was not finetuned but
  somehow still had conversion dictionaries.

## [v1.5.2] - 2021-12-08

### Fixed

- Deal with models with tasks `feature-extraction` or `sentence-similarity` as
  if they were `fill-mask`, meaning assume that they are merely pretrained
  models, rather than finetuned.

## [v1.5.1] - 2021-11-27

### Fixed

- Fixed bug when evaluating a finetuned model.

## [v1.5.0] - 2021-11-26

### Changed

- Added progress bar description when evaluating models without finetuning them
  first.
- Lowered the package requirements to the earliest possible versions.

### Removed

- Removed support for TensorFlow and Jax models, due to them not working
  properly anyway. They might be included at a later point, properly.

##  [v1.4.0] - 2021-11-25

### Changed

- Now also outputting aggregated metrics in the resulting
  `scandeval_benchmark_results.json` file. This `json` file now has keys
  `raw_metrics` and `total`, with `raw_metrics` containing the previous (raw)
  scores, and the value of the new `total` key has aggregated scores (means and
  standard errors).

## [v1.3.8] - 2021-11-25

### Changed

- All training/evaluation progress bars are now removed when they are finished,
  and the training progress bar has no total anymore, as it was misleading.

## [v1.3.7] - 2021-11-25

### Fixed

- Removed `transformers` logging during evaluation as well.

## [v1.3.6] - 2021-11-25

### Changed

- Now only updating the list of benchmarks in the `Benchmark` during
  initialisation, and also logs it. This should make subsequent calls to the
  `benchmark` method faster.

### Fixed

- Removed `transformers` logging properly.

## [v1.3.5] - 2021-11-23

### Fixed

- Set the number of warmup steps to be the intended one training set pass,
  where previously it was effectively 8x that amount, due to gradient
  accumulation.
- Added the NER label synonyms `OBJORG=ORG`, `LOCPRS=LOC`, `LOCORG=LOC` and
  `ORGPRS=ORG`.
- Explicitly added `numpy` to the `install_requires` list. This is normally not
  a problem, as it's a requirement for other required packages, but this
  depends on the order in which the requirements are installed. This avoids
  such errors caused by misordering the requirements.

## [v1.3.4] - 2021-11-11

### Fixed

- Indexing error during synonym setup of finetuned models.

## [v1.3.3] - 2021-11-11

### Fixed

- When a finetuned model has labels which are synonyms of each other, they are
  now properly treated as synonyms, where previously this caused the model to
  have misaligned `id2label` and `label2id` conversion dictionaries.

## [v1.3.2] - 2021-11-11

### Fixed

- Added the NER label synonyms `GPE_LOC=LOC`, `GPE_ORG=ORG`, `LOC/ORG=LOC`,
  `ORG/PRS=ORG`, `OBJ/ORG=ORG`, as Norwegian and Swedish models tend to use
  these.

## [v1.3.1] - 2021-11-11

### Fixed

- Fixed a bug in label synonyms when benchmarking a finetuned spaCy for NER.

## [v1.3.0] - 2021-11-11

### Added

- Added label synonyms for NER benchmarking, which will enforce a more fair
  comparison of finetuned NER models, if the models have been trained on
  datasets with different labelling (e.g., `Person` instead of `PER`).

## [v1.2.1] - 2021-11-11

### Removed

- Properly removed the Icelandic WikiANN-IS data files. It was removed from the
  package, but the underlying files were still lying in the repository.

## [v1.2.0] - 2021-10-15

### Added

- Added the Icelandic NER dataset MIM-GOLD-NER. This can now be loaded as
  `mim-gold-ner` in the `Benchmark` class and through the CLI.

### Removed

- Removed the Icelandic WikiANN-IS dataset, as this has now been replaced by
  the MIM-GOLD-NER dataset.

## [v1.1.3] - 2021-10-04

### Fixed

- Added truncation and padding when tokenising token classification datasets.

## [v1.1.2] - 2021-09-27

### Fixed

- Missing dependency parsing tags.

## [v1.1.1] - 2021-09-27

### Fixed

- Reduce validation batch size if CUDA runs out of memory, rather than only
  reducing training batch size.

## [v1.1.0] - 2021-09-13

### Added

- Added Icelandic and Faroese translations of the Norwegian `NoReC` sentiment
  analysis dataset. These can be loaded as `norec-is` and `norec-fo`,
  respectively.

### Changed

- When loading datasets with `load_dataset`, the result is now four dataframes,
  rather than dictionaries. As the data can be accessed in the same way as with
  dictionaries, this maintains backwards compatibility.
- If a finetuned NER model has been trained on NER tags not present amongst the
  ones in the dataset, then these are either converted to `MISC` tags (if these
  are present in the dataset) and otherwise `O` tags. This will make the
  benchmarking of finetuned diverse NER models more fair.

### Fixed

- There was an error when a SpaCy model was benchmarked on a dataset that it
  was not trained on. It now raises an appropriate `InvalidBenchmark`
  exception, and will be skipped in the CLI and with the `Benchmark` class.

## [v1.0.2] - 2021-09-09

### Fixed

- Replaced abbreviations with spaces, such as "o s v" in the SDT corpus, with
  their proper version "o.s.v.".

## [v1.0.1] - 2021-09-09

### Fixed

- The URLs for the `wikiann-is` and `wikiann-fo` were wrong and have been
  corrected.

## [v1.0.0] - 2021-09-09

### Added

- Added the Icelandic and Faroese WikiANN datasets, for NER evaluation. They
  can be loaded as `wikiann-is` and `wikiann-fo` in the CLI and via the
  `Benchmark` class.
- Added the Icelandic and Faroese parts of the Universal Dependencies datasets,
  containing POS and dependency parsing tags. They can be loaded as `idt-pos`,
  `idt-dep`, `fdt-pos` and `fdt-dep`, respectively.

## [v0.17.0] - 2021-09-09

### Added

- Added the Dataset for Linguistic Acceptability Judgments (DaLaJ) dataset,
  which is here used as a binary classification dataset, in which sentences
  have to be classified as correct Swedish or not. It can be loaded as `dalaj`
  in the CLI and via the `Benchmark` class.
- Added the ABSAbank-Imm dataset, which is an aspect-based sentiment analysis
  dataset in Swedish, namely, the sentiment towards immigration. The original
  dataset featured a floating point score between 0 and 5, which has been
  reduced to a classifical three-way classification (`negative`, `neutral` and
  `positive`). It can be loaded as `absabank-imm` in the CLI and via the
  `Benchmark` class.
- Added the POS and dependency parsing parts of the Swedish Dependency Treebank
  (SDT). They can be loaded as `sdt-pos` and `sdt-dep` in the CLI and via the
  `Benchmark` class.
- Added the Stockholm-Umeå corpus 3.0 (SUC 3.0), a Swedish NER dataset. It can
  be loaded as `suc3` in the CLI and via the `Benchmark` class.
- Added abstract `NerBenchmark`, `PosBenchmark` and `DepBenchmark` classes, to
  ensure uniformity.

### Changed

- Uniformised all the NER datasets. They now all only have the NER tags `PER`,
  `LOC`, `ORG` and `MISC`.
- Uniformised all the dependency parsing datasets. They now all only have the
  main dependency parsing tags, without the subtags (so `acl:cleft` has been
  changed to `acl`, for instance).
- Changed the columns in all text classification datasets to `text` and
  `label`, to make it more uniform.

## [v0.16.0] - 2021-09-07

### Fixed

- Upped the number index tokens for dependency parsing from 100 to 512. This
  will need to be done better in the future, but is a fix for now.

### Added

- Added the random models `random-roberta-sequence-clf` and
  `random-roberta-token-clf` to the default list of model IDs when benchmarking
  all models.

## [v0.15.1] - 2021-09-03

### Fixed

- The list of dependency tags in the `ndt-nb-dep` and `ndt-nn-dep` were wrong.
  They have now been changed to all the tags occurring in the training sets.
- The `europarl_sent` data folder has now been renamed to `europarl`, so that
  it can be loaded correctly with `load_dataset`.

## [v0.15.0] - 2021-09-02

### Added

- Added the Bokmål and Nynorsk POS and DEP parts of the Norwegian Dependency
  Treebank dataset (NDT). They can be loaded as `ndt-nb-pos`, `ndt-nn-pos`,
  `ndt-nb-dep` and `ndt-nn-dep`, respectively, from the CLI and the `Benchmark`
  class.

### Removed

- Removed the `EuroparlSubj` and `TwitterSubj` datasets, as they were too easy
  and did not really differentiate models.
- Removed the abstract `SentimentClassificationBenchmark` and
  `BinaryClassificationBenchmark`, to simplify the classes. There is now only
  one `TextClassificationBenchmark`, which always evaluates with macro-F1.

### Changed

- Changed the name of `europarl-sent` to `europarl`, as `europarl-subj` now
  does not exist anymore.
- Changed the `nordial` dataset to the original 4-way classification dataset.

## [v0.14.1] - 2021-09-02

### Fixed

- Remove duplicate model IDs when calling the CLI or `Benchmark` class without
  any specified model IDs.

## [v0.14.0] - 2021-08-31

### Added

- Added the Bokmål and Nynorsk parts of the NorNE dataset, for named entity
  recognition. They can be loaded with the `norne-nb` and `norne-nn` names.
- There is now a `load_dataset` function, which can load any dataset, using the
  dataset's name (same name as in the CLI). For instance,
  `load_dataset('angry-tweets')` loads the `AngryTweets` dataset. This can be
  imported directly from the package: `from scandeval import load_dataset`. The
  individual dataset loading functions can still be imported as before; e.g.,
  `from scandeval.datasets import load_angry_tweets`.

### Changed

- Refactored folder structure with benchmarks and datasets.
- Separated `dane` and `dane-no-misc` into two distinct benchmark classes. The
  `dane-no-misc` can now also be loaded with the `load_dataset` function.

## [v0.13.0] - 2021-08-30

### Added

- Added the Norwegian Review Corpus (NoReC), a sentiment classification dataset
  in Norwegian.
- Added the Bokmål/Nynorsk part of the Norwegian Dialect dataset (NorDial), a
  binary classification dataset in Norwegian.

### Changed

- Changed the early stopping patience to `2 + 1000 // len(train)` from `2 + 250
  // len(train)`, to allow more patience (and thus, more stability), for
  smaller datasets.

## [v0.12.0] - 2021-08-26

### Changed

- Merged the `lcc1` and `lcc2` datasets into one `lcc` dataset, which is
  reasonable as they have been annotated by the same person. The `lcc2` dataset
  was too small to give reasonable benchmarking results.
- Renamed the `europarl2` dataset to `europarl_sent`

### Removed

- Removed the `europarl1` dataset, as it was too small to give reliable
  benchmarking results. This dataset could not simply be added to the
  `europarl2` dataset, as with the new `lcc` dataset, as the annotaters are not
  the same.

### Fixed

- If errors occur during benchmarking, then garbage collect before skipping to
  the next benchmark, to avoid memory issues.

## [v0.11.2] - 2021-08-25

### Fixed

- Issue with `model_max_length` in tokenizer meant that models with an ill-set
  value of `max_position_embeddings` could not be benchmarked. Now, if
  `model_max_length` is not set then the minimal value of the sizes in
  `max_model_input_sizes` will be used (which is usually 512).

### Changed

- Disabling CUDNN benchmark when using the `pytorch` framework, to enforce
  better reproducibility.

## [v0.11.1] - 2021-08-24

### Changed

- Rather than bootstrapping the training dataset and using the results to
  compute an estimator of the standard deviation, the same training dataset is
  trained on all ten times, and the mean of these along with a confidence
  interval is outputted.

### Fixed

- Updated the model metadata fetching to the new HTML structure of the
  HuggingFace Hub.
- A random seed is now set for all libraries, via the `transformers.set_seed`
  function.
- Always update the list of all the benchmarks when calling the
  `Benchmark.benchmark` method, to allow for possibility of setting new
  benchmark parameters after initialisation.

## [v0.11.0] - 2021-08-23

### Added

- The subjective/objective part of the `TwitterSent` and `Europarl2` datasets
  have now been added as binary classification tasks, called `TwitterSubj` and
  `EuroparlSubj`, respectively. These can now be benchmarked with the
  `Benchmark` class and the CLI using the `twitter-subj` and `europarl-subj`
  names, respectively.
- Added an abstract `BinaryClassificationBenchmark`, to streamline the binary
  classification benchmark datasets, which now includes the `DKHate`,
  `TwitterSubj` and `EuroparlSubj` datasets.

## [v0.10.1] - 2021-08-20

### Fixed

- Now catches `IndexError` during training.

## [v0.10.0] - 2021-08-20

### Fixed

- Properly filters by languages now via the `language` argument in the CLI and
  the `Benchmark` class. As HuggingFace Hub does not have a keyword for
  language, a search for language also means that any other non-language tag
  with that name also shows up in the results. These are now manually removed.
  This means it takes a few more seconds to compile the model list, but it will
  at least be accurate.
- In case `model_max_length` has not been set in a model configuration, it
  defaults to the value of `max_position_embeddings`. This fixes a problem with
  some models not being able to be trained on datasets whose texts were too
  long.
- Now handles the case where a non-classification model, such as a seq-to-seq
  model, are being benchmarked on a classification dataset.

### Added

- All the benchmark classes and `Benchmark` now has a `benchmark` method, which
  does the same as the `__call__` method. This is primarily so that it shows up
  in the Sphinx documentation.
- Added the default `LABEL_0` and `LABEL_1` label synonyms for `NOT` and `OFF`
  in the `DKHate` benchmark.
- Added the possibility of benchmarking randomly initialised RoBERTa models,
  using the model IDs `random-roberta-sequence-clf` and
  `random-roberta-token-clf`.

## [v0.9.0] - 2021-08-19

### Added

- Added the separate `nb` (Norwegian Bokmål) and `nn` (Norwegian Nynorsk)
  language tags, on top of the general `no` (Norwegian).
- Added more multilingual models.

### Fixed

- SpaCy models was evaluated wrongly on the `dane-no-misc` dataset, as their
  `MISC` predictions was not replaced with `O` tags.
- When evaluating models finetuned for token classification on a text
  classification task, a `ValueError` was raised, rather than an
  `InvalidBenchmark` exception.
- If none of the model's labels are among the dataset's labels, and are not
  even synonyms of them, then raise an `InvalidBenchmark`. This prevents things
  like evaluating a finetuned sentiment model on a NER task.
- When `evaluate_train` was `True`, this previously evaluated the test set
  instead.

### Changed

- Changed `Benchmark` API. Now the constructor and the `__call__` method have
  the same arguments, except the `model_id` and `dataset` in `__call__`, where
  the constructor sets the default values and the `__call__` method can change
  these to specific cases.
- Changed the benchmarking order. Now benchmarks all datasets for a model,
  before moving on to the next model
- Renamed the `multilabel` argument to the more descriptive `two_labels`.
- Updated docstrings to be more accurate.
- Early stopping patience is now set to `2 + 250 // len(train)`, so that
  smaller datasets can enjoy a bit more patience, but if the dataset contains
  at least 250 samples then it will remain at the current 2 patience.

### Removed

- Removed `learning_rate`, `batch_size`, `warmup_steps` and `num_finetunings`
  arguments from the benchmarks. These are now fixed to 2e-5, 32, 25% of the
  training dataset and 10, respectively. Note that the batch size will still
  automatically decrease if the GPU runs out of memory.

## [v0.8.0] - 2021-08-18

### Changed

- Models are now being trained for much longer, but with an early stopping
  callback with patience 2. This will enable a more uniform comparison between
  models that require a different number of finetuning epochs.

### Fixed

- There was a bug when evaluating a finetuned PyTorch model on a sequence
  classification task, if the model had only been trained on a proper subset of
  the labels present in the dataset.

### Removed

- All individual benchmarks have been removed from `__init__.py`. They can
  still be imported using their individual modules, for instance
  `from scandeval.dane import DaneBenchmark`, but the idea is to use the
  general `Benchmark` class instead.

## [v0.7.0] - 2021-08-17

### Changed

- Always ensure that a model can deal with the labels in the dataset when
  finetuning. If the model has not been trained on the label, then this will
  result in the model always getting that label wrong. For instance, this is
  the case for finetuned NER models not having been trained on MISC tags, if
  they are being evaluated on the DaNE dataset.

### Fixed

- Fixed bug when evaluating SpaCy models.
- Only removing objects at memory cleanup if they exist at all.

## [v0.6.0] - 2021-08-15

### Added

- When finetuning models, 10% of the training data is used to evaluate the
  models, which is used to choose the best performing model across all the
  epochs trained. This will allow for a more fair comparison, as some models
  degrade over time, while other models need a longer time to train.

### Changed

- Uniformised the `_log_metrics` method for all benchmarks, now only defined in
  `BaseBenchmark`.

### Fixed

- Garbage collects when downsizing batch size, to not keep all the previous
  models in memory.
- Typos in logging.

## [v0.5.2] - 2021-08-13

### Fixed

- Fixed bug when `evaluate_train` was set to False.

## [v0.5.1] - 2021-08-13

### Fixed

- The bootstrapping of the datasets is now done properly. Previously the
  bootstrapped datasets were not converted to HuggingFace Dataset objects.

## [v0.5.0] - 2021-08-12

### Added

- It is possible to only evaluate on the test sets, to save some time. This can
  be done in the `Benchmark` class using the `evaluate_train` argument, and in
  the CLI with the `--evaluate_train` flag.
- Added `progress_bar` argument to `Benchmark` to control whether progress bars
  should be shown, and added the `no_progress_bar` flag to the CLI for the same
  reason.

### Changed

- Updated `epochs` and `warmup_steps` of all the datasets to something more
  reasonable, enabling better comparisons of the finetuned models.
- Changed calculation of confidence intervals, which is now based on
  bootstrapping rather than the analytic approach. It will now evaluate ten
  times on the test set and compute a bootstrap estimate of the standard error,
  which is uses to compute an interval around the score on the entire test set.

## [v0.4.3] - 2021-08-12

### Fixed

- RuntimeErrors occuring during training will now raise an `InvalidBenchmark`
  exception, which means that the CLI and the `Benchmark` class will skip it.
  This is for instance caused when `max_length` has not been specified in the
  model config, meaning that the tokeniser does not know how much to truncate.

## [v0.4.2] - 2021-08-12

### Fixed

- Now catching the error where tokenisation is not possible, due to the model
  having been trained on a different task than what is present in the dataset.
  E.g., if a generator model is trained on a classification task.

## [v0.4.1] - 2021-08-12

### Fixed

- Now catching the error when the model's config does not align with the model
  class. When using the CLI or `Benchmark`, these will be skipped.

## [v0.4.0] - 2021-08-11

### Added

- Added confidence intervals for finetuned models, where there is a 95%
  likelihood that the true score would belong to the interval, given infinite
  data from the same distribution. In the case of "raw" pretrained models, this
  radius is added onto the existing interval, so that both the uncertainty in
  model initialisation as well as sample size of the validation dataset affects
  the size of the interval.
- Added garbage collection after each benchmark, which will (hopefully) prevent
  memory leaking when benchmarking several models.

### Changed

- New logo, including the Faroe Islands!
- Allow the possibility to include all languages and/or tasks in the CLI and
  the `Benchmark` class.
- Added Icelandic and Faroese to default list of languages in CLI and the
  `Benchmark` class.
- The default value for `task` is now all tasks, which also includes models
  that haven't been assigned any task on the HuggingFace Hub;
- If a model cannot be trained without running out of CUDA memory, even with a
  batch size of 1, then the model will be skipped in `Benchmark` and the CLI.

### Fixed

- New model is initialised if CUDA runs out of memory, to ensure that we are
  now continuing to train the previous model.
- Dependency parsing now implemented properly as two-label classification, with
  associated UAS and LAS metric computations. Works for pretrained SpaCy models
  as well as finetuning general language models.

## [v0.3.1] - 2021-08-10

### Fixed

- Reduces batch size if CUDA runs out of memory during evaluation.
- Loading of text classification datasets now working properly.

## [v0.3.0] - 2021-08-10

### Changed

- The `W036` warning message from SpaCy is no longer shown.

### Fixed

- Raise `InvalidBenchmark` if model cannot be loaded from the HuggingFace Hub.

## [v0.2.0] - 2021-08-09

### Added

- Added the part-of-speech tagging task from the Danish Dependency Treebank.
  Can be loaded with `load_ddt_pos` and used in `Benchmark` as `ddt-pos`.
- Added the dependency parsing task from the Danish Dependency Treebank.
  Can be loaded with `load_ddt_ddt` and used in `Benchmark` as `ddt-dep`.
- Documentation section and link to `README`
- The `Benchmark` class and the CLI now accepts a `batch_size` argument

### Changed

- `Benchmark` arguments `languages`, `tasks`, `model_ids` and `datasets` have
  been renamed to `language`, `task`, `model_id` and `dataset`, to keep it
  consistent with the CLI.
- When loading datasets, these will now be four dictionaries instead of lists,
  to allow for distinguishing features and labels.
- `batch_size` arguments can now only be among 1, 2, 4, 8, 16 and 32, and the
  corresponding gradient accumulation will be set to 32, 16, 8, 4, 2 and 1,
  respectively. This is to ensure that all finetuning is done using the same
  effective batch size, to ensure fair comparisons.
- Batch sizes are automatically halved if the GPU runs out of memory, with
  gradient accumulation correspondingly doubles.
- Evaluation of `SpaCy` models on token classification tasks are more accurate.

### Fixed

- `README` typos fixed, and image renders correctly

## [v0.1.0] - 2021-08-05

### Added

- First beta release
- Features Danish sentiment, hate speech detection and named entity
  recognition datasets for benchmarking<|MERGE_RESOLUTION|>--- conflicted
+++ resolved
@@ -22,7 +22,11 @@
   evaluating vLLM models. Previously we only did this when catching the associated
   error, but we cannot do this anymore as vLLM only returns generic errors now.
 
-<<<<<<< HEAD
+### Fixed
+
+- When evaluating encoder models on reading comprehension datasets, we now also truncate
+  the question in case the model's maximum context length is very small.
+  
 ### Deprecated
 
 - Deprecated the `--model-language`, `--dataset-language`, and `--batch-size` arguments
@@ -30,12 +34,6 @@
   argument for languages, and now use `--finetuning-batch-size` for the batch size. We
   chose this renaming of the batch size argument as it is only used during finetuning,
   and this caused confusion when evaluating generative models.
-=======
-### Fixed
-
-- When evaluating encoder models on reading comprehension datasets, we now also truncate
-  the question in case the model's maximum context length is very small.
->>>>>>> dd7256d3
 
 ## [v16.6.0] - 2025-11-04
 
