--- conflicted
+++ resolved
@@ -13,10 +13,8 @@
   240 / 60 / 500 samples for training, validation and test splits, respectively.
   This replaces Exam-et as the official Estonian knowledge dataset. This was contributed
   by @slowwavesleep ✨
-<<<<<<< HEAD
 - Added the English and German versions of XQuAD as unofficial reading comprehension
   datasets.
-=======
 - Added new `--generative-type` argument, which can be used to override the automatic
   detection of the generative type (base decoder, instruction-tuned decoder, or
   reasoning decoder) of a decoder model. This can be useful if the automatic detection
@@ -24,7 +22,6 @@
 - Now supports evaluating base decoders on inference servers. This requires the
   `--generative-type base` argument to be set, as the automatic detection will not work
   for these models.
->>>>>>> 679ccecc
 
 ### Changed
 - Reduced the number of tokens used for reasoning models from 32,768 to 8,192, as models
