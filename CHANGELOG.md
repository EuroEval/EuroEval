--- conflicted
+++ resolved
@@ -9,17 +9,12 @@
 
 ### Added
 
-<<<<<<< HEAD
 - Added support for Romanian 🇷🇴! This includes the sentiment classification dataset
   RoSent, the linguistic acceptability dataset ScaLA-ro, the named entity recognition
   dataset RoNEC, the reading comprehension dataset MultiWikiQA-ro, the knowledge
   dataset Global-MMLU-ro, and the common-sense reasoning dataset Winogrande-ro.
-- Added Lithuanian sentiment classification dataset Atsiliepimai to replace the now unofficial
-  Lithuanian Emotions dataset.
-=======
 - Added Lithuanian sentiment classification dataset Atsiliepimai to replace the now
   unofficial Lithuanian Emotions dataset.
->>>>>>> e8cf1fbd
 - Added support for Hungarian 🇭🇺! This includes the sentiment classification dataset
   HuSST, the linguistic acceptability dataset ScaLA-hu, the named entity recognition
   dataset SzegedNER, the reading comprehension dataset MultiWikiQA-hu, the
