# Changelog

All notable changes to this project will be documented in this file.

The format is based on [Keep a Changelog](http://keepachangelog.com/en/1.0.0/)
and this project adheres to [Semantic Versioning](http://semver.org/spec/v2.0.0.html).

## [Unreleased]

### Added

<<<<<<< HEAD
- Added Spanish summarisation dataset DACSA-es as an unofficial dataset.
- Added Lithuanian sentiment classification dataset Atsiliepimai to replace the now unofficial
  Lithuanian Emotions dataset.
=======
- Added Lithuanian sentiment classification dataset Atsiliepimai to replace the now
  unofficial Lithuanian Emotions dataset.
>>>>>>> e8cf1fbd
- Added support for Hungarian 🇭🇺! This includes the sentiment classification dataset
  HuSST, the linguistic acceptability dataset ScaLA-hu, the named entity recognition
  dataset SzegedNER, the reading comprehension dataset MultiWikiQA-hu, the
  summarisation dataset HunSum, the knowledge dataset MMLU-hu, and the common-sense
  reasoning dataset Winogrande-hu.
- Added new `--custom-datasets-file` (`custom_datasets_file` in the `Benchmarker` API)
  argument, which can be used to specify a custom Python file containing custom dataset
  definitions. It defaults to `custom_datasets.py` in the current working directory.

### Changed

- When evaluating models with the `--debug` flag (`debug=True` in the `Benchmarker`
  API), we now include the full model inputs and outputs in the JSON file stored to the
  current working directory, where we previously only included the model outputs.

## [v16.7.1] - 2025-11-18

### Fixed

- The `--no-progress-bar` argument (`progress_bar=False` in the `Benchmarker` API) was
  not hiding all the progress bars for generative models. This has been fixed now.
- Now respects the revision when loading tokenizers with vLLM models. I.e., if
  evaluating a model `<model_id>@<revision>` then we also load the tokenizer from the
  `<revision>` branch.

## [v16.7.0] - 2025-11-10

### Added

- Added support for Bosnian 🇧🇦! This includes the sentiment classification dataset
  MMS-bs, the named entity recognition dataset WikiANN-bs, the reading comprehension
  dataset MultiWikiQA-bs, and the summarisation dataset LR-Sum-bs.
- Now allows the 'low', 'medium' and 'high' reasoning effort parameters for the GPT-OSS
  models, which can be set by appending `#low`, `#medium` or `#high` to the model ID.

### Changed

- Improved the support for evaluating models on custom inference API servers. This
  includes the following:
  - We now dynamically reduce the number of concurrent connections if we run into
      issues with too many requests.
  - When benchmarking models on custom servers, we now automatically add the LiteLLM
      prefix `openai/` to the model ID if no prefix is given, as LiteLLM requires this.
  - We don't require the API key to be given if the server does not require it.
  - We added a more detailed documentation on how to evaluate models on custom
      inference APIs in the readme.
- Now always truncates prompts to fit within the model's maximum context length when
  evaluating vLLM models. Previously we only did this when catching the associated
  error, but we cannot do this anymore as vLLM only returns generic errors now.
- Marked OpenAI's GPT-OSS models as reasoning models when benchmarking them on a custom
  inference server.

### Fixed

- When evaluating encoder models on reading comprehension datasets, we now also truncate
  the question in case the model's maximum context length is very small.
- Now correctly detects the reasoning tokens of the GPT-OSS models.

### Deprecated

- Deprecated the `--model-language`, `--dataset-language`, and `--batch-size` arguments
  (and the equivalent ones in the `Benchmarker` API). We now only use the `--language`
  argument for languages, and now use `--finetuning-batch-size` for the batch size. We
  chose this renaming of the batch size argument as it is only used during finetuning,
  and this caused confusion when evaluating generative models.

## [v16.6.0] - 2025-11-04

### Added

- Added support for Croatian 🇭🇷! This includes the sentiment classification dataset
  MMS-hr, the linguistic acceptability dataset ScaLA-hr, the named entity recognition
  dataset WikiANN-hr, the reading comprehension dataset MultiWikiQA-hr, the knowledge
  dataset MMLU-hr, and the common-sense reasoning dataset Winogrande-hr.
- Added a system dependency check for `nvcc` in the `VLLMModel.__init__` method to
  ensure the CUDA Toolkit is installed. Raises an error with installation instructions
  if NVCC is not available in the system PATH.

### Changed

- Removed the `--custom-datasets-file` argument, which is now always
  `custom_datasets.py` in the current working directory. This enables us to auto-read
  this file, making it possible to evaluate custom datasets by name only when using the
  `Benchmarker` API.

### Fixed

- Now disabled structured generation for classification tasks if we're disabling
  logprobs, to force evaluation using raw outputs and word edit distance instead.

## [v16.5.0] - 2025-10-28

### Added

- Added support for Slovene 🇸🇮! This includes the sentiment classification dataset
  Sentinews, the linguistic acceptability dataset ScaLA-sl, the named entity recognition
  dataset ssj500k-NER, the reading comprehension
  dataset MultiWikiQA-sl, the knowledge dataset MMLU-sl, and the common-sense reasoning
  dataset Winogrande-sl.
- Added better support for evaluating on custom datasets, by allowing `DatasetConfig`
  objects directly in the `Benchmarker.benchmark` method. We also support custom
  datasets with the CLI, by simply defining the desired `DatasetConfig`s in a
  `custom_datasets.py` file (path can be changed with the `--custom-datasets-file`
  argument. In the `DatasetConfig`s we also support loading datasets from CSVs directly,
  with the new `source` argument. This argument can both be the Hugging Face Hub ID of
  the dataset or a dictionary with 'train', 'val' and 'test', and values the paths to
  the CSV files.
- Added support for Serbian 🇷🇸! This includes the sentiment classification dataset
  MMS-sr, the linguistic acceptability dataset ScaLA-sr, the named entity recognition
  dataset UNER-sr, the reading comprehension dataset MultiWikiQA-sr, the summarisation
  dataset LR-Sum-sr, the knowledge dataset MMLU-sr, and the common-sense reasoning
  dataset Winogrande-sr. This was contributed by @oliverkinch ✨
- Added support for Bulgarian 🇧🇬! This includes the sentiment classification dataset
  Cinexio, the linguistic acceptability dataset ScaLA-bg, the named entity recognition
  dataset BG-NER-BSNLP, the reading comprehension dataset MultiWikiQA-bg, the knowledge
  dataset Exams-bg, and the common-sense reasoning dataset Winogrande-bg. This was
  contributed by @oliverkinch ✨
- Added support for Greek 🇬🇷! This includes the binary sentiment classification dataset
  Greek-SA, the linguistic acceptability dataset ScaLA-el, the named entity recognition
  dataset elNER, the reading comprehension dataset MultiWikiQA-el, the summarisation
  dataset Greek-Wikipedia, the knowledge dataset Global-MMLU-el, and the common-sense
  reasoning dataset Winogrande-el. This was contributed by @oliverkinch ✨
- Added support for Ukrainian 🇺🇦! This includes the sentiment classification dataset
  Cross-Domain UK Reviews, the linguistic acceptability dataset ScaLA-uk, the named
  entity recognition dataset NER-uk, the reading comprehension dataset MultiWikiQA-uk,
  the summarisation dataset LR-Sum-uk, and the knowledge dataset Global-MMLU-uk. This
  was contributed by @oliverkinch ✨

### Changed

- Now returns all the desired results from the `Benchmarker.benchmark` method, rather
  than only the ones that were newly computed (so we load all previous results from disk
  as well).

### Fixed

- Fixed the "double option" problem in Winogrande datasets across all languages.
  Previously, option labels were duplicated for multiple languages (e.g.,
  "Svarmuligheder:\na. Valgmulighed A: Natalie\nb. Valgmulighed B: Betty" instead of
  just "Svarmuligheder:\na. Natalie\nb. Betty").
- The previous fix to close arrow writers in metrics did not work as intended, as the
  "too many open files" error still occurred. We now ensure that the writers are closed
  properly after each metric computation to avoid this issue.
- Now correctly allows specifying inference provider API keys with the `--api-key`
  argument. Previously, this conflicted with the Hugging Face API key.
- Fixed an issue where some pretrained generative models required prefix spaces in the
  labels for classification tasks, which resulted in faulty structured choice
  generation. We now correctly take this into account, which significantly increases
  the classification performance of these models.

## [v16.4.0] - 2025-10-21

### Added

- Added support for Slovak 🇸🇰! This includes the sentiment classification dataset
  CSFD-sentiment-sk, the linguistic acceptability dataset ScaLA-sk, the named entity
  recognition dataset UNER-sk, the reading comprehension dataset MultiWikiQA-sk, the
  multiple-choice classification dataset MMLU-sk, and the common-sense reasoning dataset
  Winogrande-sk. This was contributed by @oliverkinch ✨
- Added support for Czech 🇨🇿! This includes the sentiment classification dataset
  CSFD-sentiment, the linguistic acceptability dataset ScaLA-cs, the linguistic
  acceptability dataset CS-GEC, the named entity recognition dataset PONER, the reading
  comprehension dataset SQAD, the summarization dataset Czech News, the common-sense
  reasoning dataset HellaSwag-cs, and the knowledge dataset Umimeto-qa. This was
  contributed by @oliverkinch ✨
- Added the Lithuanian summarisation dataset Lrytas based on the Lithuanian
  public media news portal [Lrytas.lt](https://www.lrytas.lt/). This was contributed by
  @oliverkinch ✨
- Added the Estonian translation of MMLU, `mmlu-et`, as an unofficial knowledge
  dataset.

### Changed

- Updated vLLM to `>=0.11.0`, which features several breaking changes, so we had to
  force the minimum version. This also features support for multiple new models, such as
  Qwen3-Next and OLMo3.
- Now uses MultiWikiQA-da and MultiWikiQA-sv as the official Danish and Swedish reading
  comprehension datasets, respectively, as the quality is substantially better than
  ScandiQA-da and ScandiQA-sv.
- Used 128 of the test samples from the Winogrande datasets for validation, as we
  previously did not use a validation split. This is done for all languages except
  Icelandic and Estonian, as these are manually translated and corrected splits from a
  different source. Most of these are unofficial datasets and thus won't affect the
  leaderboard rankings. The only languages for which these are official are Lithuanian
  and Polish, which do not have official leaderboards yet - so no leaderboards are
  affected by this change.
- In the same vein as the above, we now use 32 samples for validation for the Lithuanian
  LT-history dataset and the Swedish Skolprov dataset.
- Changed logging styling.

### Fixed

- If a generative model consistently does not adhere to a given JSON schema, we disable
  structured generation for that model. This was triggered by Claude models not
  supporting Literal types in JSON schemas.
- Removed "e" options from the Skolprov multiple-choice dataset, as this inconsistency
  in number of options caused issues when evaluating models on it.
- Fixed an issue where an uninformative logging message was shown when a model
  configuration could not be loaded from the Hugging Face Hub, when the model was gated.
  We now show that this is due to the gatedness, indicating that the user should log in
  or provide a Hugging Face Hub access token to evaluate the model.
- Now caches functions related to loading repo info or fetching model configs from the
  Hugging Face Hub, to avoid repeated calls to the Hub, resulting in rate limits.
- When running an evaluation that required the test split (e.g., European values
  evaluation) as the last benchmark for a given model, then subsequent models would
  continue to be evaluated on the test split, even if the user requested to use the
  validation split. We now reset this not just after each dataset, but also after each
  model, so that this does not happen.
- Now catches more errors when evaluating LiteLLM models, which were related to some
  generation parameters not being supported (such as stop sequences) for some models.
- We now clean up metric writers when we're done with them, which prevents a "too many
  open files" error when evaluating many models and datasets in a single run.

## [v16.3.0] - 2025-09-23

### Added

- Added support for Lithuanian 🇱🇹! This includes the sentiment classification dataset
  Lithuanian Emotions, the linguistic acceptability dataset ScaLA-lt (unofficial), the
  reading comprehension dataset MultiWikiQA-lt, the named entity recognition dataset
  WikiANN-lt, the the history knowledge dataset LT-History, and the common-sense
  reasoning dataset Winogrande-lt. This was contributed by @oliverkinch ✨
- Added "slow-tokenizer" model parameter, which can be used to force the use of a slow
  tokenizer when loading it. Use this by replacing your model ID with
  `<model-id>#slow-tokenizer`.
- Now gives a warning when a reasoning model does not get to finish its reasoning due to
  running out of the 8,192 reasoning tokens. In this case, we use an empty string as the
  model output, which will lead to lower scores.
- Now allows changing the attention backend with vLLM, with the `VLLM_ATTENTION_BACKEND`
  environment variable, which was previously hardcoded. Only relevant for generative
  models running with vLLM.

### Changed

- Changed the default value of `gpu_memory_utilization` from 0.9 to 0.8, to have a bit
  more buffer memory, avoiding OOM errors. This can always be changed with the
  `--gpu-memory-utilization` argument (or `gpu_memory_utilization` in the `Benchmarker`
  API).

### Fixed

- We now take invalid (model, dataset) combinations into account when computing the
  total number of benchmarks to run. This only affects logging.
- We now correctly skip evaluations if the model's generative type (base decoder,
  instruction-tuned decoder, reasoning decoder) is not allowed for the given dataset.
- Correct the the titles for Estonian and Finnic scatter plots.
- Fixed an issue related to European values evaluation, when the model predicts an
  invalid option.
- Previously we did not detect that a model was already evaluated on a dataset if the
  dataset did not have a validation split (such as the European values dataset). This
  has been fixed now.
- We're now allowing generative models to output empty dictionaries for the NER task, as
  this is a valid output (no entities found). Previously this caused an error.

## [v16.2.2] - 2025-09-15

### Fixed

- Added missing benchmark arguments to the `Benchmarker.benchmark` method.
- Fixed another issue related to the `download_only` mode, causing model evaluations to
  fail, as it could not find the model locally. This has been fixed now.

## [v16.2.1] - 2025-09-15

### Fixed

- Some of the `download_only` arguments were missing in the code, and have now been
  added.

## [v16.2.0] - 2025-09-15

### Added

- Now supports evaluating models in an offline environment. This is done by first
  downloading all necessary models, datasets, metrics and other artifacts while online,
  using the new `--download-only` flag (or `download_only=True` in the `Benchmarker`
  API). Then you can safely disable internet access and run the evaluation as normal,
  and it will use the cached models, datasets and metrics. This was contributed by
  @viggo-gascou ✨
- Added the `timm` package to the set of `generative` extra dependencies, as it is
  required to load some multimodal models, such as Gemma-3n.

### Changed

- Now does not benchmark encoder models on multiple-choice classification tasks, as they
  get near-random performance and these scores are not used in the leaderboards. We can
  change this in the future if we find a way to make encoder models work better on these
  tasks.
- For generative vLLM models that can swap between reasoning and non-reasoning modes,
  we previously defaulted to reasoning. We now default to what the model uses by
  default, which is non-reasoning for most models.

### Fixed

- Fixed an issue where old evaluation records could not be loaded, as the format had
  changed. We are now able to load old records again.
- Fixed some grammatical errors in the Icelandic prompts.
- Now stores model IDs with parameters (e.g., `o3#low`) correctly in the benchmark
  results, rather than just the base model ID (e.g., `o3`).

## [v16.1.1] - 2025-09-12

### Fixed

- Fixed an issue from v16.1.0, where reasoning models were not using the tokeniser's
  chat template.
- Fixed an issue with some of the prompts for base decoders, that the list of possible
  labels for sequence classification tasks was not included in the prompt.

## [v16.1.0] - 2025-09-11

### Added

- Added support for Polish 🇵🇱! This includes the reading comprehension dataset PoQuAD,
  the sentiment classification dataset PolEmo 2.0, the linguistic acceptability dataset
  ScaLA-pl, the named entity recognition dataset KPWr-NER, the summarisation dataset
  PSC, the knowledge dataset LLMzSzŁ and the common-sense reasoning dataset
  Winogrande-pl. Also added MultiWikiQA-pl and GoldenSwag-pl as unofficial reading
  comprehension and common-sense reasoning datasets, respectively. This was contributed
  by @oliverkinch ✨
- Added the Swedish knowledge dataset Skolprov. It is unofficial for now. This was
  contributed by @oliverkinch ✨
- Added the knowledge dataset Trivia-et for Estonian. The dataset contains 800 trivia
  questions about Estonia. In this version we rearrange the examples in
  240 / 60 / 500 samples for training, validation and test splits, respectively.
  This replaces Exam-et as the official Estonian knowledge dataset. This was contributed
  by @slowwavesleep ✨
- Added the English and German versions of XQuAD as unofficial reading comprehension
  datasets.
- Added the English common-sense reasoning dataset Winogrande and its translated
  versions of Winogrande for Danish, German, Spanish, Finnish, French, Italian, Latvian,
  Dutch, Norwegian, Polish, Portuguese and Swedish. These are unofficial for now.
- Added new `--generative-type` argument, which can be used to override the automatic
  detection of the generative type (base decoder, instruction-tuned decoder, or
  reasoning decoder) of a decoder model. This can be useful if the automatic detection
  fails for a specific model.
- Now supports evaluating base decoders on inference servers. This requires the
  `--generative-type base` argument to be set, as the automatic detection will not work
  for these models.

### Changed

- Changed the model ID syntax, where we now use `#` to indicate parameters and still use
  `@` to indicate revision. For instance, `o3#low` indicates the `o3` model with the
  low reasoning effort, and `tencent/Hunyuan-1.8B-Instruct@v1#no-thinking` indicates the
  Hunyuan model from the `v1` branch and with the `enable_thinking=False` parameter set.
  This is fully backwards compatible, in the sense that API models still support using
  `@` for parameters as well, just like previously, but you will get a warning that this
  syntax is deprecated.
- Added `thinking` and `no-thinking` parameters for all open-weight models now. Of
  course, it only makes a difference for models that supports this flag.
- Reduced the number of tokens used for reasoning models from 32,768 to 8,192, as models
  reaching the full 32,768 tokens were because they ended up repeating themselves,
  making the evaluation slower without any benefit.

### Fixed

- Some generative models consistently generated empty dictionaries when using structured
  generation. We now catch this and retry the evaluation without structured generation.

## [v16.0.1] - 2025-09-07

### Fixed

- Fixed a bug causing encoders to fail when evaluating on the Exam-et dataset.
- Previously we would abort an evaluation completely if the model outputted a single
  invalid output on a classification task. As individual samples rarely have a great
  influence on the overall score, we now just assign the closest label to the sample and
  continue the evaluation. This will be logged to the user, so that they are aware of
  this. Some tasks are more sensitive to individual samples, such as European values,
  where we still abort the evaluation if a single sample is invalid.
- Fixed a bug where logprobs were not used for classification tasks when evaluating
  generative models, due to the fact that we raised the number of generated tokens to 10
  for such tasks. This did not affect the results, but it meant that some evaluations
  failed.
- Now includes FlashInfer as a dependency, as it is required by vLLM.
- Changed the choices in European values to use letters, like the other multiple
  choice tasks, rather than numbers. Aside from ensuring consistency, we also avoid the
  issue where '10' and '1' often both have the same first token ('1'), causing us not to
  be able to use logprobs to determine the answer.

## [v16.0.0] - 2025-09-05

### Added

- Added support for Latvian 🇱🇻! This includes the sentiment classification dataset
  Latvian Twitter Sentiment, the linguistic acceptability dataset ScaLA-lv, the named
  entity recognition datasets FullStack-NER-lv and WikiANN-lv, the reading comprehension
  dataset MultiWikiQA, the knowledge dataset MMLU-lv, the common-sense reasoning
  dataset COPA-lv, and the summarisation dataset LSM.
- Added support for Estonian 🇪🇪! It includes the sentiment classification dataset
  Estonian Valence, the linguistic acceptability datasets Grammar-et and ScaLA-et, the
  named entity recognition dataset EstNER, the reading comprehension dataset
  MultiWikiQA-et, the summarisation dataset ERRNews, the knowledge dataset Exam-et,
  and the common-sense reasoning dataset Winogrande-et. This was contributed by
  @slowwavesleep ✨
- It is now possible to evaluate how much a model adhere to European values! 🇪🇺 This
  probes 53 questions from the European values survey, which have been chosen based on
  an optimisation procedure that maximises agreement across the EU. We then measure how
  well the model's answers align with the distribution of answers across the EU, using a
  tree-based kernel density estimation. This can only be used zero-shot, and only with
  instruction-based decoder models (including reasoning models).

### Changed

- When evaluating classification tasks, we now force the model to output one of the
  labels. This is done directly with open models, and done via a JSON schema for API
  models. This won't change the results for existing tasks, as logprobs are used, but
  this was required to measure the European values.
- Updated `vllm` dependency to `>=0.10.1`, which includes GPT-OSS support.
- Updated `numpy` dependency to `>=2.0.0`, as the previous clash is not applicable
- Updated `transformers` dependency to `>=4.56.0`, which includes support for more
  models.
- Now requires Python >=3.11, as Python 3.10 does not support structured generation with
  a dynamic set of choices (Literal[*list_of_choices] is not supported)

### Fixed

- Enable support to evaluate Mistral models with their custom `mistral-common`
  tokeniser, which includes all recent Mistral models. Note that we currently assume
  that all of these models are instruction-tuned decoder models (which _is_ true
  currently), which can lead to errors in case they publish different types of models in
  the future.
- Now disables the `seed` parameter if the API inference model does not support it,
  which prevented evaluating some models.
- Now correctly detects an API inference model as non-existing, even if LiteLLM _does_
  see it as existing. We have an additional check during evaluation to ensure this now.
- Catch an `ImportError` error that sometimes happens when finishing the evaluation of a
  vLLM model, during shutdown.
- Now uses `litellm>=1.75.6`, which fixes an issue related to evaluation of GPT-5 models
  using Ollama.
- Now always uses the `multiprocessing` backend when evaluating vLLM models, rather than
  reverting to `ray` when using multiple GPUs, as `ray` led to evaluations of several
  models freezing.
- Now does not require the user to be logged in to Hugging Face to benchmark models on
  the Hugging Face Hub, if the models are public.

### Removed

- Removed support for human evaluation, as it was not actively maintained and not used.

## [v15.16.0] - 2025-08-12

### Added

- Added metadata for GPT-5 models.

### Changed

- Updated `transformers` dependency to `>=4.55.0`.

### Fixed

- If the model uses 'mxfp4' quantisation then we allow the dtype to be bfloat16, rather
  than forcing float16. This caused issues with the new GPT-OSS models.
- Prevent multiple `Model <model-id> does not exist` logs when evaluating a model
  that does not exist - now only logs this once.
- Cleaner error message when attempting to benchmark a generative model without having a
  GPU available.
- Now raises error if an inference API is used with a parameter that is not supported.

## [v15.15.0] - 2025-08-06

### Added

- Added the common-sense reasoning dataset GoldenSwag for the following
  languages: Danish, German, Spanish, Finnish, French, Italian, Dutch, Swedish.
  The datasets are unofficial for now. This was contributed by
  @oliverkinch ✨

### Changed

- Now allows metadata to be included in metrics, allowing more flexibility when
  implementing custom metrics. This is not used in any task yet.
- Changed structured decoding backend from Outlines to XGrammar, as the latter was more
  robust and now supports all the JSON features we need.
- Updated vLLM to `>=0.10.0`, which includes the updated XGrammar version.
- Now uses the V1 engine of vLLM, as we only used the V0 engine because XGrammar did not
  support all the JSON features we needed.

### Fixed

- Now sets `VLLM_ALLOW_LONG_MAX_MODEL_LEN=1` to ignore the vLLM error that happens when
  vLLM cannot determine the maximum context length of a model correctly, so that it
  thinks that the model's maximum context length is smaller than the amount that we
  allow it to generate. This is basically since we're doing a more thorough check
  through the config than vLLM does, so we can safely ignore this error.

## [v15.14.0] - 2025-07-30

### Changed

- Now runs a "test run" for API inference models with a single conversation to check for
  generation arguments that need changing, for instance if the model does not support
  logprobs or requires a specific temperature. This was done previously in the first
  batch, resulting in slower evaluation and many erroneous API calls. It is now
  significantly faster and faces fewer rate limits.
- Now also uses LiteLLM's `supports_reasoning` function to check if a model supports
  reasoning. This check is done on top of all the previous checks, for robustness.

### Fixed

- Disabling thinking (with the `@no-thinking` suffix) did not work properly for
  Anthropic models, as they don't support the `budget_tokens` parameter when thinking
  is disabled. This has been fixed now, so that the `@no-thinking` suffix now works
  properly for all models that support it.

## [v15.13.0] - 2025-07-21

### Added

- Added the new MultiWikiQA reading comprehension dataset for all languages, which is
  based on Wikipedia articles along with questions and answers generated by
  Gemini-1.5-pro. It has been set as unofficial for all languages except Portuguese,
  which did not have an official reading comprehension dataset previously.

### Fixed

- Updated lower bound version of the `accelerate` dependency to `1.9.0`, as this is
  required to evaluate some ModernBERT models.

## [v15.12.0] - 2025-07-19

### Added

- Added support for European Portuguese 🇵🇹 It includes 3 gold standard datasets and 4
  machine translated ones. The gold standard datasets include the named entity
  recognition dataset HAREM, the summarisation dataset Publico, and the linguistic
  acceptability dataset ScaLA-pt. The machine translated ones include the sentiment
  classification dataset SST-2, the multiple choice reading comprehension dataset BoolQ,
  the knowledge dataset MMLU, and the common-sense reasoning dataset GoldenSwag. This
  was contributed by @duarteocarmo ✨
- Added `--gpu-memory-utilization` argument (`gpu_memory_utilization` in the
  `Benchmarker` API), which can be lowered in case the user is experiencing OOM errors
  when evaluating models. The default is 0.9 (same as previously), which means that vLLM
  will reserve 90% of the GPU memory for itself, and leave 10% free for other processes.

### Fixed

- There was a breaking change in `datasets`, where feature indexing of datasets resulted
  in a `Column` instance, rather than a `list` as previously. We now detect this and
  convert the `Column` instance to a `list` before using it.
- Revert `enable_thinking` argument to `apply_chat_template` back to the default value,
  as this depends on the individual model implementation. In v15.11.0, this was
  explicitly set to `True`, which caused some inconsistencies when comparing models.

## [v15.11.0] - 2025-07-15

### Added

- Added the English knowledge dataset Life in the UK, which has been added as an
  official dataset, replacing the existing English knowledge dataset MMLU, which in turn
  has been marked as unofficial now. This was contributed by
  @oliverkinch ✨
- Added the Norwegian knowledge dataset Idioms-no, which is a multiple-choice question
  dataset where the alternative answers have been generated using GPT-4o. This has been
  added as an official dataset, and was contributed by
  @oliverkinch ✨
- Added new `LLMAsAJudgeMetric`, which allows evaluating the performance of a model with
  another judge model. This is useful for evaluating models in a reference-free manner,
  or if the metric is sufficiently complex. It is currently not used in any task, but
  the functionality is there for future use.
- Add `no-thinking` and `thinking` options for Gemini-2.5-flash and
  Gemini-2.5-flash-lite, which allows disabling and enabling the reasoning mode for
  these models, respectively. Note that the former model has reasoning enabled by
  default and the latter has it disabled by default (see the defaults in the [Gemini-2.5
  docs](https://ai.google.dev/gemini-api/docs/thinking#set-budget)).

### Fixed

- Evaluating freshly initialised encoder models on multiple-choice classification tasks
  caused an error, as the id-to-label mapping was not set up correctly. This has been
  fixed now.
- Now dynamically lowers the maximum amount of reasoning tokens for LiteLLM models if
  they do not support the full 32,768 tokens.

## [v15.10.1] - 2025-06-20

### Fixed

- Fixed an issue when benchmarking encoder models on reading comprehension tasks, where
  we sometimes would truncate the model outputs when they should not have been.

## [v15.10.0] - 2025-06-17

### Changed

- Updated `vllm` to `>=0.9.1`.
- Updated `litellm` to `>=1.72.2`.
- Updated `ollama` to `>=0.5.1`.
- Better detecmtion of instruction-tuned models.

### Fixed

- Fixed an issue where the EOS token would be included in the vLLM generation output,
  leading to incorrect evaluation results. We now manually remove all stop tokens from
  the generation output, which fixes this issue.
- Now correctly detects reasoning models for Ollama models and enables their new "think"
  parameter whenever a reasoning model is detected.
- Added a cap on the number of concurrent connections when evaluating API models, to
  avoid running into errors related to too many open file descriptors. In case this
  error _still_ occurs, we now give the user an informative error message on how to
  increase the maximum number of open file descriptors on their system.
- Catch requests.ConnectionError when loading datasets.
- When benchmarking encoder models on reading comprehension tasks, we allow the model
  outputs to have more than two elements (start and end position logits), where we
  instead just use the first two elements and ignore the rest.
- When an encoder model outputs additional tensors aside from the logits, we now remove
  these tensors from the output dictionary via the `preprocess_logits_for_metrics`
  argument to `Trainer`.

## [v15.9.2] - 2025-06-04

### Fixed

- Allow a model to not have any BOS and EOS tokens.
- Improved detection of beginning-of-reasoning tokens for models.
- Improves detection of reasoning tokens, by having a more strict list of possible
  such tokens.

## [v15.9.1] - 2025-06-01

### Fixed

- Now shows an informative message to remove `flash_attn` if it is installed, as it is
  now built into other dependencies and conflicts with the other implementations.

## [v15.9.0] - 2025-05-31

### Changed

- Updated `vllm` to `>=0.9.0`, as the bug in `v0.8.5` has been fixed.
- Removed the `--use-flash-attention` flag as well as the corresponding warning, as
  flash attention is now built-in to vLLM and is used by default.

### Fixed

- When truncating prompts with vLLM models, we now correctly truncate them down below
  the `MAX_CONTEXT_LENGTH` (set to 5,000 tokens). We have already ensured that all
  prompts have less than 5,000 Gemma-3 tokens, but sometimes tokenizers add a few more
  tokens.
- Fixed an issue regarding model existence check when benchmarking models on custom
  inference API servers.
- Fixed an issue with Phi-4 models, as they output multiple end-of-reasoning tokens, and
  it was previously cutting off at the first one, yielding faulty final answers. We now
  cut off at the last end-of-reasoning token, which is the correct one.

## [v15.8.2] - 2025-05-12

### Fixed

- Catch error when caching generative model outputs, when the number of model inputs and
  outputs do not match.
- Disallow vLLM >=0.8.5, as it breaks generation output for several models.

## [v15.8.1] - 2025-05-08

### Fixed

- NER labels were included twice in the prompt templates (which was due to there being
  both, e.g., `B-ORG` and `I-ORG`). This caused models not using structured generation,
  such as reasoning models, to sometimes output the wrong labels. This has been fixed
  now.
- If a model outputs a `\boxed{}` answer, we now extract and use that, rather than the
  full generated answer.

## [v15.8.0] - 2025-05-07

### Added

- Added the BeleBele datasets for Finnish, Italian and Spanish. They are listed as
  unofficial for now. This was contributed by
  @oliverkinch ✨

### Changed

- Now uses asyncronous requests when dealing with API models, speeding up the generation
  immensely. This was contributed by @mathiasesn ✨

### Fixed

- Add HellaSwag-fi back in, as the issue with the labels in the test split has been
  fixed.
- Now uses `eval_accumulation_steps` (set to 32) when evaluating encoder models, to
  avoid running out of memory during evaluation.
- Now also looks for `<|startoftext|>` as BOS token if the BOS token is not set in the
  model's config.

## [v15.7.2] - 2025-05-02

### Fixed

- Now does not check if a model exists if it has already been evaluated. This is an
  issue when evaluating Ollama models, if the Ollama server is not running.
- When evaluating instruction-tuned models on text classification tasks, the chat
  template sometimes ends with special symbols, such as a newline, which can change the
  tokenisation of the generated label. When we are evaluating the model using logprobs
  we are thus looking for the wrong label in these cases. We now take this into account,
  and log it to the user if the labels are not found, to avoid confusion.
- Finnish datasets were not included in the default "all" dataset list, which is the
  default used when no datasets are specified. This has been fixed now.
- Temporarily disabled HellaSwag-fi, as there is an issue with the labels in the test
  split, causing errors during evaluation. We will re-enable in a future release, when
  this has been fixed.

## [v15.7.1] - 2025-04-29

### Changed

- Marked the DBRD Dutch sentiment classification as official, as the quality is
  substantially better than the previous Dutch Social.

### Fixed

- Fixed an issue with NER evaluation of instruction-tuned models, which was caused by
  the "O" label mistakenly being included in the prompt template, causing an error
  during evaluation. No evaluations were affected by this, only that some evaluations
  could not be run.

## [v15.7.0] - 2025-04-28

### Added

- Added support for Finnish 🇫🇮! This includes the Finnish part of the reading
  comprehension dataset
  [TydiQA-fi](https://huggingface.co/datasets/google-research-datasets/tydiqa/viewer/secondary_task?views%5B%5D=secondary_task_train),
  the Finnish part of the binary sentiment classification dataset
  [ScandiSent](https://github.com/timpal0l/ScandiSent), the linguistic acceptability
  dataset ScaLA with the [Finnish Universal
  Dependencies](https://github.com/UniversalDependencies/UD_Finnish-TDT), the NER
  dataset [Turku NER](https://aclanthology.org/2020.lrec-1.567/), the summarisation
  dataset [XL-Sum-fi](https://huggingface.co/datasets/TurkuNLP/xlsum-fi), and the
  common-sense reasoning dataset
  [HellaSwag-fi](https://huggingface.co/datasets/Finnish-NLP/hellaswag-fi-google-translate).
  This was contributed by @oliverkinch ✨
- Added metadata for GPT-4.1 and Grok-3 models.
- Marked Gemini-2.5-flash and Grok-3-mini as reasoning models, giving them more tokens
  to think.

### Changed

- Updated `datasets` to `>=3.5.0`, as the previous versions were incompatible with the
  newer versions of `huggingface_hub`.
- Increase the number of allowed reasoning tokens from 8,192 to 32,768 for reasoning
  models. This is done as several models did not stop reasoning before running out of
  tokens, yielding a blank output.
- API models now use JSON schemas for the NER task if they support it, and if not then
  they resort to standard JSON mode (which does not enforce a specific schema, just that
  the output is JSON).

### Fixed

- If we fail to extract labels using a generative model's logprobs, we now fall back to
  using word edit distance between the outputted text and the labels instead of throwing
  an error.
- Fixed a bug where we could not use the `thinking` parameter with `claude-3-7-sonnet`,
  due to a typo. This has been fixed now.
- Now catches the error when an API model requires setting temperature to 1.0, and
  retries the evaluation with temperature set to 1.0.
- When benchmarking a model with a revision (i.e., of the form `<model-id>@<revision>`),
  we now correctly store this full model ID to the benchmark results on disk, including
  the revision.
- Fixed a GPU memory error while computing the BERTScore for the summarisation task,
  resulting in a memory crash. We have now reduced the batch size to 1 for this task,
  making it slightly slower but more memory efficient.
- Disabled structured outputs and logprobs for reasoning models, to ensure that they
  are allowed to output reasoning tokens before they output their answer.
- Do not supply stop sequences to API models if they do not support it.
- If a `SystemError` happens during LiteLLM generation then we now retry the
  generation.
- Handle if a LiteLLM model does not support specifying maxItems in the JSON schema
  during structured generation.
- Truncate prompts to decoder model's maximum sequence length if the model's maximum
  sequence length is smaller than 5,000 tokens.

## [v15.6.1] - 2025-04-14

### Changed

- Added more info about SQuAD-nl in the documentation. This was contributed by
  @Rijgersberg ✨

### Fixed

- The "E" option for the Norwegian NorCommonSenseQA dataset was not included in the
  refactor in v15.6.0, leading to evaluation errors. This has been fixed now.
- The number of few-shot examples for FoSent was not reduced to 5 again during the
  refactor in v15.6.0, leading to evaluation errors. This has been fixed now.

## [v15.6.0] - 2025-04-13

### Added

- We now support specifying custom inference providers when benchmarking via the Hugging
  Face inference APIs. This can be done by specifying the model as
  `huggingface/<inference-provider>/<organisation>/<model>`, as described in [these
  LiteLLM docs](https://docs.litellm.ai/docs/providers/huggingface).

### Changed

- Updated `transformers` to `>=4.51.0`, which includes support for Llama-4, Phi-4,
  Deepseek-v3 and Qwen3. This also includes the `image-text-to-text` pipeline tag
  properly, so that we do not have to use a custom fix for it anymore.
- Updated `vllm` to `>=0.8.3`, which includes support for Llama-4.
- Set the maximum amount of logprobs for generative models to 8, as that is the upper
  bound for xAI models.
- When benchmarking Ollama models, if the model is not found, we now also check if the
  model exists if prefixed with 'hf.co/'.
- Uniformised the prompt templates used for each task, so that they are more
  consistent across tasks. Evaluation tests across different model types and sizes show
  no significant performance difference between the new and old templates. This was
  contributed by @viggo-gascou ✨

### Fixed

- Avoid duplicate error messages when a rate limit occurs.
- ModernBERT models cannot be used on a CPU, which caused an error in our check for
  maximal context length. In this case we simply skip this check and use the reported
  maximal context length as-is.
- Fixed issue with benchmarking multiple generative models in the same evaluation
  command. This was caused by vLLM and Ray not being able to release GPU memory
  properly, but this seems to be released properly now.
- Now only logs when encoder models are being benchmarked on generative tasks if the
  `--verbose` flag is set (or `verbose=True` in the `Benchmarker` API).
- All Spanish NER datasets were mistakenly marked as unofficial. The `conll-es` is now
  marked as official.

## [v15.5.0] - 2025-04-07

### Added

- Now allows supplying a parameter to API models, which is done by using
  `<model-id>@<parameter>` as the model ID (only a single parameter is supported). The
  parameters allowed are "low" and "high" for OpenAI models (which is the reasoning
  effort of the model, supported by the o1- and o3-series, default is "medium"), and
  "thinking" for Anthropic models, to enable thinking mode (supported for
  Claude-Sonnet-3.7+). These will appear in the leaderboards as
  `<model-id>@<parameter>`.
- Added metadata for Google Gemini and xAI Grok models.
- Allows all vLLM versions from v0.8.0 again, as the issue with the generation output
  has been resolved.
- Added overall progress indicator during evaluation. This was contributed by
  @mathiasesn ✨

### Changed

- Now does not use logprobs in text classification tasks with Google VertexAI models, as
  they heavily rate limit logprobs usage. This shouldn't affect the scores significantly
  in any case, as the models are very confident in their predictions.
- Updated `litellm` to `>=1.63.0`, allowing better support for reasoning models.

### Fixed

- The Gemini-2.5-pro model uses different error messages than the other Gemini models,
  which caused an error when evaluating it. This has been fixed now.
- Now registers the Gemini-2.5-pro model series as reasoning models, as otherwise they
  did not generate any text as they were just generating reasoning tokens.
- Previously, if there were multiple labels whose first tokens were identical and that
  the (generative) model did not output the label as the first output token, we would
  randomly choose one of the labels, resulting in an evaluation error. This is very
  rare, but _does_ happen for very particular (model, dataset) pairs. If we are in this
  case, we now resort to choosing the label with closest word edit distance instead of
  relying on logprobs of the first token.
- Now defaults to BF16 if the model is registered as using FP32, assuming that BF16 is
  supported by the GPU.
- Improved model existence pipeline for Ollama model IDs with multiple forward slashes
  in the name, which caused some models to not be detected as existing.

## [v15.4.2] - 2025-03-31

### Added

- Now added version metadata to results, to easier track which versions of the various
  dependencies were used when evaluating a model. This currently includes
  `transformers`, `torch`, `vllm` and `outlines`.

### Changed

- Changed the name of the German 'mlsum' summarisation dataset to 'mlsum-de', to reflect
  that it is the German version of the dataset, and to avoid confusion with the Spanish
  'mlsum-es' dataset.

### Fixed

- Now uses `fp16` instead of `bf16` when evaluating decoder models on GPUs with CUDA
  compatibility < 8.0. This was contributed by
  @marksverdhei ✨
- Corrected the name of the French sentiment dataset AlloCiné. This was contributed by
  @Alkarex ✨
- Evaluating a specific model revision did not work for adapter models, as there was a
  confusion between the revision of the adapter and the revision of the base model. We
  now use the revision for the adapter and use the latest revision for the base model.
- In the (very unlikely) scenario that the model's tokeniser has the same first token
  for two different labels in a text classification task, we now also use the second
  token to ensure that we determine the correct label. If this is not possible, then we
  warn the user.
- Now catches `TypeError` when trying to generate with vLLM, and retries 3 times before
  giving up on evaluating the dataset.
- A bug in `transformers` caused models with the `image-text-to-text` pipeline tag to
  not be detected as generative models. This has been patched now, and will be fixed
  properly when [this transformers
  PR](https://github.com/huggingface/transformers/pull/37107) has been merged.
- Force `vllm` v0.8.0 for now, as the severe degradation in generation output of some
  models has not been resolved in versions v0.8.2 and v0.8.3.
- Only accepts the local labels for text classification tasks when evaluating decoder
  models now, where we before accepted both the local and English labels. The reason is
  that this caused a confusion mat times when there was a unique local label starting
  with a particular letter, but a different English label starting with the same letter,
  causing some models to be evaluated on the wrong label.
- When fetching the model information from the Hugging Face API we now attempt 3 times,
  as the API sometimes fails. If it still fails after 3 attempts, we raise the
  `HuggingFaceHubDown` exception.
- Now uses `fp16` instead of `bf16` when evaluating decoder models on GPUs with CUDA
  compatibility < 8.0. This was contributed by
  @marksverdhei ✨
- Fixed docs for ScandiQA-da and ScandiQA-sv, where it was incorrectly stated that
  the splits were made by considering the original train/validation/test splits.

## [v15.4.1] - 2025-03-25

### Fixed

- Disallow `vllm` v0.8.1, as it causes severe degradation in generation output of
  some models, resulting in artificially low scores.
- Fixed an issue with text classification tasks if the first token of multiple labels
  are identical, when tokenising with the model's tokeniser.

## [v15.4.0] - 2025-03-24

### Added

- Added support for Spanish! 🇪🇸This includes two reading comprehension datasets:
  [XQuAD-es](https://huggingface.co/datasets/google/xquad/viewer/xquad.es) and
  [MLQA-es](https://huggingface.co/datasets/facebook/mlqa/viewer/mlqa.es.es),
  [SentimentHeadlines-es](https://huggingface.co/datasets/pysentimiento/spanish-targeted-sentiment-headlines),
  the linguistic acceptability dataset ScaLA with the [Spanish Universal
  Dependencies](https://github.com/UniversalDependencies/UD_Spanish-AnCora),
  [MLSum-es](https://huggingface.co/datasets/reciTAL/mlsum), the knowledge dataset
  [MMLU-es](https://hf.co/datasets/alexandrainst/m_mmlu), the common-sense reasoning
  dataset [HellaSwag-es](https://hf.co/datasets/alexandrainst/m_hellaswag), and the
  named entity recognition dataset [CoNLL-es](https://aclanthology.org/W02-2024/). This
  was contributed by @oliverkinch ✨
- Now extracts number of parameters and context length for Ollama models, using the
  `ollama` package. Vocabulary size is currently not available available in the `ollama`
  package, so this is not extracted for Ollama models. For this reason, the `ollama`
  package has been added to the core dependencies, as it is very small (~10 KB)
- Now downloads Ollama models when evaluating them.

### Fixed

- When models output nested JSON dictionaries and structured generation isn't available,
  we use the inner-most dictionary. This caused issues with Anthropic models, since they
  do not support structured generation, and their output are always {"input": actual
  dictionary}. This has been fixed now.
- Now handles `ReadTimeout`s when loading datasets, rather than aborting evaluations.
- Benchmark configurations specified when calling `Benchmarker.benchmark` did not
  properly override the default configurations set during initialisation when
  benchmarking generative models. This has been fixed now.
- Now sets the `VLLM_WORKER_MULTIPROC_METHOD` environment variable to `spawn`, to avoid
  a `RuntimeError` when using newer versions of vLLM with multiple GPUs.
- Now also detects reasoning tokens specified in the prompt rather than in the
  completion, which is for instance the case for the QwQ reasoning model.
- Now recognises models with the pipeline tags `image-text-to-text`,
  `audio-text-to-text` and `video-text-to-text` as generative models, which mistakenly
  were detected as encoder models before.

### Changed

- Update `vllm` to `>=0.8.0`, `transformers` to `>=4.50.0` and `torch` to `>=2.6.0`.
- Moved the `demjson3` dependency from the `generative` extra to the main dependencies,
  to allow benchmarking API-based models without any extras.
- Now does not include the speed benchmark by default, as it is not used in the official
  leaderboards. It can still be used by including `--task speed` when benchmarking a
  model, or by using the `task` argument if using the `Benchmarker` API.
- Do not use sliding window sizes as candidates for maximum context length anymore, as
  this is no longer needed.

## [v15.3.1] - 2025-03-13

### Fixed

- Now handles `ConnectionError`s when loading datasets, rather than aborting evaluations.

## [v15.3.0] - 2025-03-12

### Added

- Added support for evaluating Italian 🇮🇹! This includes the reading comprehension
  dataset [SQuAD-it](https://hf.co/datasets/crux82/squad_it), the summarization dataset
  [IlPost](https://hf.co/datasets/ARTeLab/ilpost), the sentiment classification
  [Sentipolc-16](https://hf.co/datasets/cardiffnlp/tweet_sentiment_multilingual), the
  common-sense reasoning dataset
  [HellaSwag-it](https://hf.co/datasets/alexandrainst/m_hellaswag), the linguistic
  acceptability dataset ScaLA with the [Italian Universal Dependencies
  treebank](https://github.com/UniversalDependencies/UD_Italian-ISDT), the knowledge
  dataset [MMLU-it](https://hf.co/datasets/alexandrainst/m_mmlu), and the named entity
  recognition dataset [MultiNERD IT](https://hf.co/datasets/Babelscape/multinerd) (and
  unofficially [WikiNEuRal IT](https://hf.co/datasets/Babelscape/wikineural)). This was
  contributed by @viggo-gascou ✨
- Added the new Norwegian knowledge dataset NRK-Quiz-QA, consisting of quizzes on the
  Norwegian language and culture, in both Bokmål and Nynorsk. The dataset has been split
  into 635 / 256 / 2,048 samples for train, val, and test, respectively. This replaces
  the old MMLU-no as the official Norwegian knowledge dataset.
- Added the new Norwegian common-sense reasoning dataset NorCommonSenseQA, which is a
  manually translated and localised version of the English CommonsenseQA dataset, in
  both Bokmål and Nynorsk. The dataset has been split into 128 / 128 / 787 samples for
  train, val, and test, respectively. This replaces the old HellaSwag-no as the official
  Norwegian common-sense reasoning dataset.
- Added the Norwegian linguistic acceptability dataset NoCoLA, which is based on the
  annotated language learner corpus ASK. The dataset has been split into 1,024 / 256 /
  2,048 samples and converted into a binary correct/incorrect dataset, but
  stratified across the error categories.

### Changed

- Updated the Danish Citizen Tests dataset to include the newer 2024 tests, Further,
  rather than splitting the dataset randomly, we include all the citizenship tests in
  the test split, and prioritise the newer permanent residence tests in the test and
  validation splits.
- Changed the IcelandicKnowledge dataset to be the new official Icelandic knowledge
  dataset, as it is more specific to Icelandic culture and history than the previous
  machine translated ARC-is dataset. It has also been improved, as some of the generated
  alternative answers were formatted incorrectly.

### Fixed

- A bug caused fresh encoder models to not be benchmarkable on the speed benchmark -
  this has been fixed now.
- Some encoder models were not able to be evaluated on reading comprehensions, if their
  tokenizers were not subclassing `PreTrainedTokenizer`. This has been relaxed to
  `PreTrainedTokenizerBase` instead.
- Newer versions of the `transformers` package changed the model output format, causing
  errors when evaluating encoder models on some tasks. This has been fixed now.
- Added `setuptools` to the dependencies, as it is required for the package to be
  installed correctly.

## [v15.2.0] - 2025-02-28

### Changed

- Changed the name of the benchmark to `EuroEval`, to reflect the fact that the
  benchmark is not only for Scandinavian languages anymore. This is fully backwards
  compatible, however: you can still install the `scandeval` package, 'scandeval.com'
  redirects to the new 'euroeval.com' website, and the `scandeval` command line
  interface is still available.
- Update `litellm` to the stable version v1.16.13.

### Fixed

- If a tokenizer has not specified BOS and/or EOS token in its config, we now extract
  this manually.

### Deprecated

- Deprecated the ability to call the `Benchmarker` objects directly. Instead, please use
  the `benchmark` method.

## [v15.1.0] - 2025-02-12

### Added

- Added new `--only-allow-safetensors` flag, which disallows evaluating models from the
  Hugging Face Hub if they are not stored as safetensors. This ensures a high level of
  security on the system running the evaluations, if this is necessary. This was
  contributed by @Mikeriess ✨

### Fixed

- Regex mismatch caused the wrong sequence length for GPT-4o models. This has been fixed
  now.
- Fixed a truncation issue when evaluating encoder models on some knowledge datasets,
  which caused the evaluation to fail. This has been fixed now.
- A bug occurred when locating a model's end of reasoning token (e.g., `</think>`) if
  the model's tokenizer had no BOS token. This has been fixed now.
- Fixed an issue with the loading of freshly initialised models, caused by attempting to
  load the Hugging Face model configuration from the Hugging Face Hub instead of
  manually creating it.

## [v15.0.0] - 2025-02-02

### Added

- Added support for evaluating generative reasoning models, such as OpenAI o1 and
  Deepseek R1. This is done by upping the maximal sequence length to 8,192 tokens, and
  removing the reasoning part afterwards, to get the final answer.
- Added `generative_type` to the output dictionaries, which can currently be either
  'base', 'instruction_tuned' or 'reasoning'. This is now used in the leaderboards.
- Added `merge` to the output dictionaries, on whether the model is the result of a
  merge with other models.
- Added the summarisation dataset
  [personal-sum](https://github.com/SmartmediaAI/PersonalSum). It has been split into
  121 / 64 / 256 samples for train / validation / test, respectively, and is set to
  `unofficial` for now. This was contributed by
  @oliverkinch ✨
- Added the Jentoft dataset - a linguistic acceptability dataset which was published in
  [this Master's thesis](https://www.duo.uio.no/handle/10852/103885) by Matias Jentoft.
  The original dataset consists of 85,771 / 10,827 / 10487 samples for training,
  validation and test, respectively. We use a split of 1,024 / 256 / 2,048 samples for
  training, validation and test, respectively. In each split, the distribution of
  `correct` and `incorrect` is 50/50. This dataset has been set to `unofficial` for now.
  This was contributed by @oliverkinch ✨
- Added the dataset icelandic-knowledge, which is derived from the IcelandicQA dataset,
  reformatted as a knowledge dataset with GPT-4o generated candidate answers. The split
  is given by 845 / 128 / 1024 for train, val, and test, respectively. It is marked as
  `unofficial` for now. This was contributed by
  @oliverkinch ✨

### Changed

- Changed the instruction prompts to all text classification tasks by specifying
  that only the labels are allowed to be generated. This caused an issue with some of
  the reasoning models, as they tended to output a more verbose answer.

### Fixed

- Only use double newlines as stop tokens for base decoder models, and not instruction
  tuned models, as we only use the double newlines to separate the few-shot examples in
  the base case.
- A bug caused structured generation to not be used for generative models on named
  entity recognition tasks. This affects models evaluated from v14.2.0.
- Fixed an issue where some API models did not allow `logprobs`, `top_logprobs`,
  `max_tokens` and/or `temperature`.

### Removed

- Removed support for JAX/Flax models to simplify the code, as they are incredibly rare,
  and they usually have a PyTorch/Safetensors version available.

## [v14.4.0] - 2025-01-22

### Added

- Added support for French! 🇫🇷This includes the sentiment classification dataset
  [AlloCiné](https://hf.co/datasets/tblard/allocine), the linguistic acceptability
  dataset ScaLA with the [French Universal
  Dependencies](https://github.com/UniversalDependencies/UD_French-GSD), the reading
  comprehension dataset [FQuAD](https://hf.co/datasets/illuin/fquad) (and unofficially
  [Belebele-fr](https://hf.co/datasets/facebook/belebele)), the named entity recognition
  dataset
  [ELTeC](https://dspace-clarin-it.ilc.cnr.it/repository/xmlui/handle/20.500.11752/OPEN-986),
  the knowledge dataset [MMLU-fr](https://hf.co/datasets/alexandrainst/m_mmlu), the
  common-sense reasoning dataset
  [HellaSwag-fr](https://hf.co/datasets/alexandrainst/m_hellaswag) and the summarization
  dataset [OrangeSum](https://hf.co/datasets/EdinburghNLP/orange_sum).
- Added support for evaluating local models again, which supports models stored in the
  Hugging Face format with a Hugging Face model configuration file (`config.json`) in
  the model directory. This was contributed by @rlrs and
  @peter-sk ✨

### Changed

- Changed the Belebele splits, as there were too few training splits for evaluation on
  encoder models to make sense. We now use 256 samples for training, 64 for validation
  and the rest (580) for testing.
- Changed the prompting of Danske Talemåder dataset slightly, to only use the word
  "expression" (da. "udtryk") in the prompt, rather than mention idiom (da. "talemåde")
  directly.
- Changed the instruction prompts to multiple choice tasks by specifying that only 'a',
  'b', 'c' or 'd' should be used. This caused a mix-up with Claude models, since they do
  not support logprobs.

### Fixed

- Better error message when trying to benchmark a non-generative model on a generative
  task.
- Fixed an issue where NER datasets without `text` features could not be evaluated with
  generative models.
- Encoder models were not able to be evaluated on multiple choice classification tasks,
  such as Belebele, as it differs from other multiple choice datasets by having both a
  context and a question. This has been fixed now.
- Fixed an issue when generative models in gated repos caused an error message when both
  of the environment variables `HUGGINGFACE_API_KEY` and `HF_TOKEN` were not set.
- Sometimes the generative model cache becomes corrupt and cannot be stored to disk.
  Rather than raising an error we now reset the model cache and carry on.

## [v14.3.0] - 2025-01-14

### Added

- Added the Dutch sentiment classification dataset DBRD. This dataset only has positive
  and negative samples, but has a better quality than the existing Dutch Social dataset.
  We set it to unofficial for now, but it might eventually replace the Dutch Social
  dataset as the official Dutch sentiment classification dataset.

### Changed

- Updated the Dutch reading comprehension dataset SQuAD-nl, being a machine translated
  version of the English SQuAD dataset. Previously we used the `yhavinga/squad_v2_dutch`
  version, but this has been changed to `GroNLP/squad-nl-v2.0`, following [this
  evaluation showing that the latter is of higher
  quality](https://huggingface.co/datasets/yhavinga/squad_v2_dutch/discussions/2#6763ed4c42436c7f7005f4b4).
- Moved the label definition from the task-level to dataset-level, which now allows
  specifying dataset-specific labels that differ from other datasets in the same task.

### Fixed

- Fixed a bug when benchmarking base decoder models on reading comprehension tasks,
  where it was not checked if the prompts should be stripped or not. This caused a
  severe performance degradation on these tasks. This affects base decoder models
  benchmarked on reading comprehension tasks from v14.0.0.
- The `trust_remote_code` argument was not supplied when loading the Hugging Face
  configuration in some places, which caused an unnecessary dialogue with the user when
  evaluating models. This correctly now uses the `--trust-remote-code` argument as
  supplied by the user.
- If the model cache is corrupted, we now log this and re-initialise it, rather than
  raising an error.
- Some models were detected as API models when they were not, due to the fact that they
  _were_ available in LiteLLM. We now default to using vLLM for these models, as this
  is the default backend for ScandEval.
- Now correctly displays a message to the user when access to a model is contingent on
  approval from the repository authors, rather than raising an error.
- Fixed issue while determining the maximal sequence length of encoder models on CUDA
  devices, which caused an error when evaluating some models. We now move the model to
  CPU temporarily to determine the maximal sequence length.
- If a model configuration does not specify `architectures` then we assume that it is an
  older architecture and that it is an encoder model.
- Block unnecessary logging from `huggingface_hub`.

## [v14.2.0] - 2025-01-11

### Added

- Now supports evaluation of encoder models on the multiple choice tasks knowledge and
  common-sense reasoning. This is done by splitting the individual choices into separate
  inputs during training (framing it as a binary classification task), and then at test
  time we take the option with the highest probability as the answer. This is the same
  way that encoders were evaluated in the original HellaSwag paper.

### Changed

- Updated the Danish knowledge dataset Danske Talemåder, as a new professional version
  has been released, made by the Danish Language and Literature Society. This features
  1,000 examples in total, where we use a 808 samples in the test split. All the false
  options have been created manually.
- We now use the `architectures` parameter in the Hugging Face model configuration to
  determine whether a model is generative or not, as this is more reliable than the
  previous method of checking the model repository's tags. The downside of this is that
  the model config must be downloaded, but the overhead is minor.

## [v14.1.2] - 2025-01-07

### Fixed

- The labels were not displayed correctly in the few-shot examples for base generative
  models, when benchmarking text classification tasks, which negatively affected scores
  of the linguistic acceptability task, and to a lesser extent the sentiment
  classification task. This has been fixed now. The models benchmarked from v14.0.0 are
  affected and should be re-benchmarked.

## [v14.1.1] - 2025-01-06

### Fixed

- Downgraded `vllm` down to `>=0.6.3,<0.6.5`, as the later versions of vLLM uses a newer
  version of outlines, which causes memory errors. This will be updated when this is
  resolved. [Relevant `outlines`
  issue](https://github.com/dottxt-ai/outlines/issues/1351).
- Display initial "Benchmarking X on Y" logging for all datasets being benchmarked,
  instead of just the first one.
- Removed the `--load-in-4bit` argument, as it is not used anymore, since it was only
  used when loaded generative models with the `transformers` backend, but we now only
  use vLLM for generative models.

## [v14.1.0] - 2025-01-02

### Changed

- Updated `vllm` from `>=0.6.3` to `>=0.6.6` and `transformers` from `4.45.0` to
  `4.47.0`, to support more model architectures.

### Fixed

- Now automatically uses the environment variable `HUGGINGFACE_API_KEY` when loading
  models from the Hugging Face Hub, so that the `--api-key` argument isn't needed in
  that case.
- Added a `Tekstur:` prefix to the prompt template of the `foqa` dataset.
- Changed the instruction template prefix of `danske-talemaader` from `Spørgsmål:` to
  `Hvad er betydningen af følgende talemåde:`.
- Add `fbgemm-gpu` to `generative` dependencies, as it is required to load newer Llama
  models.
- When a generative model isn't stored as safetensors, we now report an unknown number
  of parameters, and log a warning to the user on how to fix this.
- When benchmarking encoder models, we now correctly use the attention mask when
  checking the model's maximum sequence length.

## [v14.0.4] - 2024-12-17

### Fixed

- Model cache was not working properly with zero-shot models, meaning that redundant
  generations were made. This has been fixed now, which also makes the zero-shot
  evaluation much faster.
- Use `ray` as distributed executor backend for vLLM if more than one GPU is available,
  which fixes an error when using multiple GPUs with vLLM.
- Do not re-initialise generative models after each dataset. This both makes evaluation
  a bit faster as well as avoids an error that occurs when finishing a (model, dataset)
  evaluation with multiple GPUs. Note that the same error still happens when
  benchmarking multiple models in the same `scandeval` run when using multiple GPUs, as
  this is a `ray` issue.

## [v14.0.3] - 2024-12-14

### Fixed

- Enforce `scikit-learn<1.6.0`, since 1.6.0 is incompatible with `evaluate`. This bound
  will be removed when [this `evaluate`
  issue](https://github.com/huggingface/evaluate/issues/655) has been fixed.

## [v14.0.2] - 2024-12-13

### Fixed

- Fixed a bug with the speed benchmark for vLLM models, when the model is instruction
  tuned.
- LiteLLM models now uses the instruction prompt, also when few-shot evaluating, just
  like all vLLM models.
- Now catches more LiteLLM exceptions when evaluating API models, and retries the
  evaluation after a short delay if the exception is due to a temporary issue.

## [v14.0.1] - 2024-12-11

### Added

- Added the `api_version` argument, mimicking the LiteLLM API.

### Changed

- Changed the `base_url` argument to `api_base`, to mimic the LiteLLM API.

### Fixed

- Now correctly uses the `api_base` argument when evaluating models with the LiteLLM
  API.

## [v14.0.0] - 2024-12-11

### Added

- Added support for [LiteLLM](https://docs.litellm.ai/), meaning that all LLMs on 100+
  APIs can now be benchmarked! This includes OpenAI, Anthropic, Google, Mistral AI,
  Cohere, Ollama, LM Studio, vLLM servers, and Hugging Face inference endpoints. Check
  out the full list of LiteLLM providers [here](https://docs.litellm.ai/docs/providers).
- Added new `--base-url` argument, which allows you to specify the base URL of your
  model, if you are using an OpenAI-compatible inference API.

### Changed

- No more tokenisation for generation tasks, resulting in faster preprocessing times.
- Now evaluates models on the validation split by default, to avoid overfitting to the
  test set. The test set can be evaluated on using the new `--evaluate-test-split` flag.
- Now evaluates instruction tuned models with their chat template. Further, if a
  tokeniser has multiple chat templates, then we use the one corresponding to the ISO
  639-1 language code of the dataset, if available (e.g., "en" for English, "is" for
  Icelandic and so on) - otherwise we will just use the default chat template of the
  tokeniser.

### Removed

- Removed the option to evaluate on the training split, as this is not a common use
  case and simplified the codebase. If you find that this should be re-added, please
  open an issue in the GitHub repository.
- All generative on-premises models are now evaluated with vLLM and thus does not use
  the `transformers` backend as a backup, as this was not used in practice, and
  simplified the codebase. If you find that this should be re-added, please open an
  issue in the GitHub repository.
- Removed the `--only-validation-split` flag, as this is now the default behaviour. If
  you find that this should be re-added, please open an issue in the GitHub repository.
- Removed the option to benchmark local models, as this was not used in practice, and
  simplified the codebase. If you find that this should be re-added, please open an
  issue in the GitHub repository.

### Fixed

- Better handling of adapter models. The Hugging Face model configuration and the
  tokeniser will now be attempted to be loaded from the base model ID, if available.
- Now uses EOS token as the PAD token if a generative model has neither PAD nor BOS
  token available.
- If a generative model has not defined its pad token ID then we now manually check the
  candidate tokens `<pad>`, `[pad]`, `<|endoftext|>`, `<|im_end|>`, and upper case
  versions of these tokens.

## [v13.3.0] - 2024-11-29

### Added

- Added the question answering part of the Norwegian NorGLM multi-task human annotated
  dataset NO-Multi-QA-Sum (norglm-multi-qa). This dataset is part of the NLEBench
  Norwegian benchmarks. The answers from the original dataset have been rephrased with
  gpt-4o to contain the answer from the context. It has been marked as `unofficial` for
  now. This was contributed by @viggo-gascou ✨
- Added the sentiment classification part of the Icelandic dataset Hotter and Colder,
  being a gold standard dataset. As no Icelandic sentiment classification dataset was
  included in the benchmark previously, this is now the official Icelandic sentiment
  classification dataset.
- Added the Faroese sentiment classification dataset FoSent, being a gold standard
  dataset. Note that this dataset is very small (74 train, 35 val, 283 test samples).
  The dataset consists of manually annotated Faroese news articles as well as individual
  sentences from the news articles. In creating the splits we ensure that there is no
  overlap between the news articles in the train, validation and test sets. As no
  Faroese sentiment classification dataset was included in the benchmark previously,
  this is now the official Icelandic sentiment classification dataset.

## [v13.2.0] - 2024-11-14

### Added

- Added the summarisation part of the Norwegian NorGLM multi-task human annotated
  dataset NO-Multi-QA-Sum (`norglm-multi-sum`). This dataset is part of the NLEBench
  Norwegian benchmarks. It has been marked as `unofficial` for now. This was contributed
  by @viggo-gascou ✨
- Added `ice-linguistic` a linguistic acceptability dataset which is a subset of the
  Icelandic Linguistic Benchmarks dataset. It is a small dataset with 94 train
  samples, 32 validation samples, and 256 test samples, and has been marked as
  `unofficial` for now. This was contributed by
  @oliverkinch ✨
- Added `icelandic-qa`, an Icelandic question answering dataset about Icelandic culture
  and history. The original dataset has 2000 samples, but only 375 of the samples have
  answers that are found in the context (exact match). An LLM has therefore been used to
  rephrase the answers and we now have 1683 samples where the answers are found in the
  context (531 train, 128 val, 1024 test). It has been set to `unofficial` for now. This
  was contributed by @oliverkinch ✨

### Fixed

- Small typo in prefix prompt used for few-shot evaluation of the English sentiment
  classification dataset SST5.
- If a model cannot be benchmarked with vLLM then we now properly load the model with
  the `transformers` backend.

## [v13.1.0] - 2024-10-31

- Added `ice-ec` (a subset of the dataset) and `ice-ec-full` (the full dataset), an
  Icelandic linguistic acceptability dataset. It has been set to `unofficial` for now.
  This was contributed by @oliverkinch ✨
- Added the Schibsted summarisation dataset, which contains summaries of published
  articles from Schibsted Media's Norwegian and Swedish newsrooms. The dataset has been
  split into two separate small datasets, `schibsted-sv` for Swedish and `schibsted-no`
  for Norwegian. Note that both of these datasets are really small (89 and 374 test
  samples in `schibsted-sv` and `schibsted-no`, respectively), and have been set to
  `unofficial` for now. This was contributed by
  @oliverkinch ✨
- Added the Icelandic summarisation dataset IceSum. IceSum is a collection of 1,000
  Icelandic news articles from mbl.is, which have been manually annotated with
  summaries. The dataset has been marked as unofficial, meaning that it will not be
  automatically included when benchmarking models, but can be included by specifying the
  dataset explicitly using the --dataset argument (or dataset argument if using the
  Benchmarker API). This was contributed by
  @viggo-gascou ✨
- Added the new Faroese reading comprehension dataset FoQA. This is now the default
  Faroese reading comprehension benchmark, as there was none previously.
- Now supports evaluation of models with adapters. This requires that the model
  repository has an `adapter_config.json` file, but no additional setup is needed.

### Fixed

- If a model does not use attention mask then we now do not supply it. This caused
  errors when evaluating state space models.
- Now limits the maximum sequence length when loading HF models (as opposed to vLLM
  models) to 5,000 tokens, just like we do with vLLM (no prompts are larger than that).
  This avoids OOM issues.
- Adds GPT-4o and GPT-4o-mini to the list of cached OpenAI model IDs, to correctly
  determine if the model exists, without needing an OpenAI API key.
- If a model has set its EOS token ID to multiple tokens and hasn't set the padding
  token ID, we use the first EOS token ID as the padding token ID.
- Fixed a bug related to the loading of some encoder models by updating `accelerate` to
  `>=0.34.2` and `transformers` to `>=4.45.0`.
- We now ensure that stop tokens in vLLM can't be empty, as this caused errors when
  evaluating some models.
- If the end-of-chat-token for a model only consists of whitespace and/or newlines then
  we ignore it, as this caused errors when evaluating some models and makes no
  difference to the evaluation of the model, since we are stripping the output anyway.
- Now identifies more models correctly as generative models.

## [v13.0.0] - 2024-07-31

### Added

- Evaluation of instruction tuned models is now possible! This is done by setting the
  `--zero-shot` flag when benchmarking a model (or `zero_shot=True` if using the
  `Benchmarker` API). This will evaluate the model using an instruction prompt and
  without any in-context examples. Furthermore, the chat template of the model will be
  used. This is to mimic the behaviour of the model when it is used in a user-facing
  setting.
- Debug mode for generative models is now possible now, which can be used to validate a
  model's output manually. This will log the predictions, and store all the inputs and
  predictions to a JSON file in the current working directory. This can be enabled by
  setting the `--debug` flag when benchmarking a model (or `debug=True` if using the
  `Benchmarker` API).
- Added the Dutch linguistic acceptability dataset `dutch-cola`. It has been set to
  `unofficial` for now, but it might eventually replace ScaLA-nl as the official Dutch
  linguistic acceptability dataset. For now, you can benchmark models on it by
  explicitly setting the dataset using the `--dataset` argument (or `dataset` argument
  if using the `Benchmarker` API). If you would prefer to run the full dataset, then you
  can benchmark models on `dutch-cola-full` as well - note that this evaluation will be
  significantly slower than the `dutch-cola` evaluation.
- Added the Belebele dataset, being a multilingual multiple-choice reading comprehension
  dataset. This has been added as a separate `multiple-choice-reading-comprehension`
  task, and is available in all supported languages except Faroese. The dataset has been
  marked as unofficial, meaning that it will not be automatically included when
  benchmarking models, but can be included by specifying the dataset explicitly using
  the `--dataset` argument (or `dataset` argument if using the `Benchmarker` API).

### Fixed

- Set upper bound on Python versions to `<4.0` from `<3.12`, to avoid installation
  issues.
- Removed the use of `ModelFilter` from the `huggingface_hub`, as it was removed from
  version `0.24.0` onwards. For the same reason, we now require `>=0.24.0` for the
  `huggingface_hub` dependency.
- Now checks the `sliding_window` and `sliding_window_size` config attributes when
  determining the vLLM context length. This would result in errors when the sliding
  window is less than 5,000, which for instance is the case with the Gemma 2 models.

### Changed

- Added `gpt-4o-mini` metadata, to correctly display maximum sequence length and
  vocabulary size.
- Changed the name of the `question-answering` task to the more descriptive name
  `reading-comprehension`.
- Update `vllm` to `>=0.5.3` and `transformers` to `>=4.43.0`, which now allows
  evaluation of Gemma 2 and Llama-3.1 models.
- Removed the `quantization` extra and instead prompt the user to manually install any
  missing quantisation packages when evaluating quantised models. This is due to several
  dependency clashes with `optimum` and `transformers`.

## [v12.11.0] - 2024-07-03

### Added

- Updated the `arc-is` dataset to a Claude translated version of ARC-challenge, from the
  dataset `mideind/icelandic-arc-challenge`. This has substantially higher translation
  quality than the previous `arc-is` and the current `mmlu-is` datasets. For this
  reason, the new `arc-is` dataset is now the official Icelandic dataset for the
  knowledge task.

## [v12.10.8] - 2024-06-21

### Fixed

- An import error caused `openai` to be installed for any evaluations to be done, which
  has now been fixed.

## [v12.10.7] - 2024-06-19

### Fixed

- Require `numpy` to be of version `1.x.x`, as the new `2.0.0` clashes with `outlines`.

## [v12.10.6] - 2024-06-19

### Fixed

- Updated `optimum` to `>=1.20.0` as `1.19.x` is incompatible with newer `transformers`
  versions.
- Updated `outlines` to `>=0.44.0` as this fixes an error in evaluating NorwAI models.

## [v12.10.5] - 2024-06-12

### Changed

- Remove almost all upper version bounds on dependencies. This makes it easier to be
  compatible with the `scandeval` package, with the risk of potentially introducing
  bugs when new dependency versions appear. We will monitor this risk and see if this
  is the way to go.

### Fixed

- Update `vllm` to `>=0.5.0`, `outlines` to `>=0.0.37` and `tiktoken` to `>=0.7.0`,
  which now resolves the dependency clash between the three of them.
- When detecting the `outlines` version we expected it to consist of integers, but we
  now accept strings as well (for development versions, say).

## [v12.10.4] - 2024-06-03

### Fixed

- Access to the evaluation datasets were shut down by Hugging Face again. It has now
  been restored.

## [v12.10.3] - 2024-06-03

### Fixed

- Access to the evaluation datasets were shut down by Hugging Face. It has now been
  restored.

## [v12.10.2] - 2024-05-30

### Fixed

- Correctly update logits processors and prefix allowed functions tokens functions for
  NER datasets when starting generation.
- We now use logprobs for OpenAI models, as this is supported by the chat models now.
  This is used for all sequence classification based tasks, which currently comprise of
  sentiment classification, linguistic acceptability, knowledge and common-sense
  reasoning. This fixes some incorrect evaluations of the newer GPT-4-turbo and GPT-4o
  models, as they tend to output things like "Sentiment: positive" rather than simply
  "positive".

## [v12.10.1] - 2024-05-28

### Fixed

- Now recognises the metadata for the new GPT-4o models correctly. Currently there is a
  version clash between `vllm` and `tiktoken`, meaning that one needs to manually
  upgrade `tiktoken` to evaluate GPT-4o - an informative error message notes this to
  the user now in that case.
- Number of generated tokens for sequence classification tasks has been changed back to
  1 (from 3). This makes no difference to open source models, as we only use the
  logprobs from the first token anyway, but this makes a big difference on multiple
  choice QA tasks for OpenAI models, as some of them might output things like "a is
  correct" rather than simply "a". Since we're using word edit distance to the labels,
  this might accidentally cause the final prediction to be different from "a".
- An error in `outlines<=0.0.36` meant that NER evaluations were near-random.
  Unfortunately, due to a strict `outlines` requirement in `vllm`, we cannot enforce
  `outlines>0.0.37` (see [this vLLM PR for a future
  fix](https://github.com/vllm-project/vllm/pull/4109)). For now, to prevent faulty
  evaluations, we raise an error, asking the user to manually upgrade `outlines` if
  they have an old version.

## [v12.10.0] - 2024-05-08

### Changed

- Update `autoawq` to `>=0.2.5,<0.3.0`, as it now doesn't have a dependency clash with
  `transformers`.
- Update `vllm` to `>=0.4.2,<0.5.0`, to support new models (such as Phi-3).
- Update `torch` to `>=2.3.0,<3.0.0`, as this is required by `vllm`.

### Fixed

- When overriding benchmark configuration parameters in `Benchmarker.benchmark` then
  these overridden parameters are now correctly used when building datasets.
- When a generative model was benchmarked on a NER task followed by another task, the
  structured generation wasn't set up correctly, as we're not re-initialising the model
  since v12.8.0. We now ensure that the logits processors are re-built for every
  dataset.

## [v12.9.1] - 2024-04-30

### Fixed

- Disables the prefix caching of vLLMs, as it has not been implemented with sliding
  window attention yet, causing re-initialisation errors.
- Updates `vllm` to `>=0.4.1,<0.5.0`, as this fixes an issue with benchmarking
  freezing.

## [v12.9.0] - 2024-04-26

### Changed

- Update `optimum` dependency to `>=1.19.1,<2.0.0`, as it is now compatible with
  `transformers>=4.40.0,<4.41.0`.

### Fixed

- Pin `vllm` to `v0.4.0`, since `v0.4.1` has breaking changes and is causing issues
  with flash attention.
- Catch vLLM error when prefix caching is set for models with sliding window attention,
  as this is not supported yet in vLLM.

## [v12.8.0] - 2024-04-23

### Changed

- Updated `vllm` to `>=0.4.0,<0.5.0`, which both fixes an issue with multi-gpu
  benchmarking as well as supporting more models.
- Updated `transformers` to `>=4.40.0,<4.41.0`, to support more models.
- Removed the `olmo` extra, as it is now included in `transformers`.
- Downgraded `outlines` to `v0.0.34` as any newer version is currently incompatible
  with `vllm`. This will be changed back to newer versions when [this vLLM
  PR](https://github.com/vllm-project/vllm/pull/4109) has been merged and released.

### Fixed

- Now does not reload generative models between each evaluation. This both saves some
  evaluation time, but it also prevents a bug when using multiple GPUs.
- Handle the change from having `float` logprobs in vLLM to the new `Logprob` objects.

## [v12.7.0] - 2024-04-19

### Added

- Added a script to evaluate human performance on datasets. This is a Gradio app which
  can be run using the command `human_evaluate --annotator-id <id>`, where
  `annotator-id` is the ID of the human annotator (from 0 to 10, inclusive). They will
  then annotate their answers for validation splits from the iteration corresponding to
  their annotator ID. All of the annotated results will be stored to
  `scandeval_benchmark_results.jsonl`, as usual - note here that this will create a
  single `human` entry, where multiple annotators will count as multiple iterations for
  the same `human` model.

### Fixed

- If a model has a very small maximal context length in its tokeniser configuration
  then we ignore this value and instead use the default value.
- When a model is generative then we use default context length to be 32,768.
- Now ensures that we use mixed precision when CUDA is available, as this is required
  by Flash Attention.
- By default we only use flash attention for generative models, as it leads to errors
  with several encoder models.
- Add missing OpenAI models to the model cache, to checking model existence when no
  OpenAI key is specified.
- Only imports from the `openai` package if it has been installed.
- Improved detection of the end-of-chat tokens for instruction tuned models, which
  previously caused errors when evaluating some instruction tuned models.
- Loading of a pretrained model configuration from the Hugging Face Hub failed when the
  model is gated and when the `cache_dir` is specified in `AutoConfig.from_pretrained`.
  We now do not set that argument if the model is gated, as a temporary fix.

## [v12.6.1] - 2024-04-11

### Fixed

- Changed vLLM inference parameters to limit the GPU memory usage during evaluation,
  which makes it possible to evaluate larger models on the same hardware as previously.
  Concretely, the `gpu_memory_utilization` has been raised from 0.9 to 0.95,
  `enforce_eager` is set to True, the `max_model_len` has been reduced from (at most)
  10,000 to (at most) 5,000. See [this
  issue](https://github.com/ScandEval/ScandEval/issues/383) for an overview of maximum
  amount of tokens in each dataset (as of v12.6.0 of ScandEval).
- Removed 1 sample from the Swedish sentiment classification dataset SweReC which was
  abnormally long, to keep the maximum amount of tokens in the samples below 5,000.
  Replaced the outlier sample with a new one.
- The number of allowed generated tokens for the Danish summarisation dataset
  Nordjylland News was mistakenly set to 128, compared to 256 for all other
  summarisation datasets. This has been fixed now.
- Now correctly detects if `autoawq` should be installed, when evaluating an AWQ model.
- Reduced `transformers` dependency to `4.38.x` again, as `autoawq` requires this.
- Do not use BitsAndBytes quantisation if the model is already quantised.

## [v12.6.0] - 2024-04-10

### Changed

- Updated `transformers` dependency to `>=4.39.3,<4.40.0`.

### Fixed

- Updated cached OpenAI model metadata.
- When loading local models we now more robustly detect the task of the model (i.e.,
  whether it is a generative model, encoder model or sequence-to-sequence model). This
  previously prevented evaluation of some local models.
- When detecting whether a local model exists, we now also look for the existence of
  `*.safetensors` files.

## [v12.5.3] - 2024-04-05

### Fixed

- The speed benchmark for OpenAI models was extremely slow, due to an issue with the
  tokenizer. This has been fixed now.

## [v12.5.2] - 2024-04-04

### Fixed

- Now using the same label order in the NER task as is in the dataset configuration.
  From v12.1.0 and onwards these were updated to sorting the labels, but this has
  resulted in significantly worse performance.
- Added GPT-4-turbo name variations to cached OpenAI model IDs. This means that we'll
  be able to see if a model ID should be an OpenAI model, without an OpenAI API key.

## [v12.5.1] - 2024-04-03

### Security

- Now uses an access token to access datasets, allowing the datasets to not be
  publicly available on the Hugging Face Hub.

## [v12.5.0] - 2024-04-02

### Added

- We now support evaluation of quantised models, such as GPTQ and AWQ, when the vLLM
  backend is being used (the default).

### Fixed

- Move tensor to the correct device when benchmarking seq-to-seq models (#363). Thanks
  to @ThomasKluiters for this contribution! :tada:
- Deals with the case where an instruction tuned model does not use any special token
  at the end of the chat, such as `<|im_end|>`. This holds for, e.g., Qwen models.
- Better auto-detection of pipeline tag for models on the Hugging Face Hub, in case the
  tag is not manually set.

## [v12.4.0] - 2024-03-27

### Added

- Support for Azure OpenAI models! These can now be benchmarked as with any other
  model, where either the environment variables `AZURE_OPENAI_API_KEY`,
  `AZURE_OPENAI_ENDPOINT` and `AZURE_OPENAI_API_VERSION` need to have been set, or
  alternatively through the `--azure-openai-api-key`, `--azure-openai-endpoint` and
  `--azure-openai-api-version` arguments. Thanks to
  @BramVanroy for all the help regarding the
  implementation of this :tada:
- We now use the new JSON mode for newer OpenAI models for the NER task, to ensure
  better JSON generation.
- If an error is thrown during generation with an OpenAI model, which for instance
  happens when the prompt is caught by the content filter, then we simply return a
  blank string instead.

### Changed

- Updated `outlines` dependency to v0.0.37, which can now correctly deal with a larger
  batch size when integrated with vLLM. This results in faster NER evaluation.

### Fixed

- Move models to the device before running any inference with it, as this causes issues
  when flash attention is enabled.
- When benchmarking instruction tuned models, we now ensure that generation stops when
  the end-of-chat token is reached (such as `<|im_end|>` and `[/INST]`). This had a
  negative performance impact on question answering and summarization, but the
  remaining tasks were not affected.

## [v12.3.2] - 2024-03-19

### Fixed

- There is an issue with the underlying `outlines` package that we use for structured
  generation, where many of the generations stop prematurely when the batch is too
  large. We fix this temporarily by lowering the batch size from the entire dataset to
  the standard 32 when vLLM is used for NER tasks. This will be changed back when the
  bug is fixed. Follow the progress in [this `outlines`
  issue](https://github.com/outlines-dev/outlines/issues/757).
- Issue when checking if the `openai` extra needed to be installed, or when the
  `OPENAI_API_KEY` needs to be set.
- Setting `add_prefix_space=False` caused an error during the loading of some
  tokenizers. To fix this, we only supply the `add_prefix_space` keyword argument
  during the loading of the tokenizer if it is True.

## [v12.3.1] - 2024-03-13

### Fixed

- An issue with Pydantic typing, causing initialisation of `Benchmarker` to throw an
  error.

## [v12.3.0] - 2024-03-13

### Changed

- Updated `outlines` dependency to `>=0.0.36,<0.1`. This fixes a race condition caused
  during evaluation of NER datasets and also includes integration with the
  `transformers` library. The existing hardcoded integration has now been removed in
  favour of the integration in that package.

## [v12.2.1] - 2024-03-12

### Fixed

- Now includes the `transformers` integration with `outlines` directly in the code,
  which caused issues as they weren't part of the newest `outlines` release. When it
  does get included then we will import these as before.
- When evaluating OpenAI models we now do not perform any structured generation, as we
  do not have access to the logits.

## [v12.2.0] - 2024-03-11

### Added

- Added the Icelandic common sense reasoning dataset Winogrande-is, being a manually
  translated version of the English Winogrande dataset. This also means that the
  HellaSwag-is dataset has been marked as unofficial, and will thus not automatically
  be included when benchmarking models on the Icelandic common sense reasoning task.

### Changed

- Updated `vllm` dependency to `>=0.3.3,<0.4.0`, which allows the benchmarking of the
  new Gemma and OLMO models, without the bug from vLLM v0.3.2.

### Fixed

- Do not show message regarding missing flash attention if CUDA is not available.
- Only use bfloat16 as quantisation compute type if it is available and that
  `torch_dtype` is set to "bfloat16" in the Hugging Face configuration - otherwise we
  use float16.
- Since flash attention is now enabled by default, some models couldn't be loaded due
  to them not supporting it. For these models, flash attention will now be disabled
  during model loading.
- Now uses a single GPU when finetuning, as previously evaluation would just freeze in
  this case. In the future we might support multi-GPU finetuning, but since encoder
  models usually doesn't require multiple GPUs, this is currently not prioritised.

## [v12.1.0] - 2024-02-29

### Changed

- Flash attention will now default to being used if `flash_attn` has been installed. If
  the `--use-flash-attention/no-use-flash-attention` hasn't been set and the
  `flash_attn` package hasn't been installed, then a logging message will be displayed,
  informing the user.
- Changed backend structured generation framework to `outlines` from
  `lm-format-enforcer`.

### Fixed

- Evaluating models on NER tasks used excessive amounts of memory and took very long.
  This was due to a bug in vLLM v0.3.2, and will be fixed in vLLM v0.3.3. We thus
  forbid v0.3.2, making it fast again, and we'll remain compatible with the new v0.3.3
  when it is released.
- A name clash has been fixed, which caused the MMLU-no dataset to not be run when
  running all Norwegian datasets.

## [v12.0.0] - 2024-02-26

### Added

- Now automatically uses multiple GPUs when evaluating generative models with vLLM.
- Now allows "unofficial" datasets, which are datasets which are not included on the
  official leaderboards and models will only be benchmarked on them if they have been
  explicitly set using the `--dataset` argument (or `dataset` argument if using the
  `Benchmarker` API). This allows the inclusion of more datasets, without bloating the
  evaluation time of "official" evaluations, as well as removing the need to remove old
  datasets when they are replaced by newer ones.
- The following datasets have been added as unofficial, all datasets that used to be
  part of ScandEval but has since been replaced:
    1. ARC-da
    2. ARC-no
    3. ARC-sv
    4. ARC-is
    5. ARC-de
    6. ARC-nl
    7. ARC
    8. DaNE
    9. WikiANN-fo
- A more informative error message is now being thrown if additional arguments need to
  be supplied to evaluate the model, such as
  `--trust-remote-code`/`trust_remote_code=True`.
- When determining a model's maximum sequence length, we now also look at the
  `max_sequence_length` attribute of the Hugging Face model configuration.

### Changed

- Computation of the BERTScore metric for summarisation tasks are now using the device
  stated in the benchmark config, making the metric computation significantly faster if
  a GPU is being used. This defaults to processing 32 samples at a time, which is
  reduced if OOM errors occur. If OOM errors occur with a batch size of 1 then the
  scores are computed on CPU, as before.
- Updated `transformers` dependency to `>=4.38.1,<4.39.0`, and `vllm` dependency to
  `>=0.3.2,<0.4.0`. This allows the benchmarking of the new Gemma and OLMO models.
- When using the `Benchmarker` API, the `save_results` argument now defaults to True.
- The `Benchmarker.benchmark` method now only returns the list of benchmark results
  from the given run, rather than all historic benchmark results as well.
- The framework now defaults to using a Hugging Face Hub token when accessing models,
  if available.

## [v11.0.0] - 2024-02-16

### Added

- Added arguments to `Benchmarker.benchmark` (or simply `Benchmarker.__call_`),
  corresponding to the same arguments during initialisation. The idea here is that the
  default parameters are set during initialisation, and then any of these can be
  changed if needed when performing a concrete evaluation, without having to
  re-initialise the `Benchmarker`.
- Added the Danish knowledge datasets `danske-talemaader` and `danish-citizen-tests`.
  Both are multiple choice datasets, where the first one tests knowledge about Danish
  idioms, and the second one tests knowledge about the Danish society. These replace
  the machine translated MMLU-da dataset.
- Added a `--num-iterations` flag (`num_iterations` in the Python CLI), which controls
  the number of times each model should be evaluated, defaulting to the usual 10
  iterations. This is only meant to be changed for power users, and if it is changed
  then the resulting scores will not be included in the leaderboards.

### Changed

- The default value of the languages are now all languages, rather than only Danish,
  Swedish and Norwegian.
- Changed all summarisation datasets to use one few-shot example (some were set to 2),
  and increased the maximum amount of generated tokens to 256 rather than the previous
  128, since many of the gold standard summaries are around 200 tokens.

### Fixed

- There was an error caused if an old version of the `openai` package was installed and
  if the `scandeval` package was checking if a model exists as an OpenAI model. Now an
  informative error is thrown if the model is not found on any available platforms, as
  well as noting the extras that are missing, which prevents the package from checking
  existence on those platforms.
- Changed the prompt for the English sentiment classification dataset SST5, where it
  previously stated that the documents were tweets - these have now been renamed to
  "texts".
- Correctly assess whether the `openai` extra should be used, which made it impossible
  to benchmark OpenAI models.
- Disabled `lmformatenforcer` logging, which happens in the rare case when we're
  few-shot evaluating a model on NER and there are no JSON-valid tokens to generate.

### Removed

- Removed all machine translated ARC datasets, as they had a near 100% correlation with
  the machine translated version of the MMLU datasets.

## [v10.0.1] - 2024-02-12

### Fixed

- A prefix space was added to labels in sequence classification tasks that
  automatically adds a prefix space (such as Mistral). We now check for this and ensure
  to only manually add prefix space to models that don't automatically do this (such as
  the Yi models).

## [v10.0.0] - 2024-02-12

### Added

- Now throws a more informative error when attempting to benchmark a non-generative
  model on a generative task.

### Changed

- Many dependencies are now optional, to make the package less bloated. These extras
  are `jax`, for models based on the JAX framework, `generative` for evaluating
  generative models, `olmo` for models based on the OLMO architecture, `openai` for
  evaluating OpenAI models, and `all` to install all of them.
- Updated many dependencies. In particular now uses `openai` version 1.x.x, which
  required some changes to the code base as they changed their API.
- Changed the `--dataset-task` CLI argument (`dataset_task` in the Python API) to
  `--task` (`task`). This is now the preferred way to choose what to benchmark a model
  on, rather than remembering all the names of the datasets. E.g., to benchmark a model
  on all Danish question-answering datasets, we call `scandeval -m <model_id> -l da -t
  question-answering`. All the names of the tasks is shown in `scandeval --help`.
- Renamed the `--no-ignore-duplicates` to `--force` (shorthand: `-f`), which _forces_
  the evaluation, meaning that it evaluates the model even if it has previously been
  evaluated.
- Renamed the `--model-id` to `--model`.

### Fixed

- Error when encoding a batch of size 1 with OpenAI models.
- Error when benchmarking OpenAI models on MacOS due to the `tiktoken.Encoding` object
  not being picklable.
- Fixed an issue with OOM errors when changing from benchmarking one generative model
  to another.
- Now allows loading tokenisers that require remote code, if `--trust-remote-code` has
  been set.
- Fixed an issue where the `max_sequence_length` parameter in the Hugging Face model
  configuration wasn't used to determine the `max_model_len` parameter in the
  `vllm.LLM` initialisation, causing some models not being loaded in vLLM.
- An error occured if a tokenizer had no defined BOS token, which happens for some
  generative models. It is now set to be equal to the EOS token in that case.
- Fixed error related to the extraction of predicted labels in sequence classification
  tasks for generative models, which unfairly evaluated generative models that require
  a prefix space on the labels (which are most of them currently).

### Removed

- Removed the `-d` shorthand for `--dataset` in the CLI, to encourage the use of `-t`
  (`--task`) and `-l` (`--language`) instead.

## [v9.3.2] - 2024-02-05

### Fixed

- Using model revisions did not work with vLLM models - this has now been fixed. These
  revisions are specified using the '@' operator in the model ID, e.g., `scandeval -m
  gpt2@main`.

## [v9.3.1] - 2024-01-31

### Fixed

- The prompts were not stripped correctly, causing bad evaluations for sequence
  classification tasks.

## [v9.3.0] - 2024-01-29

### Changed

- Now requires `transformers` versions `4.37.x`. As they often introduce breaking
  changes in minor versions, we now only allow a patch version difference and manually
  update to `4.38.x` when it comes out.
- Swapped primary/secondary metrics for the multiple choice tasks, where we now set MCC
  as the primary metric and accuracy and secondary. This is due to the fact that MCC
  handles class imbalance better.
- Removed speculative ngram sampling again, as `transformers` now requires the batch
  size to be 1, which doesn't make it any faster than normal.
- Swapped primary/secondary metrics for the multiple choice tasks, where we now set MCC
  as the primary metric and accuracy and secondary. This is due to the fact that MCC
  handles class imbalance better.
- Number of generated tokens for sequence classification tasks has been changed back to
  3 (from 1). This makes no difference to open source models, as we only use the
  logprobs from the first token anyway, but it _does_ make a difference to closed
  source models where the logprobs are not available (like OpenAI's chat models), as
  we're instead calculating word edit distance to the labels.

### Fixed

- Prevents FP16 overflow by using -1e3 instead of -1e9 for ~0% probability logprobs
  during generation with vLLM.
- Avoids excessive disk usage by not caching processed datasets to disk, as we are
  never using the cached versions anyway.
- We now only strip the prompts if the model's tokenizer includes a prefix space when
  tokenizing the labels.
- When testing a model's maximum sequence length, we put dummy inputs into them. This
  causes errors if the dummy inputs are one of the special tokens. Since the special
  tokens have not always been set up in the tokenizer, we instead rely on a heuristic
  that the 100th token ID is not a special token.
- An import depended on `vllm`, which is not installed on non-Linux devices, causing an
  `ImportError`. This has now been removed.
- Fixed an issue where structured generation wasn't triggered when vLLM wasn't
  available.

## [v9.2.0] - 2024-01-24

### Added

- Added (the English) datasets MMLU, ARC and HellaSwag, as well as Norwegian and
  Icelandic translations of it. Now the `knowledge` and `common-sense-reasoning` tasks
  are covered in all supported languages except Faroese (i.e., da, sv, no, is, de, nl &
  en).
- Now uses speculative ngram sampling for text generation when vLLM is not available.
  This has no effect on performance and increases evaluation speed by 3x on generation
  heavy tasks like NER and summarization.
- Added structured generation for the NER task, which enables the models to (almost)
  always output correct JSON, separating the NER capabilities from the JSON
  capabilities. JSON can be tested separately in a (future) coding benchmark.
- Now adds `scandeval_version` to the output JSONL results, to make it easier to
  determine when outdated results need re-benchmarking.

### Changed

- Swapped primary/secondary metrics for the NER task, as the `MISC` tag varies too much
  from dataset to dataset to be meaningful as a primary metric. Now uses micro-average
  F1-score across all tags except the `MISC` tag as a primary metric.

### Fixed

- There was a bug where all models were removed from disk prior to benchmarking. This
  will now only happen if the `--clear-model-cache` flag is set.
- The `vllm` package cannot be installed when CUDA is not available - this is now
  neither installed nor used when this is the case, and generative few-shot evaluation
  is done using the `transformers` package rather than `vllm`.
- Previously `temperature` was wrongly not set for vLLM and OpenAI models, instead
  defaulting to their 1.0 values. This was due to the fact that this is set in
  `transformers` using the `do_sample=False` argument, which doesn't transfer to the
  other libraries. This has now been set to 0.0.
- Now catches OpenAI `InvalidRequestError`s.
- Removed overly long or repetitive samples in the multiple choice datasets, which
  caused errors when evaluating OpenAI models on them.
- Now sets the `top_k` parameter in the vLLM `SamplingParams` based on the value it has
  in the `GenerationConfig`. This caused a discrepancy, as vLLM defaulted to -1 and
  `transformers` to 50.
- When loading a model using `transformers` then the quantized compute dtype is now
  correctly set to either `bfloat16` or `float16`, depending on the GPU available,
  rather than the previous `float32`. This does not affect generation performance.
- Fixed formatting of summarization metrics.
- Removed print output from `bert_score` during summarization metric computation.
- Now clears GPU memory properly after finishing the benchmark of a generative model
  with vLLM.

## [v9.1.2] - 2024-01-16

### Fixed

- When checking if a model has already been benchmarked, we only care about the
  `few_shot` parameter if the model is generative.

## [v9.1.1] - 2024-01-15

### Fixed

- Now adds a `generative` key to the logged results, to enable parsing few-shot
  evaluated models correctly when building leaderboards.

## [v9.1.0] - 2024-01-14

### Changed

- Now only stores the top-10 log probabilities of generated tokens when the generation
  length is less than 8 tokens. Also now keeps separate caches for each (model,
  dataset) combination, where it previously had a single cache for each model. Both of
  these help reduce the memory usage of the model output cache.
- Optimised cache saving/loading a bit, making the waiting time in between iterations
  slightly shorter.
- Removes the model output cache for a (model, dataset) combination when the
  benchmarking of the model on the dataset finishes successfully. Also removed indents
  in model output cache JSON files. Both of these help reducing the disk space used on
  caching.

### Fixed

- Only require generative models to output logprobs if the dataset is of a task that
  requires it. This caused the benchmarking to use excessive memory when benchmarking
  datasets that require long generative outputs, such as NER.

### Removed

- Removed some vLLM logging.

## [v9.0.0] - 2024-01-12

### Added

- Now caches the completions of open source generative models, which effectively makes
  benchmarking of these ~33% faster. We cannot store all logits for storage reasons (it
  quickly gets >100GB in that case), so we instead store the top-100 logits for each
  generated token, but only if the generated sequence is shorter than 50 tokens. We
  thus assume that (a) these are the only logits needed, and (b) that the generations
  don't change. We argue that (a) is the case since we only use the logits in
  classification tasks, in which case we only use the first token anyway. Further,
  since we're using a temperature of 0 anyway, the generations will be as close to
  deterministic as possible (up to small rounding fluctuations of logits, which is
  negligible). This is a breaking change, since it is not compatible with the previous
  way we cached OpenAI model outputs.
- Added a new `--clear-model-cache` flag, which removes the cached models after
  finishing the benchmarking of each model, to save disk space. This doesn't remove the
  cached model outputs or datasets.
- Added the following new datasets:
  - `fone`, a Faroese NER dataset, which replaces the previous `wikiann-fo` dataset.
  - `dansk`, a Danish NER dataset, which replaces the previous `dane` dataset.
  - `norquad`, a Norwegian question answering dataset, which replaces the previous
    `scandiqa-no` dataset.
  - Danish, Swedish, German and Dutch versions of the MMLU, ARC and HellaSwag
    datasets, testing knowledge and common sense reasoning of generative models.
    These have been machine translated by the University of Oregon using
    GPT-3.5-turbo. Machine translation is not adequate, of course, so see this as a
    first version of these kinds of evaluations, to get some benchmarks going asap.
  - `squad-nl`, a Dutch extract question answering dataset, which is a machine
    translated version of SQuAD-v2. As with the datasets mentioned above, this is
    meant as a first version of a Dutch QA dataset, until we have a better one
    available.
- Added `--only-validation-split` flag, which only benchmarks the model on the
  validation split, which is 5-10x smaller than the test split (depending on the
  dataset). This is especially useful with paid models like OpenAI models. The value of
  this flag is stored in the benchmark results, so this will be visible on
  leaderboards.
- Now uses vLLM as the underlying engine for few-shot evaluating generative models,
  which drastically improves the evaluation speed, as well as requiring less GPU
  memory.

### Changed

- Now compatible with`transformers >= 4.36.2`, and this is required now as they have
  changed their generation API in a breaking manner.
- Now removes all newlines from texts in the summarization task, where previously these
  were merely "squashed" to single newlines. This makes the separation of few-shot
  examples for generative models easier.
- Also removes newlines from the NER task, where these were not removed at all
  previously.
- Now doesn't force ASCII characters in the NER task for generative models, making the
  target JSON dictionary more consistent with the input text.
- If a model is stored in the Safetensors format on Hugging Face Hub, then we read out
  the number of parameters directly from those files. This results in more accurate
  parameter counts as opposed to loading in the model in 4-bit and counting manually.
- Samples with excessively short or long texts have been removed.
- Adjusted number of few-shot examples in datasets to ensure that the resulting prompt
  is at most ~3000 tokens long.
- When timeout errors occur when loading a model then we will try again at most 5 times
  now, where previously we would attempt to re-load it indefinitely.

### Fixed

- Removed `text2text-generation` temporarily from the tags defining generative models,
  since we do not support the benchmarking of these yet. This will be added back in as
  soon as we support them.
- Now catches `OSError`s when loading Hugging Face model configurations, which happen
  when there is no `config.json` file in the model repo.
- When sampling few-shot examples for question answering tasks we previously sampled
  among examples with context length less than 1024 characters, to keep the prompt
  short. This is too small for some datasets, so now we dynamically set this threshold
  based on the dataset itself, starting from 512 and doubling until we have at least
  the number of desired few-shot examples to choose from.
- Now only sets `torch_dtype` is CUDA is available, as otherwise errors are caused.
- Previously text generation in a batch would be stopped if any of the samples in the
  batch reached the stopping criteria, causing a lot of incomplete completions. Now
  the model continues to generate text until the entire batch is complete, and the
  excess generation is removed afterwards.
- When benchmarking encoder models on QA tasks the contexts are split up if they exceed
  the model's context length. The stride value used caused errors in rare cases where
  the model's maximum context length was really small (128). This has been fixed now.
- Now sets `ignore_mismatched_sizes` when loading models if the model cannot be loaded
  otherwise. This previously caused some issues when loading certain models.
- Fixed bug where some encoder models did not work properly when loaded in with FP16
  mixed precision due to overflow. We now load in models with BF16 as these have a
  larger range, but fall back to FP16 if BF16 is not available. If both lead to
  overflow then we attempt again with full FP32, and lastly throw an informative error
  and block evaluation if the overflow persists.
- When few-shot evaluating models on NER tasks, we are now more lenient towards the
  generated model output. Instead of taking the output as-is, we are now extracting the
  first dictionary (enclosed in curly brackets), as well as replacing all single
  apostrophes (') with double ones (").
- If a model is already pre-quantized then we will not attempt to quantize it as well.

## [v8.2.1] - 2023-12-20

### Fixed

- Removed the non-existent IsReC, FoReC and FoQA datasets.

## [v8.2.0] - 2023-12-20

### Added

- Added the following new datasets:
  - `sb10k`, a German sentiment classification dataset.
  - `dutch-social`, a Dutch sentiment classification dataset.
  - `sst5`, an English sentiment classification dataset.
  - `germeval`, a German NER dataset.
  - `conll-nl`, a Dutch NER dataset.
  - `conll-en`, an English NER dataset.
  - `scala-de`, a German linguistic acceptability dataset.
  - `scala-nl`, a Dutch linguistic acceptability dataset.
  - `scala-en`, an English linguistic acceptability dataset.
  - `nqii`, an Icelandic extractive question answering dataset.
  - `germanquad`, a German extractive question answering dataset.
  - `squad`, an English extractive question answering dataset.
  - `cnn-dailymail`, an English summarization dataset.

### Fixed

- Fixed bug with question answering benchmarking when the answer was a proper subset of
  the first token in the context, causing errors when benchmarking some models.
- Some models have been stored in mixed precision as well as containing an
  implementation of layer normalisation which is incompatible with such mixed
  precision. When loading models we now only load in mixed precision if `torch_dtype`
  has been specified in the Hugging Face model configuration (as with the Mistral
  model, for instance).
- When sampling examples to use in few-shot prompts in a sequence classification, we
  previously required that the samples are stratified with respect to the labels. This
  caused an issue if the dataset did not contain all labels, so now we only stratify
  with respect to the labels present in the dataset.
- When few-shot benchmarking on question answering datasets we previously only used the
  samples whose contexts were at most 512 characters long. This turns out to be too few
  for `germeval`, so this has been upped to 1024.

## [v8.1.0] - 2023-12-04

### Added

- Now added support for text-to-text tasks, which include tasks such as abstractive
  summarization, abstractive question-answering and translation. These can only be
  benchmarked with generative models. In this release, this includes the following
  datasets:
  - `nordjylland-news`, a Danish summarization dataset based on news articles.
  - `swedn`, a Swedish summarization dataset based on news articles.
  - `no-sammendrag`, a Norwegian summarization dataset based on news articles.
  - `rrn`, an Icelandic summarization dataset based on news articles.
  - `mlsum`, a German summarization dataset based on news articles.
  - `wiki-lingua-nl`, a Dutch summarization dataset based on WikiHow articles.
  These are all of the task `summarization`, meaning that they can also all be run
  using `scandeval --dataset-task summarization --model-id <model_id>`.
- A `--use-flash-attention` flag has been added, which enables Flash Attention 2.0,
  which is required by some models, such as Mistral-based ones. If `flash-attn` has not
  been installed then an informative error message will be raised. Thanks to
  @peter-sk for this contribution! :tada:

### Changed

- Now uses 8-bit AdamW whenever CUDA is available, as opposed to regular AdamW.
  Experiments shows that this does not affect benchmarking performance, but reduces
  memory usage and thus allows benchmarking of larger models

### Fixed

- A bug was removed which caused some overlap between the dataset splits of the
  ScandiQA datasets.
- Now allows loading in models in the data type that they were trained in, which
  previously caused errors if they weren't trained in float32.

## [v8.0.0] - 2023-11-29

### Added

- Support for few-shot evaluation of decoder models, both from the Hugging Face Hub and
  OpenAI models. This currently happens automatically when specifying a generative
  model from the Hugging Face Hub, and with all OpenAI models.
- Now stores model caches in separate directories, enabling parallel evaluations.
  Thanks to @KennethEnevoldsen for this
  contribution! :tada:
- Added `--device` argument to the CLI, which can be used to overwrite the automatic
  detection of device (CPU, CUDA GPU, MPS GPU, TPU) to use.
- Added `--trust-remote-code/--no-trust-remote-code` argument to the CLI, as some
  models require this flag to be loaded. It defaults to `False` for security reasons,
  however.
- Added `--load-in-4bit/--no-load-in-4bit` argument to the CLI, which can be used to
  overwrite the automatic 4bit loading of models. By default only generative models
  will be loaded in 4bit, and only if a CUDA GPU is available, as this is required by
  the underlying `bitsandbytes` package.
- Now manually adjusts the maximum sequence length of a model to ensure that the
  reported maximum length is correct.

### Changed

- Now only supports Python 3.10 and above.
- Changed the variation in the speed benchmark. Rather than using a fixed length
  document and computing iterations per second, it now uses varied length documents and
  computes tokens per second. This also has the added benefit of being able to better
  compare models with varying level of maximum sequence lengths. Further, it now uses
  GPU rather than CPU to accomodate 4-bit models, as these cannot be run on CPU.
- Changed the `--model-framework` argument to `--framework`.
- Changed the `--use-auth-token` and `--auth-token` arguments to `--use-token` and
  `--token`, reflecting the same change in the `transformers` package.
- Now reports all model parameters, rather than just the trainable ones.
- Now uses 8-bit AdamW optimizer when CUDA is available rather than the default AdamW,
  to save memory when working with larger models.

### Removed

- Previously generative models had their maximum sequence length altered by subtracting
  their padding token ID. This is not needed anymore and have been removed.

### Fixed

- Handles timeouts better now, when fetching models from the Hugging Face Hub. Instead
  of simply throwing the error, cancelling the benchmarking process, it simply tries
  again until the connection is up again.
- Some models output both logits and hidden states, which caused unnecessary
  out-of-memory issues. This is now handled using the `preprocess_logits_for_metrics`
  argument in `Trainer`.
- Now catches errors while loading model configurations.

## [v7.1.1] - 2023-07-01

### Fixed

- The feature names of the NER datasets have been changed, so the code have been
  updated to reflect this.

## [v7.1.0] - 2023-05-15

### Added

- Added support for the NorBERT3 models.

## [v7.0.0] - 2023-05-13

### Changed

- Now uses PyTorch 2.0, which (among other things) includes more control over the MPS.
  This means that MPS out of memory errors will now be caught and dealt with like CUDA
  out of memory errors, and we clear the MPS cache in between runs.

### Fixed

- Ensure that `type_vocab_size` is not changed if it was previously set to 0. This
  caused issues for some models when benchmarking question answering tasks.

## [v6.3.0] - 2023-04-12

### Added

- Now added support for benchmarking local models in the Hugging Face format (i.e.,
  saved with the `save_pretrained` method). This automatically detects the framework
  based on the file extension, but can also be set using the new `--model-framework`
  argument. Thanks to @peter-sk for implementing this!
  :tada:

### Fixed

- Now handles word-token alignment properly with SentencePiece tokenisers, which caused
  some models not being able to be benchmarked on token classification tasks.
- Now handles UNK tokens during word-token alignment, where it locates the word that is
  being tokenised into the UNK token, extracting the original value of the UNK token
  and replacing the token by that value.

## [v6.2.4] - 2023-03-10

### Fixed

- If the Hugging Face Hub is down, throwing a `HfHubHTTPError`, then catch it, wait 30
  seconds, and try again.
- Now always fixes the `model_max_length` attribute of the tokenizer, to prevent index
  errors during finetuning.

### Changed

- Changed `raise-error-on-invalid-model` to `raise-errors`. The flag now raises all
  errors instead of skipping the model evaluations, which can be used for debugging.

## [v6.2.3] - 2023-02-27

### Fixed

- Ensure that the `max_position_embeddings` fix from v6.2.2 only occurs if the
  tokenizer has a padding token, as this is used to set the `model_max_length`.
- If a model only has a JAX model but also has tags on the Hugging Face Hub from
  another framework, then re-try the evaluation with `from_flax` set to `True`.

## [v6.2.2] - 2023-02-25

### Fixed

- If `max_position_embeddings` is smaller than any of the context lengths specified in
  `model_max_length` and `max_model_input_sizes` then we use that as the the
  tokenization max length. This avoids dimension errors related to truncation.

## [v6.2.1] - 2023-02-22

### Fixed

- Now does not include models with the word "finetuned" in their name when benchmarking
  all models. These can still be benchmarked if specified directly.

## [v6.2.0] - 2023-01-09

### Changed

- Does not include by default models which indicate in their name that they're using
  more than a billion parameters, such as `EleutherAI/gpt-j-6B`.

### Fixed

- Now sets the default language for the (upcoming) XMOD models.
- If a model's `token_type_embeddings` layer has size (1, ...) when benchmarking the
  model for question answering, it is expanded to size (2, ...) with the second row
  being randomly initialised. This is required as question answering tasks need a least
  two token type embeddings.
- Now catches `OSError` when loading tokenizers.

## [v6.1.1] - 2023-01-02

### Fixed

- Fixed error where some tokenizers did not have special token IDs registered.
- Now catches `JSONDecodeError` when loading tokenizers.
- Now catches `KeyError` when loading model configurations.

## [v6.1.0] - 2022-12-29

### Added

- Added model inference speed estimation benchmark. This can now be run by setting
  either `task` or `dataset` to "speed". E.g., `scandeval -m <model_id> -d speed` or
  `scandeval -m <model_id> -dt speed`. This runs 10 iterations of 100 model inferences
  on a document of length 2,600 (the document "This is a dummy document. " repeated 100
  times). The inference speed includes tokenization, and is powered by the `pyinfer`
  package.

## [v6.0.1] - 2022-12-28

### Fixed

- Added prefix space to DeBERTa models.
- Now automatically changes a model's `type_vocab_size` to at least 2 when benchmarking
  the model on question-answering tasks. This previously caused an error when a model
  config had it set to 1.

## [v6.0.0] - 2022-12-24

### Added

- Added support for decoder models such as the GPT-series.
- Added new Swedish sentiment classification dataset, SweReC, which is not
  aspect-based, contrary to the previous ABSAbank-Imm dataset. This dataset is a
  three-way classification task into the classical `positive`, `neutral` and `negative`
  classes, thereby establishing uniformity between the sentiment classification
  datasets in the different languages. The dataset comes from reviews from both
  se.trustpilot.com and reco.se, and has been created by Kristoffer Svensson as part of
  his Bachelor thesis "Sentiment Analysis With Convolutional Neural Networks:
  Classifying sentiment in Swedish reviews".
- Added historic BERT models from `dbmdz` as part of the default multilingual list.
- Added the `--batch-size` argument, which can be used to manually select a batch size.
  Must be among 1, 2, 4, 8, 16 and 32.

### Removed

- As SweReC is a drop-in replacement for ABSAbank-Imm, the latter has been removed from
  the ScandEval benchmark.

### Fixed

- Now deals with an issue with DeBERTaV2 models where `pooler_hidden_size` has been set
  to a value different to `hidden_size` in its configuration, which made it impossible
  to do sequence classification with the model. The former is now forced to be the same
  as the latter, fixing the issue.
- Now ensures that tokenizers, model configurations and metrics are cached to the
  ScandEval cache, rather than the default Hugging Face cache.
- Previously, if a model's context length was greater than 1,000 it would be reduced to
  512, since an unset context length results in a very large `model_max_length` value
  of the tokenizer. This conflicted with longformer-style models whose context length
  _actually_ was greater than 1,000, so now this upper bound has been increased to
  100,000.
- Now includes `sacremoses` as a dependency, as this is required by some tokenizers.
- Converted the `id` column in ScandiQA to a string, to avoid integer overflow errors
  during preprocessing.
- If there is a `torch` operation which does not have a deterministic component, then a
  warning will be issued instead of raising an error.

## [v5.0.0] - 2022-11-03

### Added

- A new argument, `ignore_duplicates` (or `--ignore-duplicates/--no-ignore-duplicates`
  in the CLI) further ignores an evaluation if it has previously been evaluated. This
  argument defaults to `True`.
- Now stores the task and the dataset languages to the evaluation file with each
  evaluation.
- Now stores model metadata to the `scandeval_benchmark_results` file. Currently, this
  includes the number of trainable model parameters, the size of the model's vocabulary
  and the model's maximum sequence length.

### Changed

- Evaluation results are now saved in a JSONL file instead of a JSON file, and results
  are appended onto the file after every evaluation.
- You can now specify your Hugging Face authentication token in the `use_auth_token`
  argument of `Benchmarker` rather than manually logging in with `huggingface-cli
  login`. In the CLI an authentication token can also be applied directly using the new
  `--auth-token` argument. If an authentication is provided in this way in the CLI,
  then there is no need to add the `--use-auth-token` flag.
- The "random" models have now been renamed to "fresh", to emphasise that they are not
  random, but instead randomly initialized.
- The fresh models are now task independent, meaning that `fresh-xlmr-base` will now
  adapt to the task at hand, rather than having to benchmark, e.g.,
  `fresh-xlmr-base-sequence-clf` and `fresh-xlmr-base-token-clf` separately.

### Fixed

- ScandEval now works on TPUs.
- Removed `bf16` precision, as it only works for some GPUs.
- Should output less `transformers` logging now.
- Models were previously loaded in twice in the beginning of a benchmark. They are now
  only loaded in once (but re-loaded during each of the 10 iterations to ensure that we
  are starting from the same point).
- Changed the model architecture of the `fresh-xlmr-base` from `Roberta` to
  `XLMRoberta`.
- The `--dataset-task` is now correctly filtering the datasets benchmarked.
- Some tokenizers are not adding special tokens, despite them having registered them.
  These are now manually added, to ensure a proper evaluation of the models.

### Removed

- Removed support for evaluating finetuned models, as the package was primarily used to
  benchmark pretrained models anyway, and the change in datasets means that many
  finetuned models would have been trained on (part of) the test sets, resulting in
  artificially large scores. For evaluation of finetuned models, please check out the
  `aiai_eval` Python package instead.

## [v4.0.2] - 2022-07-22

### Fixed

- Now garbage collects properly, where previously (from v4 onwards) the `model` and
  `model_dict` were not removed from memory after each run, potentially causing a
  memory leak.

### Added

- Added the `HuggingFaceHubDown` and `NoInternetConnection` exceptions, to give more
  information to the user when benchmarking fails.
- Added unit tests.

## [v4.0.1] - 2022-07-14

### Fixed

- Removed temporary printing of scores for each iteration.

## [v4.0.0] - 2022-07-14

### Added

- Compatibility with Apple Silicon. If no CUDA GPU is available then MPS GPUs will
  automatically be used, if available.
- Added the datasets `scala-da`, `scala-sv`, `scala-nb`, `scala-nn`, `scala-is` and
  `scala-fo`. These are all linguistic acceptability datasets, being a binary text
  classification where a sentence has to be marked as grammatically correct or not.
- New randomly initialised ELECTRA-small model available for benchmarking, simply set
  `model-id` to either 'random-electra-small-sequence-clf or
  'random-electra-small-token-clf'. The randomly initialised XLM-RoBERTa-base model is
  still available by replacing 'electra-small' with 'xlmr-base'.
- Added `--raise-error-on-invalid-model` (`-r`) flag which raises an exception if an
  invalid model is specified. By default this is off, meaning that it simply skips the
  model if it is invalid.
- Added `--model-language` (`-ml`) and `--dataset-language` (`-dl`), which can be used
  to specify the model/dataset languages to benchmark. The `--language` (`-l`) argument
  will now be used for both models and datasets, where the `--model-language` and
  `--dataset-language` will override `--language` for models/datasets if specified.
- Added `--use-auth-token`, which is a flag that can be used when evaluating private
  models on Hugging Face Hub. This requires that the user has logged in via the
  `huggingface-cli login` command.
- Added scripts used to create all the datasets used in ScandEval, to ensure full
  transparency.

### Changed

- Models are now evaluated every 30 training steps (corresponding to having processed
  960 training samples) rather than every epoch. This decreases benchmarking time
  significantly, as early stopping kicks in earlier if the model is not learning
  anything.
- All training splits of datasets have been truncated to 1,024 samples. This has
  multiple benefits:
  - Faster benchmarking
  - More reliance on pretraining data
  - Enables consistent comparisons between different languages on the same task.
- Now uses `warmup_ratio` rather than `warmup_steps`, to ensure that 10% of the dataset
  is used to warm up the learning rate.
- All CLI arguments now use hyphens (`-`) rather than underscores (`_`). For instance,
  the `--model_id` argument has now been changed to `--model-id`.
- Text classification datasets are now using Matthew's correlation coefficient as
  metric, following the GLUE custom.
- Now requires PyTorch 1.12.0 or newer, to ensure compatibility with Apple Silicon.
- Renamed the `Benchmark` class to `Benchmarker`.

### Deprecated

- Deprecated support for evaluating finetuned models, as the package was primarily used to
  benchmark pretrained models anyway, and the change in datasets means that many
  finetuned models would have been trained on (part of) the test sets, resulting in
  artificially large scores. For evaluation of finetuned models, please check out the
  `aiai_eval` Python package instead (under development).

### Removed

- Removed support for Python 3.7, as this was incompatible with support for Apple
  Silicon.
- Removed the Danish sentiment analysis datasets `twitter-sent`, `europarl` and `lcc`,
  and instead using only the `angry-tweets` dataset for this task.
- Removed datasets `dkhate`, `nordial` and `dalaj`, to ensure a larger amount of
  benchmark uniformity across languages.
- Removed all part-of-speech datasets from the benchmark, as there was too little
  variance among the scores to differentiate models properly.
- Removed all dependency parsing datasets from the benchmark, both to focus more on the
  semantic tasks as that's closer to what is being used in practice, as well as to
  reduce the benchmarking time, as these datasets took way longer to benchmark than the
  others, due to the high number of labels.
- Removed the `load_dataset` function, as all datasets can now be found on the Hugging
  Face Hub and can thus be loaded using the `datasets` package. All the datasets can be
  found at `https://huggingface.com/ScandEval`.

### Fixed

- Now disables tokenizer progress bars properly, using the
  `datasets.utils.disable_progress_bar` function.
- Many of the datasets contained duplicate entries. These have now all been fixed.
- The `--model-id` now works as intended, where previously one was forced to use the
  shortcut `-m`.
- Now correctly determines whether a NER dataset contains `MISC` tags. Previously this
  required that both `B-MISC` and `I-MISC` tags were present in the dataset, where it
  has now been changed to at least one of them.

## [v3.0.0] - 2022-04-19

### Changed

- During finetuning, the i'th model will only be evaluated on the i'th
  bootstrapped dataset. This ensures that there will always be 10 scores, no
  matter if we're finetuning or purely evaluating, which means that the
  confidence intervals will be more comparable.

### Fixed

- Now sets `seed` in `TrainingArguments` rather than setting it explicitly in
  PyTorch. This has the added bonus of ensuring that the `DataLoader`s used
  during training also uses this seed, ensuring better reproducibility.
- Initialises model parameters with (fixed) different seeds during every
  iteration, to ensure variability and reproducibility.
- Explicitly uses the PyTorch implementation of `AdamW` now, rather than the
  (deprecated) `transformers` implementation.
- Fixed an error when a tokenizer has `max_model_input_sizes` set, but it being
  empty. In this case, the default truncation length is set to 512.

## [v2.3.2] - 2022-02-11

### Fixed

- Fixed a bug where a model's framework and pipeline tag were
  indistinguishable, as they are both using the same `tag-white` tag now.

## [v2.3.1] - 2022-02-11

### Fixed

- Changed the `tag-red`, which referred to the HTML class containing the model
  framework, to `tag-white`. This caused models to not be benchmarkable, as
  their framework could not be determined.

## [v2.3.0] - 2022-01-20

### Added

- Specific branches/commits/tags can now be benchmarked, using the `@`
  delimiter. For instance, `scandeval -m model_id@commit_hash` will benchmark
  the model with model ID `model_id`, stored at commit with hash `commit_hash`.
  Thanks to @versae for contributing! :tada:

## [v2.2.0] - 2022-01-18

### Added

- Added more label synonyms for the DKHate dataset.

## [v2.1.0] - 2022-01-17

### Added

- Added support for `flax` models. Thanks to @versae for contributing! :tada:

## [v2.0.0] - 2022-01-07

### Fixed

- Changed the anonymisation procedure for the tweet datasets `angry-tweets` and
  `twitter-sent`, now replacing user names by @USER and links by [LINK].

## [v1.5.9] - 2021-12-14

### Fixed

- Now removing all empty documents from datasets, as well as catching
  `KeyError` when trying to remove empty documents from dataset.

## [v1.5.8] - 2021-12-13

### Fixed

- Now explicitly removing empty tokenisations from the dataset.

## [v1.5.7] - 2021-12-10

### Fixed

- Now catching _all_ `CUDA error` exceptions and treating them as running out
  of memory. No harm done if this is not the case, however, as the script will
  simply decrease the batch size until it reaches 1, and if CUDA errors persist
  then it will skip that benchmark.

## [v1.5.6] - 2021-12-10

### Fixed

- When benchmarking a token classification dataset with a model whose tokenizer
  does not have a fast variant yet, this raised an error as the `word_ids`
  method of `BatchEncoding` objects only works when the tokenizer is fast. In
  that case these word IDs are now computed manually. This can currently handle
  WordPiece and SentencePiece prefixes (i.e., `##` and `▁`), and will raise an
  error if the manual alignment of words and tokens fail.
- Catch the CUDA error `CUDA error: CUBLAS_STATUS_ALLOC_FAILED`, which in this
  case is due to OOM.

## [v1.5.5] - 2021-12-08

### Fixed

- Deal with CUDA OOM errors when they occur on a replica, when multiple cores
  are used.

## [v1.5.4] - 2021-12-08

### Fixed

- Remove reference to `trainer` when CUDA OOM error is dealt with.

## [v1.5.3] - 2021-12-08

### Fixed

- Only try to to merge the `id2label` and `label2id` conversions if the model
  is finetuned. This caused some errors when a model was not finetuned but
  somehow still had conversion dictionaries.

## [v1.5.2] - 2021-12-08

### Fixed

- Deal with models with tasks `feature-extraction` or `sentence-similarity` as
  if they were `fill-mask`, meaning assume that they are merely pretrained
  models, rather than finetuned.

## [v1.5.1] - 2021-11-27

### Fixed

- Fixed bug when evaluating a finetuned model.

## [v1.5.0] - 2021-11-26

### Changed

- Added progress bar description when evaluating models without finetuning them
  first.
- Lowered the package requirements to the earliest possible versions.

### Removed

- Removed support for TensorFlow and Jax models, due to them not working
  properly anyway. They might be included at a later point, properly.

## [v1.4.0] - 2021-11-25

### Changed

- Now also outputting aggregated metrics in the resulting
  `scandeval_benchmark_results.json` file. This `json` file now has keys
  `raw_metrics` and `total`, with `raw_metrics` containing the previous (raw)
  scores, and the value of the new `total` key has aggregated scores (means and
  standard errors).

## [v1.3.8] - 2021-11-25

### Changed

- All training/evaluation progress bars are now removed when they are finished,
  and the training progress bar has no total anymore, as it was misleading.

## [v1.3.7] - 2021-11-25

### Fixed

- Removed `transformers` logging during evaluation as well.

## [v1.3.6] - 2021-11-25

### Changed

- Now only updating the list of benchmarks in the `Benchmark` during
  initialisation, and also logs it. This should make subsequent calls to the
  `benchmark` method faster.

### Fixed

- Removed `transformers` logging properly.

## [v1.3.5] - 2021-11-23

### Fixed

- Set the number of warmup steps to be the intended one training set pass,
  where previously it was effectively 8x that amount, due to gradient
  accumulation.
- Added the NER label synonyms `OBJORG=ORG`, `LOCPRS=LOC`, `LOCORG=LOC` and
  `ORGPRS=ORG`.
- Explicitly added `numpy` to the `install_requires` list. This is normally not
  a problem, as it's a requirement for other required packages, but this
  depends on the order in which the requirements are installed. This avoids
  such errors caused by misordering the requirements.

## [v1.3.4] - 2021-11-11

### Fixed

- Indexing error during synonym setup of finetuned models.

## [v1.3.3] - 2021-11-11

### Fixed

- When a finetuned model has labels which are synonyms of each other, they are
  now properly treated as synonyms, where previously this caused the model to
  have misaligned `id2label` and `label2id` conversion dictionaries.

## [v1.3.2] - 2021-11-11

### Fixed

- Added the NER label synonyms `GPE_LOC=LOC`, `GPE_ORG=ORG`, `LOC/ORG=LOC`,
  `ORG/PRS=ORG`, `OBJ/ORG=ORG`, as Norwegian and Swedish models tend to use
  these.

## [v1.3.1] - 2021-11-11

### Fixed

- Fixed a bug in label synonyms when benchmarking a finetuned spaCy for NER.

## [v1.3.0] - 2021-11-11

### Added

- Added label synonyms for NER benchmarking, which will enforce a more fair
  comparison of finetuned NER models, if the models have been trained on
  datasets with different labelling (e.g., `Person` instead of `PER`).

## [v1.2.1] - 2021-11-11

### Removed

- Properly removed the Icelandic WikiANN-IS data files. It was removed from the
  package, but the underlying files were still lying in the repository.

## [v1.2.0] - 2021-10-15

### Added

- Added the Icelandic NER dataset MIM-GOLD-NER. This can now be loaded as
  `mim-gold-ner` in the `Benchmark` class and through the CLI.

### Removed

- Removed the Icelandic WikiANN-IS dataset, as this has now been replaced by
  the MIM-GOLD-NER dataset.

## [v1.1.3] - 2021-10-04

### Fixed

- Added truncation and padding when tokenising token classification datasets.

## [v1.1.2] - 2021-09-27

### Fixed

- Missing dependency parsing tags.

## [v1.1.1] - 2021-09-27

### Fixed

- Reduce validation batch size if CUDA runs out of memory, rather than only
  reducing training batch size.

## [v1.1.0] - 2021-09-13

### Added

- Added Icelandic and Faroese translations of the Norwegian `NoReC` sentiment
  analysis dataset. These can be loaded as `norec-is` and `norec-fo`,
  respectively.

### Changed

- When loading datasets with `load_dataset`, the result is now four dataframes,
  rather than dictionaries. As the data can be accessed in the same way as with
  dictionaries, this maintains backwards compatibility.
- If a finetuned NER model has been trained on NER tags not present amongst the
  ones in the dataset, then these are either converted to `MISC` tags (if these
  are present in the dataset) and otherwise `O` tags. This will make the
  benchmarking of finetuned diverse NER models more fair.

### Fixed

- There was an error when a SpaCy model was benchmarked on a dataset that it
  was not trained on. It now raises an appropriate `InvalidBenchmark`
  exception, and will be skipped in the CLI and with the `Benchmark` class.

## [v1.0.2] - 2021-09-09

### Fixed

- Replaced abbreviations with spaces, such as "o s v" in the SDT corpus, with
  their proper version "o.s.v.".

## [v1.0.1] - 2021-09-09

### Fixed

- The URLs for the `wikiann-is` and `wikiann-fo` were wrong and have been
  corrected.

## [v1.0.0] - 2021-09-09

### Added

- Added the Icelandic and Faroese WikiANN datasets, for NER evaluation. They
  can be loaded as `wikiann-is` and `wikiann-fo` in the CLI and via the
  `Benchmark` class.
- Added the Icelandic and Faroese parts of the Universal Dependencies datasets,
  containing POS and dependency parsing tags. They can be loaded as `idt-pos`,
  `idt-dep`, `fdt-pos` and `fdt-dep`, respectively.

## [v0.17.0] - 2021-09-09

### Added

- Added the Dataset for Linguistic Acceptability Judgments (DaLaJ) dataset,
  which is here used as a binary classification dataset, in which sentences
  have to be classified as correct Swedish or not. It can be loaded as `dalaj`
  in the CLI and via the `Benchmark` class.
- Added the ABSAbank-Imm dataset, which is an aspect-based sentiment analysis
  dataset in Swedish, namely, the sentiment towards immigration. The original
  dataset featured a floating point score between 0 and 5, which has been
  reduced to a classifical three-way classification (`negative`, `neutral` and
  `positive`). It can be loaded as `absabank-imm` in the CLI and via the
  `Benchmark` class.
- Added the POS and dependency parsing parts of the Swedish Dependency Treebank
  (SDT). They can be loaded as `sdt-pos` and `sdt-dep` in the CLI and via the
  `Benchmark` class.
- Added the Stockholm-Umeå corpus 3.0 (SUC 3.0), a Swedish NER dataset. It can
  be loaded as `suc3` in the CLI and via the `Benchmark` class.
- Added abstract `NerBenchmark`, `PosBenchmark` and `DepBenchmark` classes, to
  ensure uniformity.

### Changed

- Uniformised all the NER datasets. They now all only have the NER tags `PER`,
  `LOC`, `ORG` and `MISC`.
- Uniformised all the dependency parsing datasets. They now all only have the
  main dependency parsing tags, without the subtags (so `acl:cleft` has been
  changed to `acl`, for instance).
- Changed the columns in all text classification datasets to `text` and
  `label`, to make it more uniform.

## [v0.16.0] - 2021-09-07

### Fixed

- Upped the number index tokens for dependency parsing from 100 to 512. This
  will need to be done better in the future, but is a fix for now.

### Added

- Added the random models `random-roberta-sequence-clf` and
  `random-roberta-token-clf` to the default list of model IDs when benchmarking
  all models.

## [v0.15.1] - 2021-09-03

### Fixed

- The list of dependency tags in the `ndt-nb-dep` and `ndt-nn-dep` were wrong.
  They have now been changed to all the tags occurring in the training sets.
- The `europarl_sent` data folder has now been renamed to `europarl`, so that
  it can be loaded correctly with `load_dataset`.

## [v0.15.0] - 2021-09-02

### Added

- Added the Bokmål and Nynorsk POS and DEP parts of the Norwegian Dependency
  Treebank dataset (NDT). They can be loaded as `ndt-nb-pos`, `ndt-nn-pos`,
  `ndt-nb-dep` and `ndt-nn-dep`, respectively, from the CLI and the `Benchmark`
  class.

### Removed

- Removed the `EuroparlSubj` and `TwitterSubj` datasets, as they were too easy
  and did not really differentiate models.
- Removed the abstract `SentimentClassificationBenchmark` and
  `BinaryClassificationBenchmark`, to simplify the classes. There is now only
  one `TextClassificationBenchmark`, which always evaluates with macro-F1.

### Changed

- Changed the name of `europarl-sent` to `europarl`, as `europarl-subj` now
  does not exist anymore.
- Changed the `nordial` dataset to the original 4-way classification dataset.

## [v0.14.1] - 2021-09-02

### Fixed

- Remove duplicate model IDs when calling the CLI or `Benchmark` class without
  any specified model IDs.

## [v0.14.0] - 2021-08-31

### Added

- Added the Bokmål and Nynorsk parts of the NorNE dataset, for named entity
  recognition. They can be loaded with the `norne-nb` and `norne-nn` names.
- There is now a `load_dataset` function, which can load any dataset, using the
  dataset's name (same name as in the CLI). For instance,
  `load_dataset('angry-tweets')` loads the `AngryTweets` dataset. This can be
  imported directly from the package: `from scandeval import load_dataset`. The
  individual dataset loading functions can still be imported as before; e.g.,
  `from scandeval.datasets import load_angry_tweets`.

### Changed

- Refactored folder structure with benchmarks and datasets.
- Separated `dane` and `dane-no-misc` into two distinct benchmark classes. The
  `dane-no-misc` can now also be loaded with the `load_dataset` function.

## [v0.13.0] - 2021-08-30

### Added

- Added the Norwegian Review Corpus (NoReC), a sentiment classification dataset
  in Norwegian.
- Added the Bokmål/Nynorsk part of the Norwegian Dialect dataset (NorDial), a
  binary classification dataset in Norwegian.

### Changed

- Changed the early stopping patience to `2 + 1000 // len(train)` from `2 + 250
  // len(train)`, to allow more patience (and thus, more stability), for
  smaller datasets.

## [v0.12.0] - 2021-08-26

### Changed

- Merged the `lcc1` and `lcc2` datasets into one `lcc` dataset, which is
  reasonable as they have been annotated by the same person. The `lcc2` dataset
  was too small to give reasonable benchmarking results.
- Renamed the `europarl2` dataset to `europarl_sent`

### Removed

- Removed the `europarl1` dataset, as it was too small to give reliable
  benchmarking results. This dataset could not simply be added to the
  `europarl2` dataset, as with the new `lcc` dataset, as the annotaters are not
  the same.

### Fixed

- If errors occur during benchmarking, then garbage collect before skipping to
  the next benchmark, to avoid memory issues.

## [v0.11.2] - 2021-08-25

### Fixed

- Issue with `model_max_length` in tokenizer meant that models with an ill-set
  value of `max_position_embeddings` could not be benchmarked. Now, if
  `model_max_length` is not set then the minimal value of the sizes in
  `max_model_input_sizes` will be used (which is usually 512).

### Changed

- Disabling CUDNN benchmark when using the `pytorch` framework, to enforce
  better reproducibility.

## [v0.11.1] - 2021-08-24

### Changed

- Rather than bootstrapping the training dataset and using the results to
  compute an estimator of the standard deviation, the same training dataset is
  trained on all ten times, and the mean of these along with a confidence
  interval is outputted.

### Fixed

- Updated the model metadata fetching to the new HTML structure of the
  HuggingFace Hub.
- A random seed is now set for all libraries, via the `transformers.set_seed`
  function.
- Always update the list of all the benchmarks when calling the
  `Benchmark.benchmark` method, to allow for possibility of setting new
  benchmark parameters after initialisation.

## [v0.11.0] - 2021-08-23

### Added

- The subjective/objective part of the `TwitterSent` and `Europarl2` datasets
  have now been added as binary classification tasks, called `TwitterSubj` and
  `EuroparlSubj`, respectively. These can now be benchmarked with the
  `Benchmark` class and the CLI using the `twitter-subj` and `europarl-subj`
  names, respectively.
- Added an abstract `BinaryClassificationBenchmark`, to streamline the binary
  classification benchmark datasets, which now includes the `DKHate`,
  `TwitterSubj` and `EuroparlSubj` datasets.

## [v0.10.1] - 2021-08-20

### Fixed

- Now catches `IndexError` during training.

## [v0.10.0] - 2021-08-20

### Fixed

- Properly filters by languages now via the `language` argument in the CLI and
  the `Benchmark` class. As HuggingFace Hub does not have a keyword for
  language, a search for language also means that any other non-language tag
  with that name also shows up in the results. These are now manually removed.
  This means it takes a few more seconds to compile the model list, but it will
  at least be accurate.
- In case `model_max_length` has not been set in a model configuration, it
  defaults to the value of `max_position_embeddings`. This fixes a problem with
  some models not being able to be trained on datasets whose texts were too
  long.
- Now handles the case where a non-classification model, such as a seq-to-seq
  model, are being benchmarked on a classification dataset.

### Added

- All the benchmark classes and `Benchmark` now has a `benchmark` method, which
  does the same as the `__call__` method. This is primarily so that it shows up
  in the Sphinx documentation.
- Added the default `LABEL_0` and `LABEL_1` label synonyms for `NOT` and `OFF`
  in the `DKHate` benchmark.
- Added the possibility of benchmarking randomly initialised RoBERTa models,
  using the model IDs `random-roberta-sequence-clf` and
  `random-roberta-token-clf`.

## [v0.9.0] - 2021-08-19

### Added

- Added the separate `nb` (Norwegian Bokmål) and `nn` (Norwegian Nynorsk)
  language tags, on top of the general `no` (Norwegian).
- Added more multilingual models.

### Fixed

- SpaCy models was evaluated wrongly on the `dane-no-misc` dataset, as their
  `MISC` predictions was not replaced with `O` tags.
- When evaluating models finetuned for token classification on a text
  classification task, a `ValueError` was raised, rather than an
  `InvalidBenchmark` exception.
- If none of the model's labels are among the dataset's labels, and are not
  even synonyms of them, then raise an `InvalidBenchmark`. This prevents things
  like evaluating a finetuned sentiment model on a NER task.
- When `evaluate_train` was `True`, this previously evaluated the test set
  instead.

### Changed

- Changed `Benchmark` API. Now the constructor and the `__call__` method have
  the same arguments, except the `model_id` and `dataset` in `__call__`, where
  the constructor sets the default values and the `__call__` method can change
  these to specific cases.
- Changed the benchmarking order. Now benchmarks all datasets for a model,
  before moving on to the next model
- Renamed the `multilabel` argument to the more descriptive `two_labels`.
- Updated docstrings to be more accurate.
- Early stopping patience is now set to `2 + 250 // len(train)`, so that
  smaller datasets can enjoy a bit more patience, but if the dataset contains
  at least 250 samples then it will remain at the current 2 patience.

### Removed

- Removed `learning_rate`, `batch_size`, `warmup_steps` and `num_finetunings`
  arguments from the benchmarks. These are now fixed to 2e-5, 32, 25% of the
  training dataset and 10, respectively. Note that the batch size will still
  automatically decrease if the GPU runs out of memory.

## [v0.8.0] - 2021-08-18

### Changed

- Models are now being trained for much longer, but with an early stopping
  callback with patience 2. This will enable a more uniform comparison between
  models that require a different number of finetuning epochs.

### Fixed

- There was a bug when evaluating a finetuned PyTorch model on a sequence
  classification task, if the model had only been trained on a proper subset of
  the labels present in the dataset.

### Removed

- All individual benchmarks have been removed from `__init__.py`. They can
  still be imported using their individual modules, for instance
  `from scandeval.dane import DaneBenchmark`, but the idea is to use the
  general `Benchmark` class instead.

## [v0.7.0] - 2021-08-17

### Changed

- Always ensure that a model can deal with the labels in the dataset when
  finetuning. If the model has not been trained on the label, then this will
  result in the model always getting that label wrong. For instance, this is
  the case for finetuned NER models not having been trained on MISC tags, if
  they are being evaluated on the DaNE dataset.

### Fixed

- Fixed bug when evaluating SpaCy models.
- Only removing objects at memory cleanup if they exist at all.

## [v0.6.0] - 2021-08-15

### Added

- When finetuning models, 10% of the training data is used to evaluate the
  models, which is used to choose the best performing model across all the
  epochs trained. This will allow for a more fair comparison, as some models
  degrade over time, while other models need a longer time to train.

### Changed

- Uniformised the `_log_metrics` method for all benchmarks, now only defined in
  `BaseBenchmark`.

### Fixed

- Garbage collects when downsizing batch size, to not keep all the previous
  models in memory.
- Typos in logging.

## [v0.5.2] - 2021-08-13

### Fixed

- Fixed bug when `evaluate_train` was set to False.

## [v0.5.1] - 2021-08-13

### Fixed

- The bootstrapping of the datasets is now done properly. Previously the
  bootstrapped datasets were not converted to HuggingFace Dataset objects.

## [v0.5.0] - 2021-08-12

### Added

- It is possible to only evaluate on the test sets, to save some time. This can
  be done in the `Benchmark` class using the `evaluate_train` argument, and in
  the CLI with the `--evaluate_train` flag.
- Added `progress_bar` argument to `Benchmark` to control whether progress bars
  should be shown, and added the `no_progress_bar` flag to the CLI for the same
  reason.

### Changed

- Updated `epochs` and `warmup_steps` of all the datasets to something more
  reasonable, enabling better comparisons of the finetuned models.
- Changed calculation of confidence intervals, which is now based on
  bootstrapping rather than the analytic approach. It will now evaluate ten
  times on the test set and compute a bootstrap estimate of the standard error,
  which is uses to compute an interval around the score on the entire test set.

## [v0.4.3] - 2021-08-12

### Fixed

- RuntimeErrors occuring during training will now raise an `InvalidBenchmark`
  exception, which means that the CLI and the `Benchmark` class will skip it.
  This is for instance caused when `max_length` has not been specified in the
  model config, meaning that the tokeniser does not know how much to truncate.

## [v0.4.2] - 2021-08-12

### Fixed

- Now catching the error where tokenisation is not possible, due to the model
  having been trained on a different task than what is present in the dataset.
  E.g., if a generator model is trained on a classification task.

## [v0.4.1] - 2021-08-12

### Fixed

- Now catching the error when the model's config does not align with the model
  class. When using the CLI or `Benchmark`, these will be skipped.

## [v0.4.0] - 2021-08-11

### Added

- Added confidence intervals for finetuned models, where there is a 95%
  likelihood that the true score would belong to the interval, given infinite
  data from the same distribution. In the case of "raw" pretrained models, this
  radius is added onto the existing interval, so that both the uncertainty in
  model initialisation as well as sample size of the validation dataset affects
  the size of the interval.
- Added garbage collection after each benchmark, which will (hopefully) prevent
  memory leaking when benchmarking several models.

### Changed

- New logo, including the Faroe Islands!
- Allow the possibility to include all languages and/or tasks in the CLI and
  the `Benchmark` class.
- Added Icelandic and Faroese to default list of languages in CLI and the
  `Benchmark` class.
- The default value for `task` is now all tasks, which also includes models
  that haven't been assigned any task on the HuggingFace Hub;
- If a model cannot be trained without running out of CUDA memory, even with a
  batch size of 1, then the model will be skipped in `Benchmark` and the CLI.

### Fixed

- New model is initialised if CUDA runs out of memory, to ensure that we are
  now continuing to train the previous model.
- Dependency parsing now implemented properly as two-label classification, with
  associated UAS and LAS metric computations. Works for pretrained SpaCy models
  as well as finetuning general language models.

## [v0.3.1] - 2021-08-10

### Fixed

- Reduces batch size if CUDA runs out of memory during evaluation.
- Loading of text classification datasets now working properly.

## [v0.3.0] - 2021-08-10

### Changed

- The `W036` warning message from SpaCy is no longer shown.

### Fixed

- Raise `InvalidBenchmark` if model cannot be loaded from the HuggingFace Hub.

## [v0.2.0] - 2021-08-09

### Added

- Added the part-of-speech tagging task from the Danish Dependency Treebank.
  Can be loaded with `load_ddt_pos` and used in `Benchmark` as `ddt-pos`.
- Added the dependency parsing task from the Danish Dependency Treebank.
  Can be loaded with `load_ddt_ddt` and used in `Benchmark` as `ddt-dep`.
- Documentation section and link to `README`
- The `Benchmark` class and the CLI now accepts a `batch_size` argument

### Changed

- `Benchmark` arguments `languages`, `tasks`, `model_ids` and `datasets` have
  been renamed to `language`, `task`, `model_id` and `dataset`, to keep it
  consistent with the CLI.
- When loading datasets, these will now be four dictionaries instead of lists,
  to allow for distinguishing features and labels.
- `batch_size` arguments can now only be among 1, 2, 4, 8, 16 and 32, and the
  corresponding gradient accumulation will be set to 32, 16, 8, 4, 2 and 1,
  respectively. This is to ensure that all finetuning is done using the same
  effective batch size, to ensure fair comparisons.
- Batch sizes are automatically halved if the GPU runs out of memory, with
  gradient accumulation correspondingly doubles.
- Evaluation of `SpaCy` models on token classification tasks are more accurate.

### Fixed

- `README` typos fixed, and image renders correctly

## [v0.1.0] - 2021-08-05

### Added

- First beta release
- Features Danish sentiment, hate speech detection and named entity
  recognition datasets for benchmarking<|MERGE_RESOLUTION|>--- conflicted
+++ resolved
@@ -9,14 +9,9 @@
 
 ### Added
 
-<<<<<<< HEAD
 - Added Spanish summarisation dataset DACSA-es as an unofficial dataset.
-- Added Lithuanian sentiment classification dataset Atsiliepimai to replace the now unofficial
-  Lithuanian Emotions dataset.
-=======
 - Added Lithuanian sentiment classification dataset Atsiliepimai to replace the now
   unofficial Lithuanian Emotions dataset.
->>>>>>> e8cf1fbd
 - Added support for Hungarian 🇭🇺! This includes the sentiment classification dataset
   HuSST, the linguistic acceptability dataset ScaLA-hu, the named entity recognition
   dataset SzegedNER, the reading comprehension dataset MultiWikiQA-hu, the
