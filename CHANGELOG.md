# Changelog

All notable changes to this project will be documented in this file.

The format is based on [Keep a Changelog](http://keepachangelog.com/en/1.0.0/)
and this project adheres to [Semantic Versioning](http://semver.org/spec/v2.0.0.html).


## [Unreleased]
### Added
- Now added version metadata to results, to easier track which versions of the various
  dependencies were used when evaluating a model. This currently includes
  `transformers`, `torch`, `vllm` and `outlines`.

### Changed
- Changed the name of the German 'mlsum' summarisation dataset to 'mlsum-de', to reflect
  that it is the German version of the dataset, and to avoid confusion with the Spanish
  'mlsum-es' dataset.

### Fixed
- Now uses `fp16` instead of `bf16` when evaluating decoder models on GPUs with CUDA
  compatibility < 8.0. This was contributed by [@marksverdhei](https://github.com/marksverdhei) ✨
- Corrected the name of the French sentiment dataset AlloCiné. This was contributed by
  [@Alkarex](https://github.com/Alkarex) ✨
- Evaluating a specific model revision did not work for adapter models, as there was a
  confusion between the revision of the adapter and the revision of the base model. We
  now use the revision for the adapter and use the latest revision for the base model.
- In the (very unlikely) scenario that the model's tokeniser has the same first token
  for two different labels in a text classification task, we now also use the second
  token to ensure that we determine the correct label. If this is not possible, then we
  warn the user.
- Now catches `TypeError` when trying to generate with vLLM, and retries 3 times before
  giving up on evaluating the dataset.
- A bug in `transformers` caused models with the `image-text-to-text` pipeline tag to
  not be detected as generative models. This has been patched now, and will be fixed
  properly when [this transformers
  PR](https://github.com/huggingface/transformers/pull/37107) has been merged.
<<<<<<< HEAD
- Force `vllm` v0.8.0 for now, as the severe degradation in generation output of some
  models has not been resolved in versions v0.8.2 and v0.8.3.
- Only accepts the local labels for text classification tasks when evaluating decoder
  models now, where we before accepted both the local and English labels. The reason is
  that this caused a confusion mat times when there was a unique local label starting
  with a particular letter, but a different English label starting with the same letter,
  causing some models to be evaluated on the wrong label.
- When fetching the model information from the Hugging Face API we now attempt 3 times,
  as the API sometimes fails. If it still fails after 3 attempts, we raise the
  `HuggingFaceHubDown` exception.
=======
- Now uses `fp16` instead of `bf16` when evaluating decoder models on GPUs with CUDA
  compatibility < 8.0. This was contributed by [@marksverdhei](https://github.com/marksverdhei) ✨
- Fixed docs for ScandiQA-da and ScandiQA-sv, where it was incorrectly stated that
  the splits were made by considering the original train/validation/test splits.
>>>>>>> d12720b3


## [v15.4.1] - 2025-03-25
### Fixed
- Disallow `vllm` v0.8.1, as it causes severe degradation in generation output of
  some models, resulting in artificially low scores.
- Fixed an issue with text classification tasks if the first token of multiple labels
  are identical, when tokenising with the model's tokeniser.


## [v15.4.0] - 2025-03-24
### Added
- Added support for Spanish! 🇪🇸This includes two reading comprehension datasets:
  [XQuAD-es](https://huggingface.co/datasets/google/xquad/viewer/xquad.es) and
  [MLQA-es](https://huggingface.co/datasets/facebook/mlqa/viewer/mlqa.es.es),
  [SentimentHeadlines-es](https://huggingface.co/datasets/pysentimiento/spanish-targeted-sentiment-headlines),
  the linguistic acceptability dataset ScaLA with the [Spanish Universal
  Dependencies](https://github.com/UniversalDependencies/UD_Spanish-AnCora),
  [MLSum-es](https://huggingface.co/datasets/reciTAL/mlsum), the knowledge dataset
  [MMLU-es](https://hf.co/datasets/alexandrainst/m_mmlu), the common-sense reasoning
  dataset [HellaSwag-es](https://hf.co/datasets/alexandrainst/m_hellaswag), and the
  named entity recognition dataset [CoNLL-es](https://aclanthology.org/W02-2024/). This
  was contributed by [@oliverkinch](https://github.com/oliverkinch) ✨
- Now extracts number of parameters and context length for Ollama models, using the
  `ollama` package. Vocabulary size is currently not available available in the `ollama`
  package, so this is not extracted for Ollama models. For this reason, the `ollama`
  package has been added to the core dependencies, as it is very small (~10 KB)
- Now downloads Ollama models when evaluating them.

### Fixed
- When models output nested JSON dictionaries and structured generation isn't available,
  we use the inner-most dictionary. This caused issues with Anthropic models, since they
  do not support structured generation, and their output are always {"input": actual
  dictionary}. This has been fixed now.
- Now handles `ReadTimeout`s when loading datasets, rather than aborting evaluations.
- Benchmark configurations specified when calling `Benchmarker.benchmark` did not
  properly override the default configurations set during initialisation when
  benchmarking generative models. This has been fixed now.
- Now sets the `VLLM_WORKER_MULTIPROC_METHOD` environment variable to `spawn`, to avoid
  a `RuntimeError` when using newer versions of vLLM with multiple GPUs.
- Now also detects reasoning tokens specified in the prompt rather than in the
  completion, which is for instance the case for the QwQ reasoning model.
- Now recognises models with the pipeline tags `image-text-to-text`,
  `audio-text-to-text` and `video-text-to-text` as generative models, which mistakenly
  were detected as encoder models before.

### Changed
- Update `vllm` to `>=0.8.0`, `transformers` to `>=4.50.0` and `torch` to `>=2.6.0`.
- Moved the `demjson3` dependency from the `generative` extra to the main dependencies,
  to allow benchmarking API-based models without any extras.
- Now does not include the speed benchmark by default, as it is not used in the official
  leaderboards. It can still be used by including `--task speed` when benchmarking a
  model, or by using the `task` argument if using the `Benchmarker` API.
- Do not use sliding window sizes as candidates for maximum context length anymore, as
  this is no longer needed.


## [v15.3.1] - 2025-03-13
### Fixed
- Now handles `ConnectionError`s when loading datasets, rather than aborting evaluations.


## [v15.3.0] - 2025-03-12
### Added
- Added support for evaluating Italian 🇮🇹! This includes the reading comprehension
  dataset [SQuAD-it](https://hf.co/datasets/crux82/squad_it), the summarization
  dataset [IlPost](https://hf.co/datasets/ARTeLab/ilpost), the sentiment
  classification
  [Sentipolc-16](https://hf.co/datasets/cardiffnlp/tweet_sentiment_multilingual),
  the common-sense reasoning dataset
  [HellaSwag-it](https://hf.co/datasets/alexandrainst/m_hellaswag), the linguistic acceptability
  dataset ScaLA with the [Italian Universal Dependencies
  treebank](https://github.com/UniversalDependencies/UD_Italian-ISDT), the knowledge
  dataset [MMLU-it](https://hf.co/datasets/alexandrainst/m_mmlu), and the named entity
  recognition dataset [MultiNERD
  IT](https://hf.co/datasets/Babelscape/multinerd) (and unofficially
  [WikiNEuRal IT](https://hf.co/datasets/Babelscape/wikineural)). This was contributed by [@viggo-gascou](https://github.com/viggo-gascou) ✨
- Added the new Norwegian knowledge dataset NRK-Quiz-QA, consisting of quizzes on the
  Norwegian language and culture, in both Bokmål and Nynorsk. The dataset has been split
  into 635 / 256 / 2,048 samples for train, val, and test, respectively. This replaces
  the old MMLU-no as the official Norwegian knowledge dataset.
- Added the new Norwegian common-sense reasoning dataset NorCommonSenseQA, which is a
  manually translated and localised version of the English CommonsenseQA dataset, in
  both Bokmål and Nynorsk. The dataset has been split into 128 / 128 / 787 samples for
  train, val, and test, respectively. This replaces the old HellaSwag-no as the official
  Norwegian common-sense reasoning dataset.
- Added the Norwegian linguistic acceptability dataset NoCoLA, which is based on the
  annotated language learner corpus ASK. The dataset has been split into 1,024 / 256 /
  2,048 samples and converted into a binary correct/incorrect dataset, but
  stratified across the error categories.

### Changed
- Updated the Danish Citizen Tests dataset to include the newer 2024 tests, Further,
  rather than splitting the dataset randomly, we include all the citizenship tests in
  the test split, and prioritise the newer permanent residence tests in the test and
  validation splits.
- Changed the IcelandicKnowledge dataset to be the new official Icelandic knowledge
  dataset, as it is more specific to Icelandic culture and history than the previous
  machine translated ARC-is dataset. It has also been improved, as some of the generated
  alternative answers were formatted incorrectly.

### Fixed
- A bug caused fresh encoder models to not be benchmarkable on the speed benchmark -
  this has been fixed now.
- Some encoder models were not able to be evaluated on reading comprehensions, if their
  tokenizers were not subclassing `PreTrainedTokenizer`. This has been relaxed to
  `PreTrainedTokenizerBase` instead.
- Newer versions of the `transformers` package changed the model output format, causing
  errors when evaluating encoder models on some tasks. This has been fixed now.
- Added `setuptools` to the dependencies, as it is required for the package to be
  installed correctly.


## [v15.2.0] - 2025-02-28
### Changed
- Changed the name of the benchmark to `EuroEval`, to reflect the fact that the
  benchmark is not only for Scandinavian languages anymore. This is fully backwards
  compatible, however: you can still install the `scandeval` package, 'scandeval.com'
  redirects to the new 'euroeval.com' website, and the `scandeval` command line
  interface is still available.
- Update `litellm` to the stable version v1.16.13.

### Fixed
- If a tokenizer has not specified BOS and/or EOS token in its config, we now extract
  this manually.

### Deprecated
- Deprecated the ability to call the `Benchmarker` objects directly. Instead, please use
  the `benchmark` method.


## [v15.1.0] - 2025-02-12

### Added
- Added new `--only-allow-safetensors` flag, which disallows evaluating models from the
  Hugging Face Hub if they are not stored as safetensors. This ensures a high level of
  security on the system running the evaluations, if this is necessary. This was
  contributed by [@Mikeriess](https://github.com/Mikeriess) ✨


### Fixed
- Regex mismatch caused the wrong sequence length for GPT-4o models. This has been fixed
  now.
- Fixed a truncation issue when evaluating encoder models on some knowledge datasets,
  which caused the evaluation to fail. This has been fixed now.
- A bug occurred when locating a model's end of reasoning token (e.g., `</think>`) if
  the model's tokenizer had no BOS token. This has been fixed now.
- Fixed an issue with the loading of freshly initialised models, caused by attempting to
  load the Hugging Face model configuration from the Hugging Face Hub instead of
  manually creating it.


## [v15.0.0] - 2025-02-02

### Added
- Added support for evaluating generative reasoning models, such as OpenAI o1 and
  Deepseek R1. This is done by upping the maximal sequence length to 8,192 tokens, and
  removing the reasoning part afterwards, to get the final answer.
- Added `generative_type` to the output dictionaries, which can currently be either
  'base', 'instruction_tuned' or 'reasoning'. This is now used in the leaderboards.
- Added `merge` to the output dictionaries, on whether the model is the result of a
  merge with other models.
- Added the summarisation dataset
  [personal-sum](https://github.com/SmartmediaAI/PersonalSum). It has been split into
  121 / 64 / 256 samples for train / validation / test, respectively, and is set to
  `unofficial` for now. This was contributed by
  [@oliverkinch](https://github.com/oliverkinch) ✨
- Added the Jentoft dataset - a linguistic acceptability dataset which was published in
  [this Master's thesis](https://www.duo.uio.no/handle/10852/103885) by Matias Jentoft.
  The original dataset consists of 85,771 / 10,827 / 10487 samples for training,
  validation and test, respectively. We use a split of 1,024 / 256 / 2,048 samples for
  training, validation and test, respectively. In each split, the distribution of
  `correct` and `incorrect` is 50/50. This dataset has been set to `unofficial` for now.
  This was contributed by [@oliverkinch](https://github.com/oliverkinch) ✨
- Added the dataset icelandic-knowledge, which is derived from the IcelandicQA dataset,
  reformatted as a knowledge dataset with GPT-4o generated candidate answers. The split
  is given by 845 / 128 / 1024 for train, val, and test, respectively. It is marked as
  `unofficial` for now. This was contributed by
  [@oliverkinch](https://github.com/oliverkinch) ✨

### Changed
- Changed the instruction prompts to all text classification tasks by specifying
  that only the labels are allowed to be generated. This caused an issue with some of
  the reasoning models, as they tended to output a more verbose answer.

### Fixed
- Only use double newlines as stop tokens for base decoder models, and not instruction
  tuned models, as we only use the double newlines to separate the few-shot examples in
  the base case.
- A bug caused structured generation to not be used for generative models on named
  entity recognition tasks. This affects models evaluated from v14.2.0.
- Fixed an issue where some API models did not allow `logprobs`, `top_logprobs`,
  `max_tokens` and/or `temperature`.

### Removed
- Removed support for JAX/Flax models to simplify the code, as they are incredibly rare,
  and they usually have a PyTorch/Safetensors version available.


## [v14.4.0] - 2025-01-22

### Added
- Added support for French! 🇫🇷This includes the sentiment classification dataset
  [Allocine](https://hf.co/datasets/tblard/allocine), the linguistic acceptability
  dataset ScaLA with the [French Universal
  Dependencies](https://github.com/UniversalDependencies/UD_French-GSD), the reading
  comprehension dataset [FQuAD](https://hf.co/datasets/illuin/fquad) (and unofficially
  [Belebele-fr](https://hf.co/datasets/facebook/belebele)), the named entity recognition
  dataset
  [ELTeC](https://dspace-clarin-it.ilc.cnr.it/repository/xmlui/handle/20.500.11752/OPEN-986),
  the knowledge dataset [MMLU-fr](https://hf.co/datasets/alexandrainst/m_mmlu), the
  common-sense reasoning dataset
  [HellaSwag-fr](https://hf.co/datasets/alexandrainst/m_hellaswag) and the summarization
  dataset [OrangeSum](https://hf.co/datasets/EdinburghNLP/orange_sum).
- Added support for evaluating local models again, which supports models stored in the
  Hugging Face format with a Hugging Face model configuration file (`config.json`) in
  the model directory. This was contributed by [@rlrs](https://github.com/rlrs) and
  [@peter-sk](https://github.com/peter-sk) ✨

### Changed
- Changed the Belebele splits, as there were too few training splits for evaluation on
  encoder models to make sense. We now use 256 samples for training, 64 for validation
  and the rest (580) for testing.
- Changed the prompting of Danske Talemåder dataset slightly, to only use the word
  "expression" (da. "udtryk") in the prompt, rather than mention idiom (da. "talemåde")
  directly.
- Changed the instruction prompts to multiple choice tasks by specifying that only 'a',
  'b', 'c' or 'd' should be used. This caused a mix-up with Claude models, since they do
  not support logprobs.

### Fixed
- Better error message when trying to benchmark a non-generative model on a generative
  task.
- Fixed an issue where NER datasets without `text` features could not be evaluated with
  generative models.
- Encoder models were not able to be evaluated on multiple choice classification tasks,
  such as Belebele, as it differs from other multiple choice datasets by having both a
  context and a question. This has been fixed now.
- Fixed an issue when generative models in gated repos caused an error message when both
  of the environment variables `HUGGINGFACE_API_KEY` and `HF_TOKEN` were not set.
- Sometimes the generative model cache becomes corrupt and cannot be stored to disk.
  Rather than raising an error we now reset the model cache and carry on.


## [v14.3.0] - 2025-01-14
### Added
- Added the Dutch sentiment classification dataset DBRD. This dataset only has positive
  and negative samples, but has a better quality than the existing Dutch Social dataset.
  We set it to unofficial for now, but it might eventually replace the Dutch Social
  dataset as the official Dutch sentiment classification dataset.

### Changed
- Updated the Dutch reading comprehension dataset SQuAD-nl, being a machine translated
  version of the English SQuAD dataset. Previously we used the `yhavinga/squad_v2_dutch`
  version, but this has been changed to `GroNLP/squad-nl-v2.0`, following [this
  evaluation showing that the latter is of higher
  quality](https://huggingface.co/datasets/yhavinga/squad_v2_dutch/discussions/2#6763ed4c42436c7f7005f4b4).
- Moved the label definition from the task-level to dataset-level, which now allows
  specifying dataset-specific labels that differ from other datasets in the same task.

### Fixed
- Fixed a bug when benchmarking base decoder models on reading comprehension tasks,
  where it was not checked if the prompts should be stripped or not. This caused a
  severe performance degradation on these tasks. This affects base decoder models
  benchmarked on reading comprehension tasks from v14.0.0.
- The `trust_remote_code` argument was not supplied when loading the Hugging Face
  configuration in some places, which caused an unnecessary dialogue with the user when
  evaluating models. This correctly now uses the `--trust-remote-code` argument as
  supplied by the user.
- If the model cache is corrupted, we now log this and re-initialise it, rather than
  raising an error.
- Some models were detected as API models when they were not, due to the fact that they
  _were_ available in LiteLLM. We now default to using vLLM for these models, as this
  is the default backend for ScandEval.
- Now correctly displays a message to the user when access to a model is contingent on
  approval from the repository authors, rather than raising an error.
- Fixed issue while determining the maximal sequence length of encoder models on CUDA
  devices, which caused an error when evaluating some models. We now move the model to
  CPU temporarily to determine the maximal sequence length.
- If a model configuration does not specify `architectures` then we assume that it is an
  older architecture and that it is an encoder model.
- Block unnecessary logging from `huggingface_hub`.


## [v14.2.0] - 2025-01-11
### Added
- Now supports evaluation of encoder models on the multiple choice tasks knowledge and
  common-sense reasoning. This is done by splitting the individual choices into separate
  inputs during training (framing it as a binary classification task), and then at test
  time we take the option with the highest probability as the answer. This is the same
  way that encoders were evaluated in the original HellaSwag paper.

### Changed
- Updated the Danish knowledge dataset Danske Talemåder, as a new professional version
  has been released, made by the Danish Language and Literature Society. This features
  1,000 examples in total, where we use a 808 samples in the test split. All the false
  options have been created manually.
- We now use the `architectures` parameter in the Hugging Face model configuration to
  determine whether a model is generative or not, as this is more reliable than the
  previous method of checking the model repository's tags. The downside of this is that
  the model config must be downloaded, but the overhead is minor.


## [v14.1.2] - 2025-01-07
### Fixed
- The labels were not displayed correctly in the few-shot examples for base generative
  models, when benchmarking text classification tasks, which negatively affected scores
  of the linguistic acceptability task, and to a lesser extent the sentiment
  classification task. This has been fixed now. The models benchmarked from v14.0.0 are
  affected and should be re-benchmarked.


## [v14.1.1] - 2025-01-06
### Fixed
- Downgraded `vllm` down to `>=0.6.3,<0.6.5`, as the later versions of vLLM uses a newer
  version of outlines, which causes memory errors. This will be updated when this is
  resolved. [Relevant `outlines`
  issue](https://github.com/dottxt-ai/outlines/issues/1351).
- Display initial "Benchmarking X on Y" logging for all datasets being benchmarked,
  instead of just the first one.
- Removed the `--load-in-4bit` argument, as it is not used anymore, since it was only
  used when loaded generative models with the `transformers` backend, but we now only
  use vLLM for generative models.


## [v14.1.0] - 2025-01-02
### Changed
- Updated `vllm` from `>=0.6.3` to `>=0.6.6` and `transformers` from `4.45.0` to
  `4.47.0`, to support more model architectures.

### Fixed
- Now automatically uses the environment variable `HUGGINGFACE_API_KEY` when loading
  models from the Hugging Face Hub, so that the `--api-key` argument isn't needed in
  that case.
- Added a `Tekstur: ` prefix to the prompt template of the `foqa` dataset.
- Changed the instruction template prefix of `danske-talemaader` from `Spørgsmål: ` to
  `Hvad er betydningen af følgende talemåde: `.
- Add `fbgemm-gpu` to `generative` dependencies, as it is required to load newer Llama
  models.
- When a generative model isn't stored as safetensors, we now report an unknown number
  of parameters, and log a warning to the user on how to fix this.
- When benchmarking encoder models, we now correctly use the attention mask when
  checking the model's maximum sequence length.


## [v14.0.4] - 2024-12-17
### Fixed
- Model cache was not working properly with zero-shot models, meaning that redundant
  generations were made. This has been fixed now, which also makes the zero-shot
  evaluation much faster.
- Use `ray` as distributed executor backend for vLLM if more than one GPU is available,
  which fixes an error when using multiple GPUs with vLLM.
- Do not re-initialise generative models after each dataset. This both makes evaluation
  a bit faster as well as avoids an error that occurs when finishing a (model, dataset)
  evaluation with multiple GPUs. Note that the same error still happens when
  benchmarking multiple models in the same `scandeval` run when using multiple GPUs, as
  this is a `ray` issue.


## [v14.0.3] - 2024-12-14
### Fixed
- Enforce `scikit-learn<1.6.0`, since 1.6.0 is incompatible with `evaluate`. This bound
  will be removed when [this `evaluate`
  issue](https://github.com/huggingface/evaluate/issues/655) has been fixed.


## [v14.0.2] - 2024-12-13
### Fixed
- Fixed a bug with the speed benchmark for vLLM models, when the model is instruction
  tuned.
- LiteLLM models now uses the instruction prompt, also when few-shot evaluating, just
  like all vLLM models.
- Now catches more LiteLLM exceptions when evaluating API models, and retries the
  evaluation after a short delay if the exception is due to a temporary issue.


## [v14.0.1] - 2024-12-11
### Added
- Added the `api_version` argument, mimicking the LiteLLM API.

### Changed
- Changed the `base_url` argument to `api_base`, to mimic the LiteLLM API.

### Fixed
- Now correctly uses the `api_base` argument when evaluating models with the LiteLLM
  API.


## [v14.0.0] - 2024-12-11
### Added
- Added support for [LiteLLM](https://docs.litellm.ai/), meaning that all LLMs on 100+
  APIs can now be benchmarked! This includes OpenAI, Anthropic, Google, Mistral AI,
  Cohere, Ollama, LM Studio, vLLM servers, and Hugging Face inference endpoints. Check
  out the full list of LiteLLM providers [here](https://docs.litellm.ai/docs/providers).
- Added new `--base-url` argument, which allows you to specify the base URL of your
  model, if you are using an OpenAI-compatible inference API.

### Changed
- No more tokenisation for generation tasks, resulting in faster preprocessing times.
- Now evaluates models on the validation split by default, to avoid overfitting to the
  test set. The test set can be evaluated on using the new `--evaluate-test-split` flag.
- Now evaluates instruction tuned models with their chat template. Further, if a
  tokeniser has multiple chat templates, then we use the one corresponding to the ISO
  639-1 language code of the dataset, if available (e.g., "en" for English, "is" for
  Icelandic and so on) - otherwise we will just use the default chat template of the
  tokeniser.

### Removed
- Removed the option to evaluate on the training split, as this is not a common use
  case and simplified the codebase. If you find that this should be re-added, please
  open an issue in the GitHub repository.
- All generative on-premises models are now evaluated with vLLM and thus does not use
  the `transformers` backend as a backup, as this was not used in practice, and
  simplified the codebase. If you find that this should be re-added, please open an
  issue in the GitHub repository.
- Removed the `--only-validation-split` flag, as this is now the default behaviour. If
  you find that this should be re-added, please open an issue in the GitHub repository.
- Removed the option to benchmark local models, as this was not used in practice, and
  simplified the codebase. If you find that this should be re-added, please open an
  issue in the GitHub repository.

### Fixed
- Better handling of adapter models. The Hugging Face model configuration and the
  tokeniser will now be attempted to be loaded from the base model ID, if available.
- Now uses EOS token as the PAD token if a generative model has neither PAD nor BOS
  token available.
- If a generative model has not defined its pad token ID then we now manually check the
  candidate tokens `<pad>`, `[pad]`, `<|endoftext|>`, `<|im_end|>`, and upper case
  versions of these tokens.


## [v13.3.0] - 2024-11-29
### Added
- Added the question answering part of the Norwegian NorGLM multi-task human annotated
  dataset NO-Multi-QA-Sum (norglm-multi-qa). This dataset is part of the NLEBench
  Norwegian benchmarks. The answers from the original dataset have been rephrased with
  gpt-4o to contain the answer from the context. It has been marked as `unofficial` for
  now. This was contributed by [@viggo-gascou](https://github.com/viggo-gascou) ✨
- Added the sentiment classification part of the Icelandic dataset Hotter and Colder,
  being a gold standard dataset. As no Icelandic sentiment classification dataset was
  included in the benchmark previously, this is now the official Icelandic sentiment
  classification dataset.
- Added the Faroese sentiment classification dataset FoSent, being a gold standard
  dataset. Note that this dataset is very small (74 train, 35 val, 283 test samples).
  The dataset consists of manually annotated Faroese news articles as well as individual
  sentences from the news articles. In creating the splits we ensure that there is no
  overlap between the news articles in the train, validation and test sets. As no
  Faroese sentiment classification dataset was included in the benchmark previously,
  this is now the official Icelandic sentiment classification dataset.


## [v13.2.0] - 2024-11-14
### Added
- Added the summarisation part of the Norwegian NorGLM multi-task human annotated
  dataset NO-Multi-QA-Sum (`norglm-multi-sum`). This dataset is part of the NLEBench
  Norwegian benchmarks. It has been marked as `unofficial` for now. This was contributed
  by [@viggo-gascou](https://github.com/viggo-gascou) ✨
- Added `ice-linguistic` a linguistic acceptability dataset which is a subset of the
  Icelandic Linguistic Benchmarks dataset. It is a small dataset with 94 train
  samples, 32 validation samples, and 256 test samples, and has been marked as
  `unofficial` for now. This was contributed by
  [@oliverkinch](https://github.com/oliverkinch) ✨
- Added `icelandic-qa`, an Icelandic question answering dataset about Icelandic culture
  and history. The original dataset has 2000 samples, but only 375 of the samples have
  answers that are found in the context (exact match). An LLM has therefore been used to
  rephrase the answers and we now have 1683 samples where the answers are found in the
  context (531 train, 128 val, 1024 test). It has been set to `unofficial` for now. This
  was contributed by [@oliverkinch](http://github.com/oliverkinch) ✨

### Fixed
- Small typo in prefix prompt used for few-shot evaluation of the English sentiment
  classification dataset SST5.
- If a model cannot be benchmarked with vLLM then we now properly load the model with
  the `transformers` backend.


## [v13.1.0] - 2024-10-31
- Added `ice-ec` (a subset of the dataset) and `ice-ec-full` (the full dataset), an
  Icelandic linguistic acceptability dataset. It has been set to `unofficial` for now.
  This was contributed by [@oliverkinch](https://github.com/oliverkinch) ✨
- Added the Schibsted summarisation dataset, which contains summaries of published
  articles from Schibsted Media's Norwegian and Swedish newsrooms. The dataset has been
  split into two separate small datasets, `schibsted-sv` for Swedish and `schibsted-no`
  for Norwegian. Note that both of these datasets are really small (89 and 374 test
  samples in `schibsted-sv` and `schibsted-no`, respectively), and have been set to
  `unofficial` for now. This was contributed by
  [@oliverkinch](https://github.com/oliverkinch) ✨
- Added the Icelandic summarisation dataset IceSum. IceSum is a collection of 1,000
  Icelandic news articles from mbl.is, which have been manually annotated with
  summaries. The dataset has been marked as unofficial, meaning that it will not be
  automatically included when benchmarking models, but can be included by specifying the
  dataset explicitly using the --dataset argument (or dataset argument if using the
  Benchmarker API). This was contributed by
  [@viggo-gascou](https://github.com/viggo-gascou) ✨
- Added the new Faroese reading comprehension dataset FoQA. This is now the default
  Faroese reading comprehension benchmark, as there was none previously.
- Now supports evaluation of models with adapters. This requires that the model
  repository has an `adapter_config.json` file, but no additional setup is needed.

### Fixed
- If a model does not use attention mask then we now do not supply it. This caused
  errors when evaluating state space models.
- Now limits the maximum sequence length when loading HF models (as opposed to vLLM
  models) to 5,000 tokens, just like we do with vLLM (no prompts are larger than that).
  This avoids OOM issues.
- Adds GPT-4o and GPT-4o-mini to the list of cached OpenAI model IDs, to correctly
  determine if the model exists, without needing an OpenAI API key.
- If a model has set its EOS token ID to multiple tokens and hasn't set the padding
  token ID, we use the first EOS token ID as the padding token ID.
- Fixed a bug related to the loading of some encoder models by updating `accelerate` to
  `>=0.34.2` and `transformers` to `>=4.45.0`.
- We now ensure that stop tokens in vLLM can't be empty, as this caused errors when
  evaluating some models.
- If the end-of-chat-token for a model only consists of whitespace and/or newlines then
  we ignore it, as this caused errors when evaluating some models and makes no
  difference to the evaluation of the model, since we are stripping the output anyway.
- Now identifies more models correctly as generative models.


## [v13.0.0] - 2024-07-31
### Added
- Evaluation of instruction tuned models is now possible! This is done by setting the
  `--zero-shot` flag when benchmarking a model (or `zero_shot=True` if using the
  `Benchmarker` API). This will evaluate the model using an instruction prompt and
  without any in-context examples. Furthermore, the chat template of the model will be
  used. This is to mimic the behaviour of the model when it is used in a user-facing
  setting.
- Debug mode for generative models is now possible now, which can be used to validate a
  model's output manually. This will log the predictions, and store all the inputs and
  predictions to a JSON file in the current working directory. This can be enabled by
  setting the `--debug` flag when benchmarking a model (or `debug=True` if using the
  `Benchmarker` API).
- Added the Dutch linguistic acceptability dataset `dutch-cola`. It has been set to
  `unofficial` for now, but it might eventually replace ScaLA-nl as the official Dutch
  linguistic acceptability dataset. For now, you can benchmark models on it by
  explicitly setting the dataset using the `--dataset` argument (or `dataset` argument
  if using the `Benchmarker` API). If you would prefer to run the full dataset, then you
  can benchmark models on `dutch-cola-full` as well - note that this evaluation will be
  significantly slower than the `dutch-cola` evaluation.
- Added the Belebele dataset, being a multilingual multiple-choice reading comprehension
  dataset. This has been added as a separate `multiple-choice-reading-comprehension`
  task, and is available in all supported languages except Faroese. The dataset has been
  marked as unofficial, meaning that it will not be automatically included when
  benchmarking models, but can be included by specifying the dataset explicitly using
  the `--dataset` argument (or `dataset` argument if using the `Benchmarker` API).

### Fixed
- Set upper bound on Python versions to `<4.0` from `<3.12`, to avoid installation
  issues.
- Removed the use of `ModelFilter` from the `huggingface_hub`, as it was removed from
  version `0.24.0` onwards. For the same reason, we now require `>=0.24.0` for the
  `huggingface_hub` dependency.
- Now checks the `sliding_window` and `sliding_window_size` config attributes when
  determining the vLLM context length. This would result in errors when the sliding
  window is less than 5,000, which for instance is the case with the Gemma 2 models.

### Changed
- Added `gpt-4o-mini` metadata, to correctly display maximum sequence length and
  vocabulary size.
- Changed the name of the `question-answering` task to the more descriptive name
  `reading-comprehension`.
- Update `vllm` to `>=0.5.3` and `transformers` to `>=4.43.0`, which now allows
  evaluation of Gemma 2 and Llama-3.1 models.
- Removed the `quantization` extra and instead prompt the user to manually install any
  missing quantisation packages when evaluating quantised models. This is due to several
  dependency clashes with `optimum` and `transformers`.


## [v12.11.0] - 2024-07-03
### Added
- Updated the `arc-is` dataset to a Claude translated version of ARC-challenge, from the
  dataset `mideind/icelandic-arc-challenge`. This has substantially higher translation
  quality than the previous `arc-is` and the current `mmlu-is` datasets. For this
  reason, the new `arc-is` dataset is now the official Icelandic dataset for the
  knowledge task.


## [v12.10.8] - 2024-06-21
### Fixed
- An import error caused `openai` to be installed for any evaluations to be done, which
  has now been fixed.


## [v12.10.7] - 2024-06-19
### Fixed
- Require `numpy` to be of version `1.x.x`, as the new `2.0.0` clashes with `outlines`.


## [v12.10.6] - 2024-06-19
### Fixed
- Updated `optimum` to `>=1.20.0` as `1.19.x` is incompatible with newer `transformers`
  versions.
- Updated `outlines` to `>=0.44.0` as this fixes an error in evaluating NorwAI models.


## [v12.10.5] - 2024-06-12
### Changed
- Remove almost all upper version bounds on dependencies. This makes it easier to be
  compatible with the `scandeval` package, with the risk of potentially introducing
  bugs when new dependency versions appear. We will monitor this risk and see if this
  is the way to go.

### Fixed
- Update `vllm` to `>=0.5.0`, `outlines` to `>=0.0.37` and `tiktoken` to `>=0.7.0`,
  which now resolves the dependency clash between the three of them.
- When detecting the `outlines` version we expected it to consist of integers, but we
  now accept strings as well (for development versions, say).


## [v12.10.4] - 2024-06-03
### Fixed
- Access to the evaluation datasets were shut down by Hugging Face again. It has now
  been restored.


## [v12.10.3] - 2024-06-03
### Fixed
- Access to the evaluation datasets were shut down by Hugging Face. It has now been
  restored.


## [v12.10.2] - 2024-05-30
### Fixed
- Correctly update logits processors and prefix allowed functions tokens functions for
  NER datasets when starting generation.
- We now use logprobs for OpenAI models, as this is supported by the chat models now.
  This is used for all sequence classification based tasks, which currently comprise of
  sentiment classification, linguistic acceptability, knowledge and common-sense
  reasoning. This fixes some incorrect evaluations of the newer GPT-4-turbo and GPT-4o
  models, as they tend to output things like "Sentiment: positive" rather than simply
  "positive".


## [v12.10.1] - 2024-05-28
### Fixed
- Now recognises the metadata for the new GPT-4o models correctly. Currently there is a
  version clash between `vllm` and `tiktoken`, meaning that one needs to manually
  upgrade `tiktoken` to evaluate GPT-4o - an informative error message notes this to
  the user now in that case.
- Number of generated tokens for sequence classification tasks has been changed back to
  1 (from 3). This makes no difference to open source models, as we only use the
  logprobs from the first token anyway, but this makes a big difference on multiple
  choice QA tasks for OpenAI models, as some of them might output things like "a is
  correct" rather than simply "a". Since we're using word edit distance to the labels,
  this might accidentally cause the final prediction to be different from "a".
- An error in `outlines<=0.0.36` meant that NER evaluations were near-random.
  Unfortunately, due to a strict `outlines` requirement in `vllm`, we cannot enforce
  `outlines>0.0.37` (see [this vLLM PR for a future
  fix](https://github.com/vllm-project/vllm/pull/4109)). For now, to prevent faulty
  evaluations, we raise an error, asking the user to manually upgrade `outlines` if
  they have an old version.


## [v12.10.0] - 2024-05-08
### Changed
- Update `autoawq` to `>=0.2.5,<0.3.0`, as it now doesn't have a dependency clash with
  `transformers`.
- Update `vllm` to `>=0.4.2,<0.5.0`, to support new models (such as Phi-3).
- Update `torch` to `>=2.3.0,<3.0.0`, as this is required by `vllm`.

### Fixed
- When overriding benchmark configuration parameters in `Benchmarker.benchmark` then
  these overridden parameters are now correctly used when building datasets.
- When a generative model was benchmarked on a NER task followed by another task, the
  structured generation wasn't set up correctly, as we're not re-initialising the model
  since v12.8.0. We now ensure that the logits processors are re-built for every
  dataset.


## [v12.9.1] - 2024-04-30
### Fixed
- Disables the prefix caching of vLLMs, as it has not been implemented with sliding
  window attention yet, causing re-initialisation errors.
- Updates `vllm` to `>=0.4.1,<0.5.0`, as this fixes an issue with benchmarking
  freezing.


## [v12.9.0] - 2024-04-26
### Changed
- Update `optimum` dependency to `>=1.19.1,<2.0.0`, as it is now compatible with
  `transformers>=4.40.0,<4.41.0`.

### Fixed
- Pin `vllm` to `v0.4.0`, since `v0.4.1` has breaking changes and is causing issues
  with flash attention.
- Catch vLLM error when prefix caching is set for models with sliding window attention,
  as this is not supported yet in vLLM.


## [v12.8.0] - 2024-04-23
### Changed
- Updated `vllm` to `>=0.4.0,<0.5.0`, which both fixes an issue with multi-gpu
  benchmarking as well as supporting more models.
- Updated `transformers` to `>=4.40.0,<4.41.0`, to support more models.
- Removed the `olmo` extra, as it is now included in `transformers`.
- Downgraded `outlines` to `v0.0.34` as any newer version is currently incompatible
  with `vllm`. This will be changed back to newer versions when [this vLLM
  PR](https://github.com/vllm-project/vllm/pull/4109) has been merged and released.

### Fixed
- Now does not reload generative models between each evaluation. This both saves some
  evaluation time, but it also prevents a bug when using multiple GPUs.
- Handle the change from having `float` logprobs in vLLM to the new `Logprob` objects.


## [v12.7.0] - 2024-04-19
### Added
- Added a script to evaluate human performance on datasets. This is a Gradio app which
  can be run using the command `human_evaluate --annotator-id <id>`, where
  `annotator-id` is the ID of the human annotator (from 0 to 10, inclusive). They will
  then annotate their answers for validation splits from the iteration corresponding to
  their annotator ID. All of the annotated results will be stored to
  `scandeval_benchmark_results.jsonl`, as usual - note here that this will create a
  single `human` entry, where multiple annotators will count as multiple iterations for
  the same `human` model.

### Fixed
- If a model has a very small maximal context length in its tokeniser configuration
  then we ignore this value and instead use the default value.
- When a model is generative then we use default context length to be 32,768.
- Now ensures that we use mixed precision when CUDA is available, as this is required
  by Flash Attention.
- By default we only use flash attention for generative models, as it leads to errors
  with several encoder models.
- Add missing OpenAI models to the model cache, to checking model existence when no
  OpenAI key is specified.
- Only imports from the `openai` package if it has been installed.
- Improved detection of the end-of-chat tokens for instruction tuned models, which
  previously caused errors when evaluating some instruction tuned models.
- Loading of a pretrained model configuration from the Hugging Face Hub failed when the
  model is gated and when the `cache_dir` is specified in `AutoConfig.from_pretrained`.
  We now do not set that argument if the model is gated, as a temporary fix.


## [v12.6.1] - 2024-04-11
### Fixed
- Changed vLLM inference parameters to limit the GPU memory usage during evaluation,
  which makes it possible to evaluate larger models on the same hardware as previously.
  Concretely, the `gpu_memory_utilization` has been raised from 0.9 to 0.95,
  `enforce_eager` is set to True, the `max_model_len` has been reduced from (at most)
  10,000 to (at most) 5,000. See [this
  issue](https://github.com/ScandEval/ScandEval/issues/383) for an overview of maximum
  amount of tokens in each dataset (as of v12.6.0 of ScandEval).
- Removed 1 sample from the Swedish sentiment classification dataset SweReC which was
  abnormally long, to keep the maximum amount of tokens in the samples below 5,000.
  Replaced the outlier sample with a new one.
- The number of allowed generated tokens for the Danish summarisation dataset
  Nordjylland News was mistakenly set to 128, compared to 256 for all other
  summarisation datasets. This has been fixed now.
- Now correctly detects if `autoawq` should be installed, when evaluating an AWQ model.
- Reduced `transformers` dependency to `4.38.x` again, as `autoawq` requires this.
- Do not use BitsAndBytes quantisation if the model is already quantised.


## [v12.6.0] - 2024-04-10
### Changed
- Updated `transformers` dependency to `>=4.39.3,<4.40.0`.

### Fixed
- Updated cached OpenAI model metadata.
- When loading local models we now more robustly detect the task of the model (i.e.,
  whether it is a generative model, encoder model or sequence-to-sequence model). This
  previously prevented evaluation of some local models.
- When detecting whether a local model exists, we now also look for the existence of
  `*.safetensors` files.


## [v12.5.3] - 2024-04-05
### Fixed
- The speed benchmark for OpenAI models was extremely slow, due to an issue with the
  tokenizer. This has been fixed now.


## [v12.5.2] - 2024-04-04
### Fixed
- Now using the same label order in the NER task as is in the dataset configuration.
  From v12.1.0 and onwards these were updated to sorting the labels, but this has
  resulted in significantly worse performance.
- Added GPT-4-turbo name variations to cached OpenAI model IDs. This means that we'll
  be able to see if a model ID should be an OpenAI model, without an OpenAI API key.


## [v12.5.1] - 2024-04-03
### Security
- Now uses an access token to access datasets, allowing the datasets to not be
  publicly available on the Hugging Face Hub.


## [v12.5.0] - 2024-04-02
### Added
- We now support evaluation of quantised models, such as GPTQ and AWQ, when the vLLM
  backend is being used (the default).

### Fixed
- Move tensor to the correct device when benchmarking seq-to-seq models (#363). Thanks
  to [@ThomasKluiters](https://github.com/ThomasKluiters) for this contribution! :tada:
- Deals with the case where an instruction tuned model does not use any special token
  at the end of the chat, such as `<|im_end|>`. This holds for, e.g., Qwen models.
- Better auto-detection of pipeline tag for models on the Hugging Face Hub, in case the
  tag is not manually set.


## [v12.4.0] - 2024-03-27
### Added
- Support for Azure OpenAI models! These can now be benchmarked as with any other
  model, where either the environment variables `AZURE_OPENAI_API_KEY`,
  `AZURE_OPENAI_ENDPOINT` and `AZURE_OPENAI_API_VERSION` need to have been set, or
  alternatively through the `--azure-openai-api-key`, `--azure-openai-endpoint` and
  `--azure-openai-api-version` arguments. Thanks to
  [@BramVanroy](https://github.com/BramVanroy) for all the help regarding the
  implementation of this :tada:
- We now use the new JSON mode for newer OpenAI models for the NER task, to ensure
  better JSON generation.
- If an error is thrown during generation with an OpenAI model, which for instance
  happens when the prompt is caught by the content filter, then we simply return a
  blank string instead.

### Changed
- Updated `outlines` dependency to v0.0.37, which can now correctly deal with a larger
  batch size when integrated with vLLM. This results in faster NER evaluation.

### Fixed
- Move models to the device before running any inference with it, as this causes issues
  when flash attention is enabled.
- When benchmarking instruction tuned models, we now ensure that generation stops when
  the end-of-chat token is reached (such as `<|im_end|>` and `[/INST]`). This had a
  negative performance impact on question answering and summarization, but the
  remaining tasks were not affected.


## [v12.3.2] - 2024-03-19
### Fixed
- There is an issue with the underlying `outlines` package that we use for structured
  generation, where many of the generations stop prematurely when the batch is too
  large. We fix this temporarily by lowering the batch size from the entire dataset to
  the standard 32 when vLLM is used for NER tasks. This will be changed back when the
  bug is fixed. Follow the progress in [this `outlines`
  issue](https://github.com/outlines-dev/outlines/issues/757).
- Issue when checking if the `openai` extra needed to be installed, or when the
  `OPENAI_API_KEY` needs to be set.
- Setting `add_prefix_space=False` caused an error during the loading of some
  tokenizers. To fix this, we only supply the `add_prefix_space` keyword argument
  during the loading of the tokenizer if it is True.


## [v12.3.1] - 2024-03-13
### Fixed
- An issue with Pydantic typing, causing initialisation of `Benchmarker` to throw an
  error.


## [v12.3.0] - 2024-03-13
### Changed
- Updated `outlines` dependency to `>=0.0.36,<0.1`. This fixes a race condition caused
  during evaluation of NER datasets and also includes integration with the
  `transformers` library. The existing hardcoded integration has now been removed in
  favour of the integration in that package.


## [v12.2.1] - 2024-03-12
### Fixed
- Now includes the `transformers` integration with `outlines` directly in the code,
  which caused issues as they weren't part of the newest `outlines` release. When it
  does get included then we will import these as before.
- When evaluating OpenAI models we now do not perform any structured generation, as we
  do not have access to the logits.


## [v12.2.0] - 2024-03-11
### Added
- Added the Icelandic common sense reasoning dataset Winogrande-is, being a manually
  translated version of the English Winogrande dataset. This also means that the
  HellaSwag-is dataset has been marked as unofficial, and will thus not automatically
  be included when benchmarking models on the Icelandic common sense reasoning task.

### Changed
- Updated `vllm` dependency to `>=0.3.3,<0.4.0`, which allows the benchmarking of the
  new Gemma and OLMO models, without the bug from vLLM v0.3.2.

### Fixed
- Do not show message regarding missing flash attention if CUDA is not available.
- Only use bfloat16 as quantisation compute type if it is available and that
  `torch_dtype` is set to "bfloat16" in the Hugging Face configuration - otherwise we
  use float16.
- Since flash attention is now enabled by default, some models couldn't be loaded due
  to them not supporting it. For these models, flash attention will now be disabled
  during model loading.
- Now uses a single GPU when finetuning, as previously evaluation would just freeze in
  this case. In the future we might support multi-GPU finetuning, but since encoder
  models usually doesn't require multiple GPUs, this is currently not prioritised.


## [v12.1.0] - 2024-02-29
### Changed
- Flash attention will now default to being used if `flash_attn` has been installed. If
  the `--use-flash-attention/no-use-flash-attention` hasn't been set and the
  `flash_attn` package hasn't been installed, then a logging message will be displayed,
  informing the user.
- Changed backend structured generation framework to `outlines` from
  `lm-format-enforcer`.

### Fixed
- Evaluating models on NER tasks used excessive amounts of memory and took very long.
  This was due to a bug in vLLM v0.3.2, and will be fixed in vLLM v0.3.3. We thus
  forbid v0.3.2, making it fast again, and we'll remain compatible with the new v0.3.3
  when it is released.
- A name clash has been fixed, which caused the MMLU-no dataset to not be run when
  running all Norwegian datasets.


## [v12.0.0] - 2024-02-26
### Added
- Now automatically uses multiple GPUs when evaluating generative models with vLLM.
- Now allows "unofficial" datasets, which are datasets which are not included on the
  official leaderboards and models will only be benchmarked on them if they have been
  explicitly set using the `--dataset` argument (or `dataset` argument if using the
  `Benchmarker` API). This allows the inclusion of more datasets, without bloating the
  evaluation time of "official" evaluations, as well as removing the need to remove old
  datasets when they are replaced by newer ones.
- The following datasets have been added as unofficial, all datasets that used to be
  part of ScandEval but has since been replaced:
    1. ARC-da
    2. ARC-no
    3. ARC-sv
    4. ARC-is
    5. ARC-de
    6. ARC-nl
    7. ARC
    8. DaNE
    9. WikiANN-fo
- A more informative error message is now being thrown if additional arguments need to
  be supplied to evaluate the model, such as
  `--trust-remote-code`/`trust_remote_code=True`.
- When determining a model's maximum sequence length, we now also look at the
  `max_sequence_length` attribute of the Hugging Face model configuration.

### Changed
- Computation of the BERTScore metric for summarisation tasks are now using the device
  stated in the benchmark config, making the metric computation significantly faster if
  a GPU is being used. This defaults to processing 32 samples at a time, which is
  reduced if OOM errors occur. If OOM errors occur with a batch size of 1 then the
  scores are computed on CPU, as before.
- Updated `transformers` dependency to `>=4.38.1,<4.39.0`, and `vllm` dependency to
  `>=0.3.2,<0.4.0`. This allows the benchmarking of the new Gemma and OLMO models.
- When using the `Benchmarker` API, the `save_results` argument now defaults to True.
- The `Benchmarker.benchmark` method now only returns the list of benchmark results
  from the given run, rather than all historic benchmark results as well.
- The framework now defaults to using a Hugging Face Hub token when accessing models,
  if available.


## [v11.0.0] - 2024-02-16
### Added
- Added arguments to `Benchmarker.benchmark` (or simply `Benchmarker.__call_`),
  corresponding to the same arguments during initialisation. The idea here is that the
  default parameters are set during initialisation, and then any of these can be
  changed if needed when performing a concrete evaluation, without having to
  re-initialise the `Benchmarker`.
- Added the Danish knowledge datasets `danske-talemaader` and `danish-citizen-tests`.
  Both are multiple choice datasets, where the first one tests knowledge about Danish
  idioms, and the second one tests knowledge about the Danish society. These replace
  the machine translated MMLU-da dataset.
- Added a `--num-iterations` flag (`num_iterations` in the Python CLI), which controls
  the number of times each model should be evaluated, defaulting to the usual 10
  iterations. This is only meant to be changed for power users, and if it is changed
  then the resulting scores will not be included in the leaderboards.

### Changed
- The default value of the languages are now all languages, rather than only Danish,
  Swedish and Norwegian.
- Changed all summarisation datasets to use one few-shot example (some were set to 2),
  and increased the maximum amount of generated tokens to 256 rather than the previous
  128, since many of the gold standard summaries are around 200 tokens.

### Fixed
- There was an error caused if an old version of the `openai` package was installed and
  if the `scandeval` package was checking if a model exists as an OpenAI model. Now an
  informative error is thrown if the model is not found on any available platforms, as
  well as noting the extras that are missing, which prevents the package from checking
  existence on those platforms.
- Changed the prompt for the English sentiment classification dataset SST5, where it
  previously stated that the documents were tweets - these have now been renamed to
  "texts".
- Correctly assess whether the `openai` extra should be used, which made it impossible
  to benchmark OpenAI models.
- Disabled `lmformatenforcer` logging, which happens in the rare case when we're
  few-shot evaluating a model on NER and there are no JSON-valid tokens to generate.

### Removed
- Removed all machine translated ARC datasets, as they had a near 100% correlation with
  the machine translated version of the MMLU datasets.


## [v10.0.1] - 2024-02-12
### Fixed
- A prefix space was added to labels in sequence classification tasks that
  automatically adds a prefix space (such as Mistral). We now check for this and ensure
  to only manually add prefix space to models that don't automatically do this (such as
  the Yi models).


## [v10.0.0] - 2024-02-12
### Added
- Now throws a more informative error when attempting to benchmark a non-generative
  model on a generative task.

### Changed
- Many dependencies are now optional, to make the package less bloated. These extras
  are `jax`, for models based on the JAX framework, `generative` for evaluating
  generative models, `olmo` for models based on the OLMO architecture, `openai` for
  evaluating OpenAI models, and `all` to install all of them.
- Updated many dependencies. In particular now uses `openai` version 1.x.x, which
  required some changes to the code base as they changed their API.
- Changed the `--dataset-task` CLI argument (`dataset_task` in the Python API) to
  `--task` (`task`). This is now the preferred way to choose what to benchmark a model
  on, rather than remembering all the names of the datasets. E.g., to benchmark a model
  on all Danish question-answering datasets, we call `scandeval -m <model_id> -l da -t
  question-answering`. All the names of the tasks is shown in `scandeval --help`.
- Renamed the `--no-ignore-duplicates` to `--force` (shorthand: `-f`), which _forces_
  the evaluation, meaning that it evaluates the model even if it has previously been
  evaluated.
- Renamed the `--model-id` to `--model`.

### Fixed
- Error when encoding a batch of size 1 with OpenAI models.
- Error when benchmarking OpenAI models on MacOS due to the `tiktoken.Encoding` object
  not being picklable.
- Fixed an issue with OOM errors when changing from benchmarking one generative model
  to another.
- Now allows loading tokenisers that require remote code, if `--trust-remote-code` has
  been set.
- Fixed an issue where the `max_sequence_length` parameter in the Hugging Face model
  configuration wasn't used to determine the `max_model_len` parameter in the
  `vllm.LLM` initialisation, causing some models not being loaded in vLLM.
- An error occured if a tokenizer had no defined BOS token, which happens for some
  generative models. It is now set to be equal to the EOS token in that case.
- Fixed error related to the extraction of predicted labels in sequence classification
  tasks for generative models, which unfairly evaluated generative models that require
  a prefix space on the labels (which are most of them currently).

### Removed
- Removed the `-d` shorthand for `--dataset` in the CLI, to encourage the use of `-t`
  (`--task`) and `-l` (`--language`) instead.


## [v9.3.2] - 2024-02-05
### Fixed
- Using model revisions did not work with vLLM models - this has now been fixed. These
  revisions are specified using the '@' operator in the model ID, e.g., `scandeval -m
  gpt2@main`.


## [v9.3.1] - 2024-01-31
### Fixed
- The prompts were not stripped correctly, causing bad evaluations for sequence
  classification tasks.


## [v9.3.0] - 2024-01-29
### Changed
- Now requires `transformers` versions `4.37.x`. As they often introduce breaking
  changes in minor versions, we now only allow a patch version difference and manually
  update to `4.38.x` when it comes out.
- Swapped primary/secondary metrics for the multiple choice tasks, where we now set MCC
  as the primary metric and accuracy and secondary. This is due to the fact that MCC
  handles class imbalance better.
- Removed speculative ngram sampling again, as `transformers` now requires the batch
  size to be 1, which doesn't make it any faster than normal.
- Swapped primary/secondary metrics for the multiple choice tasks, where we now set MCC
  as the primary metric and accuracy and secondary. This is due to the fact that MCC
  handles class imbalance better.
- Number of generated tokens for sequence classification tasks has been changed back to
  3 (from 1). This makes no difference to open source models, as we only use the
  logprobs from the first token anyway, but it *does* make a difference to closed
  source models where the logprobs are not available (like OpenAI's chat models), as
  we're instead calculating word edit distance to the labels.

### Fixed
- Prevents FP16 overflow by using -1e3 instead of -1e9 for ~0% probability logprobs
  during generation with vLLM.
- Avoids excessive disk usage by not caching processed datasets to disk, as we are
  never using the cached versions anyway.
- We now only strip the prompts if the model's tokenizer includes a prefix space when
  tokenizing the labels.
- When testing a model's maximum sequence length, we put dummy inputs into them. This
  causes errors if the dummy inputs are one of the special tokens. Since the special
  tokens have not always been set up in the tokenizer, we instead rely on a heuristic
  that the 100th token ID is not a special token.
- An import depended on `vllm`, which is not installed on non-Linux devices, causing an
  `ImportError`. This has now been removed.
- Fixed an issue where structured generation wasn't triggered when vLLM wasn't
  available.


## [v9.2.0] - 2024-01-24
### Added
- Added (the English) datasets MMLU, ARC and HellaSwag, as well as Norwegian and
  Icelandic translations of it. Now the `knowledge` and `common-sense-reasoning` tasks
  are covered in all supported languages except Faroese (i.e., da, sv, no, is, de, nl &
  en).
- Now uses speculative ngram sampling for text generation when vLLM is not available.
  This has no effect on performance and increases evaluation speed by 3x on generation
  heavy tasks like NER and summarization.
- Added structured generation for the NER task, which enables the models to (almost)
  always output correct JSON, separating the NER capabilities from the JSON
  capabilities. JSON can be tested separately in a (future) coding benchmark.
- Now adds `scandeval_version` to the output JSONL results, to make it easier to
  determine when outdated results need re-benchmarking.

### Changed
- Swapped primary/secondary metrics for the NER task, as the `MISC` tag varies too much
  from dataset to dataset to be meaningful as a primary metric. Now uses micro-average
  F1-score across all tags except the `MISC` tag as a primary metric.

### Fixed
- There was a bug where all models were removed from disk prior to benchmarking. This
  will now only happen if the `--clear-model-cache` flag is set.
- The `vllm` package cannot be installed when CUDA is not available - this is now
  neither installed nor used when this is the case, and generative few-shot evaluation
  is done using the `transformers` package rather than `vllm`.
- Previously `temperature` was wrongly not set for vLLM and OpenAI models, instead
  defaulting to their 1.0 values. This was due to the fact that this is set in
  `transformers` using the `do_sample=False` argument, which doesn't transfer to the
  other libraries. This has now been set to 0.0.
- Now catches OpenAI `InvalidRequestError`s.
- Removed overly long or repetitive samples in the multiple choice datasets, which
  caused errors when evaluating OpenAI models on them.
- Now sets the `top_k` parameter in the vLLM `SamplingParams` based on the value it has
  in the `GenerationConfig`. This caused a discrepancy, as vLLM defaulted to -1 and
  `transformers` to 50.
- When loading a model using `transformers` then the quantized compute dtype is now
  correctly set to either `bfloat16` or `float16`, depending on the GPU available,
  rather than the previous `float32`. This does not affect generation performance.
- Fixed formatting of summarization metrics.
- Removed print output from `bert_score` during summarization metric computation.
- Now clears GPU memory properly after finishing the benchmark of a generative model
  with vLLM.


## [v9.1.2] - 2024-01-16
### Fixed
- When checking if a model has already been benchmarked, we only care about the
  `few_shot` parameter if the model is generative.


## [v9.1.1] - 2024-01-15
### Fixed
- Now adds a `generative` key to the logged results, to enable parsing few-shot
  evaluated models correctly when building leaderboards.


## [v9.1.0] - 2024-01-14
### Changed
- Now only stores the top-10 log probabilities of generated tokens when the generation
  length is less than 8 tokens. Also now keeps separate caches for each (model,
  dataset) combination, where it previously had a single cache for each model. Both of
  these help reduce the memory usage of the model output cache.
- Optimised cache saving/loading a bit, making the waiting time in between iterations
  slightly shorter.
- Removes the model output cache for a (model, dataset) combination when the
  benchmarking of the model on the dataset finishes successfully. Also removed indents
  in model output cache JSON files. Both of these help reducing the disk space used on
  caching.

### Fixed
- Only require generative models to output logprobs if the dataset is of a task that
  requires it. This caused the benchmarking to use excessive memory when benchmarking
  datasets that require long generative outputs, such as NER.

### Removed
- Removed some vLLM logging.


## [v9.0.0] - 2024-01-12
### Added
- Now caches the completions of open source generative models, which effectively makes
  benchmarking of these ~33% faster. We cannot store all logits for storage reasons (it
  quickly gets >100GB in that case), so we instead store the top-100 logits for each
  generated token, but only if the generated sequence is shorter than 50 tokens. We
  thus assume that (a) these are the only logits needed, and (b) that the generations
  don't change. We argue that (a) is the case since we only use the logits in
  classification tasks, in which case we only use the first token anyway. Further,
  since we're using a temperature of 0 anyway, the generations will be as close to
  deterministic as possible (up to small rounding fluctuations of logits, which is
  negligible). This is a breaking change, since it is not compatible with the previous
  way we cached OpenAI model outputs.
- Added a new `--clear-model-cache` flag, which removes the cached models after
  finishing the benchmarking of each model, to save disk space. This doesn't remove the
  cached model outputs or datasets.
- Added the following new datasets:
    - `fone`, a Faroese NER dataset, which replaces the previous `wikiann-fo` dataset.
    - `dansk`, a Danish NER dataset, which replaces the previous `dane` dataset.
    - `norquad`, a Norwegian question answering dataset, which replaces the previous
      `scandiqa-no` dataset.
    - Danish, Swedish, German and Dutch versions of the MMLU, ARC and HellaSwag
      datasets, testing knowledge and common sense reasoning of generative models.
      These have been machine translated by the University of Oregon using
      GPT-3.5-turbo. Machine translation is not adequate, of course, so see this as a
      first version of these kinds of evaluations, to get some benchmarks going asap.
    - `squad-nl`, a Dutch extract question answering dataset, which is a machine
      translated version of SQuAD-v2. As with the datasets mentioned above, this is
      meant as a first version of a Dutch QA dataset, until we have a better one
      available.
- Added `--only-validation-split` flag, which only benchmarks the model on the
  validation split, which is 5-10x smaller than the test split (depending on the
  dataset). This is especially useful with paid models like OpenAI models. The value of
  this flag is stored in the benchmark results, so this will be visible on
  leaderboards.
- Now uses vLLM as the underlying engine for few-shot evaluating generative models,
  which drastically improves the evaluation speed, as well as requiring less GPU
  memory.

### Changed
- Now compatible with`transformers >= 4.36.2`, and this is required now as they have
  changed their generation API in a breaking manner.
- Now removes all newlines from texts in the summarization task, where previously these
  were merely "squashed" to single newlines. This makes the separation of few-shot
  examples for generative models easier.
- Also removes newlines from the NER task, where these were not removed at all
  previously.
- Now doesn't force ASCII characters in the NER task for generative models, making the
  target JSON dictionary more consistent with the input text.
- If a model is stored in the Safetensors format on Hugging Face Hub, then we read out
  the number of parameters directly from those files. This results in more accurate
  parameter counts as opposed to loading in the model in 4-bit and counting manually.
- Samples with excessively short or long texts have been removed.
- Adjusted number of few-shot examples in datasets to ensure that the resulting prompt
  is at most ~3000 tokens long.
- When timeout errors occur when loading a model then we will try again at most 5 times
  now, where previously we would attempt to re-load it indefinitely.

### Fixed
- Removed `text2text-generation` temporarily from the tags defining generative models,
  since we do not support the benchmarking of these yet. This will be added back in as
  soon as we support them.
- Now catches `OSError`s when loading Hugging Face model configurations, which happen
  when there is no `config.json` file in the model repo.
- When sampling few-shot examples for question answering tasks we previously sampled
  among examples with context length less than 1024 characters, to keep the prompt
  short. This is too small for some datasets, so now we dynamically set this threshold
  based on the dataset itself, starting from 512 and doubling until we have at least
  the number of desired few-shot examples to choose from.
- Now only sets `torch_dtype` is CUDA is available, as otherwise errors are caused.
- Previously text generation in a batch would be stopped if any of the samples in the
  batch reached the stopping criteria, causing a lot of incomplete completions. Now
  the model continues to generate text until the entire batch is complete, and the
  excess generation is removed afterwards.
- When benchmarking encoder models on QA tasks the contexts are split up if they exceed
  the model's context length. The stride value used caused errors in rare cases where
  the model's maximum context length was really small (128). This has been fixed now.
- Now sets `ignore_mismatched_sizes` when loading models if the model cannot be loaded
  otherwise. This previously caused some issues when loading certain models.
- Fixed bug where some encoder models did not work properly when loaded in with FP16
  mixed precision due to overflow. We now load in models with BF16 as these have a
  larger range, but fall back to FP16 if BF16 is not available. If both lead to
  overflow then we attempt again with full FP32, and lastly throw an informative error
  and block evaluation if the overflow persists.
- When few-shot evaluating models on NER tasks, we are now more lenient towards the
  generated model output. Instead of taking the output as-is, we are now extracting the
  first dictionary (enclosed in curly brackets), as well as replacing all single
  apostrophes (') with double ones (").
- If a model is already pre-quantized then we will not attempt to quantize it as well.


## [v8.2.1] - 2023-12-20
### Fixed
- Removed the non-existent IsReC, FoReC and FoQA datasets.


## [v8.2.0] - 2023-12-20
### Added
- Added the following new datasets:
    - `sb10k`, a German sentiment classification dataset.
    - `dutch-social`, a Dutch sentiment classification dataset.
    - `sst5`, an English sentiment classification dataset.
    - `germeval`, a German NER dataset.
    - `conll-nl`, a Dutch NER dataset.
    - `conll-en`, an English NER dataset.
    - `scala-de`, a German linguistic acceptability dataset.
    - `scala-nl`, a Dutch linguistic acceptability dataset.
    - `scala-en`, an English linguistic acceptability dataset.
    - `nqii`, an Icelandic extractive question answering dataset.
    - `germanquad`, a German extractive question answering dataset.
    - `squad`, an English extractive question answering dataset.
    - `cnn-dailymail`, an English summarization dataset.

### Fixed
- Fixed bug with question answering benchmarking when the answer was a proper subset of
  the first token in the context, causing errors when benchmarking some models.
- Some models have been stored in mixed precision as well as containing an
  implementation of layer normalisation which is incompatible with such mixed
  precision. When loading models we now only load in mixed precision if `torch_dtype`
  has been specified in the Hugging Face model configuration (as with the Mistral
  model, for instance).
- When sampling examples to use in few-shot prompts in a sequence classification, we
  previously required that the samples are stratified with respect to the labels. This
  caused an issue if the dataset did not contain all labels, so now we only stratify
  with respect to the labels present in the dataset.
- When few-shot benchmarking on question answering datasets we previously only used the
  samples whose contexts were at most 512 characters long. This turns out to be too few
  for `germeval`, so this has been upped to 1024.


## [v8.1.0] - 2023-12-04
### Added
- Now added support for text-to-text tasks, which include tasks such as abstractive
  summarization, abstractive question-answering and translation. These can only be
  benchmarked with generative models. In this release, this includes the following
  datasets:
    - `nordjylland-news`, a Danish summarization dataset based on news articles.
    - `swedn`, a Swedish summarization dataset based on news articles.
    - `no-sammendrag`, a Norwegian summarization dataset based on news articles.
    - `rrn`, an Icelandic summarization dataset based on news articles.
    - `mlsum`, a German summarization dataset based on news articles.
    - `wiki-lingua-nl`, a Dutch summarization dataset based on WikiHow articles.
  These are all of the task `summarization`, meaning that they can also all be run
  using `scandeval --dataset-task summarization --model-id <model_id>`.
- A `--use-flash-attention` flag has been added, which enables Flash Attention 2.0,
  which is required by some models, such as Mistral-based ones. If `flash-attn` has not
  been installed then an informative error message will be raised. Thanks to
  [@peter-sk](https://github.com/peter-sk) for this contribution! :tada:

### Changed
- Now uses 8-bit AdamW whenever CUDA is available, as opposed to regular AdamW.
  Experiments shows that this does not affect benchmarking performance, but reduces
  memory usage and thus allows benchmarking of larger models

### Fixed
- A bug was removed which caused some overlap between the dataset splits of the
  ScandiQA datasets.
- Now allows loading in models in the data type that they were trained in, which
  previously caused errors if they weren't trained in float32.


## [v8.0.0] - 2023-11-29
### Added
- Support for few-shot evaluation of decoder models, both from the Hugging Face Hub and
  OpenAI models. This currently happens automatically when specifying a generative
  model from the Hugging Face Hub, and with all OpenAI models.
- Now stores model caches in separate directories, enabling parallel evaluations.
  Thanks to [@KennethEnevoldsen](https://github.com/KennethEnevoldsen) for this
  contribution! :tada:
- Added `--device` argument to the CLI, which can be used to overwrite the automatic
  detection of device (CPU, CUDA GPU, MPS GPU, TPU) to use.
- Added `--trust-remote-code/--no-trust-remote-code` argument to the CLI, as some
  models require this flag to be loaded. It defaults to `False` for security reasons,
  however.
- Added `--load-in-4bit/--no-load-in-4bit` argument to the CLI, which can be used to
  overwrite the automatic 4bit loading of models. By default only generative models
  will be loaded in 4bit, and only if a CUDA GPU is available, as this is required by
  the underlying `bitsandbytes` package.
- Now manually adjusts the maximum sequence length of a model to ensure that the
  reported maximum length is correct.

### Changed
- Now only supports Python 3.10 and above.
- Changed the variation in the speed benchmark. Rather than using a fixed length
  document and computing iterations per second, it now uses varied length documents and
  computes tokens per second. This also has the added benefit of being able to better
  compare models with varying level of maximum sequence lengths. Further, it now uses
  GPU rather than CPU to accomodate 4-bit models, as these cannot be run on CPU.
- Changed the `--model-framework` argument to `--framework`.
- Changed the `--use-auth-token` and `--auth-token` arguments to `--use-token` and
  `--token`, reflecting the same change in the `transformers` package.
- Now reports all model parameters, rather than just the trainable ones.
- Now uses 8-bit AdamW optimizer when CUDA is available rather than the default AdamW,
  to save memory when working with larger models.

### Removed
- Previously generative models had their maximum sequence length altered by subtracting
  their padding token ID. This is not needed anymore and have been removed.

### Fixed
- Handles timeouts better now, when fetching models from the Hugging Face Hub. Instead
  of simply throwing the error, cancelling the benchmarking process, it simply tries
  again until the connection is up again.
- Some models output both logits and hidden states, which caused unnecessary
  out-of-memory issues. This is now handled using the `preprocess_logits_for_metrics`
  argument in `Trainer`.
- Now catches errors while loading model configurations.


## [v7.1.1] - 2023-07-01
### Fixed
- The feature names of the NER datasets have been changed, so the code have been
  updated to reflect this.


## [v7.1.0] - 2023-05-15
### Added
- Added support for the NorBERT3 models.


## [v7.0.0] - 2023-05-13
### Changed
- Now uses PyTorch 2.0, which (among other things) includes more control over the MPS.
  This means that MPS out of memory errors will now be caught and dealt with like CUDA
  out of memory errors, and we clear the MPS cache in between runs.

### Fixed
- Ensure that `type_vocab_size` is not changed if it was previously set to 0. This
  caused issues for some models when benchmarking question answering tasks.


## [v6.3.0] - 2023-04-12
### Added
- Now added support for benchmarking local models in the Hugging Face format (i.e.,
  saved with the `save_pretrained` method). This automatically detects the framework
  based on the file extension, but can also be set using the new `--model-framework`
  argument. Thanks to [@peter-sk](https://github.com/peter-sk) for implementing this!
  :tada:

### Fixed
- Now handles word-token alignment properly with SentencePiece tokenisers, which caused
  some models not being able to be benchmarked on token classification tasks.
- Now handles UNK tokens during word-token alignment, where it locates the word that is
  being tokenised into the UNK token, extracting the original value of the UNK token
  and replacing the token by that value.


## [v6.2.4] - 2023-03-10
### Fixed
- If the Hugging Face Hub is down, throwing a `HfHubHTTPError`, then catch it, wait 30
  seconds, and try again.
- Now always fixes the `model_max_length` attribute of the tokenizer, to prevent index
  errors during finetuning.

### Changed
- Changed `raise-error-on-invalid-model` to `raise-errors`. The flag now raises all
  errors instead of skipping the model evaluations, which can be used for debugging.


## [v6.2.3] - 2023-02-27
### Fixed
- Ensure that the `max_position_embeddings` fix from v6.2.2 only occurs if the
  tokenizer has a padding token, as this is used to set the `model_max_length`.
- If a model only has a JAX model but also has tags on the Hugging Face Hub from
  another framework, then re-try the evaluation with `from_flax` set to `True`.


## [v6.2.2] - 2023-02-25
### Fixed
- If `max_position_embeddings` is smaller than any of the context lengths specified in
  `model_max_length` and `max_model_input_sizes` then we use that as the the
  tokenization max length. This avoids dimension errors related to truncation.


## [v6.2.1] - 2023-02-22
### Fixed
- Now does not include models with the word "finetuned" in their name when benchmarking
  all models. These can still be benchmarked if specified directly.


## [v6.2.0] - 2023-01-09
### Changed
- Does not include by default models which indicate in their name that they're using
  more than a billion parameters, such as `EleutherAI/gpt-j-6B`.

### Fixed
- Now sets the default language for the (upcoming) XMOD models.
- If a model's `token_type_embeddings` layer has size (1, ...) when benchmarking the
  model for question answering, it is expanded to size (2, ...) with the second row
  being randomly initialised. This is required as question answering tasks need a least
  two token type embeddings.
- Now catches `OSError` when loading tokenizers.


## [v6.1.1] - 2023-01-02
### Fixed
- Fixed error where some tokenizers did not have special token IDs registered.
- Now catches `JSONDecodeError` when loading tokenizers.
- Now catches `KeyError` when loading model configurations.


## [v6.1.0] - 2022-12-29
### Added
- Added model inference speed estimation benchmark. This can now be run by setting
  either `task` or `dataset` to "speed". E.g., `scandeval -m <model_id> -d speed` or
  `scandeval -m <model_id> -dt speed`. This runs 10 iterations of 100 model inferences
  on a document of length 2,600 (the document "This is a dummy document. " repeated 100
  times). The inference speed includes tokenization, and is powered by the `pyinfer`
  package.


## [v6.0.1] - 2022-12-28
### Fixed
- Added prefix space to DeBERTa models.
- Now automatically changes a model's `type_vocab_size` to at least 2 when benchmarking
  the model on question-answering tasks. This previously caused an error when a model
  config had it set to 1.


## [v6.0.0] - 2022-12-24
### Added
- Added support for decoder models such as the GPT-series.
- Added new Swedish sentiment classification dataset, SweReC, which is not
  aspect-based, contrary to the previous ABSAbank-Imm dataset. This dataset is a
  three-way classification task into the classical `positive`, `neutral` and `negative`
  classes, thereby establishing uniformity between the sentiment classification
  datasets in the different languages. The dataset comes from reviews from both
  se.trustpilot.com and reco.se, and has been created by Kristoffer Svensson as part of
  his Bachelor thesis "Sentiment Analysis With Convolutional Neural Networks:
  Classifying sentiment in Swedish reviews".
- Added historic BERT models from `dbmdz` as part of the default multilingual list.
- Added the `--batch-size` argument, which can be used to manually select a batch size.
  Must be among 1, 2, 4, 8, 16 and 32.

### Removed
- As SweReC is a drop-in replacement for ABSAbank-Imm, the latter has been removed from
  the ScandEval benchmark.

### Fixed
- Now deals with an issue with DeBERTaV2 models where `pooler_hidden_size` has been set
  to a value different to `hidden_size` in its configuration, which made it impossible
  to do sequence classification with the model. The former is now forced to be the same
  as the latter, fixing the issue.
- Now ensures that tokenizers, model configurations and metrics are cached to the
  ScandEval cache, rather than the default Hugging Face cache.
- Previously, if a model's context length was greater than 1,000 it would be reduced to
  512, since an unset context length results in a very large `model_max_length` value
  of the tokenizer. This conflicted with longformer-style models whose context length
  _actually_ was greater than 1,000, so now this upper bound has been increased to
  100,000.
- Now includes `sacremoses` as a dependency, as this is required by some tokenizers.
- Converted the `id` column in ScandiQA to a string, to avoid integer overflow errors
  during preprocessing.
- If there is a `torch` operation which does not have a deterministic component, then a
  warning will be issued instead of raising an error.


## [v5.0.0] - 2022-11-03
### Added
- A new argument, `ignore_duplicates` (or `--ignore-duplicates/--no-ignore-duplicates`
  in the CLI) further ignores an evaluation if it has previously been evaluated. This
  argument defaults to `True`.
- Now stores the task and the dataset languages to the evaluation file with each
  evaluation.
- Now stores model metadata to the `scandeval_benchmark_results` file. Currently, this
  includes the number of trainable model parameters, the size of the model's vocabulary
  and the model's maximum sequence length.

### Changed
- Evaluation results are now saved in a JSONL file instead of a JSON file, and results
  are appended onto the file after every evaluation.
- You can now specify your Hugging Face authentication token in the `use_auth_token`
  argument of `Benchmarker` rather than manually logging in with `huggingface-cli
  login`. In the CLI an authentication token can also be applied directly using the new
  `--auth-token` argument. If an authentication is provided in this way in the CLI,
  then there is no need to add the `--use-auth-token` flag.
- The "random" models have now been renamed to "fresh", to emphasise that they are not
  random, but instead randomly initialized.
- The fresh models are now task independent, meaning that `fresh-xlmr-base` will now
  adapt to the task at hand, rather than having to benchmark, e.g.,
  `fresh-xlmr-base-sequence-clf` and `fresh-xlmr-base-token-clf` separately.

### Fixed
- ScandEval now works on TPUs.
- Removed `bf16` precision, as it only works for some GPUs.
- Should output less `transformers` logging now.
- Models were previously loaded in twice in the beginning of a benchmark. They are now
  only loaded in once (but re-loaded during each of the 10 iterations to ensure that we
  are starting from the same point).
- Changed the model architecture of the `fresh-xlmr-base` from `Roberta` to
  `XLMRoberta`.
- The `--dataset-task` is now correctly filtering the datasets benchmarked.
- Some tokenizers are not adding special tokens, despite them having registered them.
  These are now manually added, to ensure a proper evaluation of the models.

### Removed
- Removed support for evaluating finetuned models, as the package was primarily used to
  benchmark pretrained models anyway, and the change in datasets means that many
  finetuned models would have been trained on (part of) the test sets, resulting in
  artificially large scores. For evaluation of finetuned models, please check out the
  `aiai_eval` Python package instead.


## [v4.0.2] - 2022-07-22
### Fixed
- Now garbage collects properly, where previously (from v4 onwards) the `model` and
  `model_dict` were not removed from memory after each run, potentially causing a
  memory leak.

### Added
- Added the `HuggingFaceHubDown` and `NoInternetConnection` exceptions, to give more
  information to the user when benchmarking fails.
- Added unit tests.


## [v4.0.1] - 2022-07-14
### Fixed
- Removed temporary printing of scores for each iteration.


## [v4.0.0] - 2022-07-14
### Added
- Compatibility with Apple Silicon. If no CUDA GPU is available then MPS GPUs will
  automatically be used, if available.
- Added the datasets `scala-da`, `scala-sv`, `scala-nb`, `scala-nn`, `scala-is` and
  `scala-fo`. These are all linguistic acceptability datasets, being a binary text
  classification where a sentence has to be marked as grammatically correct or not.
- New randomly initialised ELECTRA-small model available for benchmarking, simply set
  `model-id` to either 'random-electra-small-sequence-clf or
  'random-electra-small-token-clf'. The randomly initialised XLM-RoBERTa-base model is
  still available by replacing 'electra-small' with 'xlmr-base'.
- Added `--raise-error-on-invalid-model` (`-r`) flag which raises an exception if an
  invalid model is specified. By default this is off, meaning that it simply skips the
  model if it is invalid.
- Added `--model-language` (`-ml`) and `--dataset-language` (`-dl`), which can be used
  to specify the model/dataset languages to benchmark. The `--language` (`-l`) argument
  will now be used for both models and datasets, where the `--model-language` and
  `--dataset-language` will override `--language` for models/datasets if specified.
- Added `--use-auth-token`, which is a flag that can be used when evaluating private
  models on Hugging Face Hub. This requires that the user has logged in via the
  `huggingface-cli login` command.
- Added scripts used to create all the datasets used in ScandEval, to ensure full
  transparency.

### Changed
- Models are now evaluated every 30 training steps (corresponding to having processed
  960 training samples) rather than every epoch. This decreases benchmarking time
  significantly, as early stopping kicks in earlier if the model is not learning
  anything.
- All training splits of datasets have been truncated to 1,024 samples. This has
  multiple benefits:
    - Faster benchmarking
    - More reliance on pretraining data
    - Enables consistent comparisons between different languages on the same task.
- Now uses `warmup_ratio` rather than `warmup_steps`, to ensure that 10% of the dataset
  is used to warm up the learning rate.
- All CLI arguments now use hyphens (`-`) rather than underscores (`_`). For instance,
  the `--model_id` argument has now been changed to `--model-id`.
- Text classification datasets are now using Matthew's correlation coefficient as
  metric, following the GLUE custom.
- Now requires PyTorch 1.12.0 or newer, to ensure compatibility with Apple Silicon.
- Renamed the `Benchmark` class to `Benchmarker`.

### Deprecated
- Deprecated support for evaluating finetuned models, as the package was primarily used to
  benchmark pretrained models anyway, and the change in datasets means that many
  finetuned models would have been trained on (part of) the test sets, resulting in
  artificially large scores. For evaluation of finetuned models, please check out the
  `aiai_eval` Python package instead (under development).

### Removed
- Removed support for Python 3.7, as this was incompatible with support for Apple
  Silicon.
- Removed the Danish sentiment analysis datasets `twitter-sent`, `europarl` and `lcc`,
  and instead using only the `angry-tweets` dataset for this task.
- Removed datasets `dkhate`, `nordial` and `dalaj`, to ensure a larger amount of
  benchmark uniformity across languages.
- Removed all part-of-speech datasets from the benchmark, as there was too little
  variance among the scores to differentiate models properly.
- Removed all dependency parsing datasets from the benchmark, both to focus more on the
  semantic tasks as that's closer to what is being used in practice, as well as to
  reduce the benchmarking time, as these datasets took way longer to benchmark than the
  others, due to the high number of labels.
- Removed the `load_dataset` function, as all datasets can now be found on the Hugging
  Face Hub and can thus be loaded using the `datasets` package. All the datasets can be
  found at `https://huggingface.com/ScandEval`.

### Fixed
- Now disables tokenizer progress bars properly, using the
  `datasets.utils.disable_progress_bar` function.
- Many of the datasets contained duplicate entries. These have now all been fixed.
- The `--model-id` now works as intended, where previously one was forced to use the
  shortcut `-m`.
- Now correctly determines whether a NER dataset contains `MISC` tags. Previously this
  required that both `B-MISC` and `I-MISC` tags were present in the dataset, where it
  has now been changed to at least one of them.


## [v3.0.0] - 2022-04-19
### Changed
- During finetuning, the i'th model will only be evaluated on the i'th
  bootstrapped dataset. This ensures that there will always be 10 scores, no
  matter if we're finetuning or purely evaluating, which means that the
  confidence intervals will be more comparable.

### Fixed
- Now sets `seed` in `TrainingArguments` rather than setting it explicitly in
  PyTorch. This has the added bonus of ensuring that the `DataLoader`s used
  during training also uses this seed, ensuring better reproducibility.
- Initialises model parameters with (fixed) different seeds during every
  iteration, to ensure variability and reproducibility.
- Explicitly uses the PyTorch implementation of `AdamW` now, rather than the
  (deprecated) `transformers` implementation.
- Fixed an error when a tokenizer has `max_model_input_sizes` set, but it being
  empty. In this case, the default truncation length is set to 512.


## [v2.3.2] - 2022-02-11
### Fixed
- Fixed a bug where a model's framework and pipeline tag were
  indistinguishable, as they are both using the same `tag-white` tag now.


## [v2.3.1] - 2022-02-11
### Fixed
- Changed the `tag-red`, which referred to the HTML class containing the model
  framework, to `tag-white`. This caused models to not be benchmarkable, as
  their framework could not be determined.


## [v2.3.0] - 2022-01-20
### Added
- Specific branches/commits/tags can now be benchmarked, using the `@`
  delimiter. For instance, `scandeval -m model_id@commit_hash` will benchmark
  the model with model ID `model_id`, stored at commit with hash `commit_hash`.
  Thanks to [@versae](https://github.com/versae) for contributing! :tada:


## [v2.2.0] - 2022-01-18
### Added
- Added more label synonyms for the DKHate dataset.


## [v2.1.0] - 2022-01-17
### Added
- Added support for `flax` models. Thanks to
  [@versae](https://github.com/versae) for contributing! :tada:


## [v2.0.0] - 2022-01-07
### Fixed
- Changed the anonymisation procedure for the tweet datasets `angry-tweets` and
  `twitter-sent`, now replacing user names by @USER and links by [LINK].


## [v1.5.9] - 2021-12-14
### Fixed
- Now removing all empty documents from datasets, as well as catching
  `KeyError` when trying to remove empty documents from dataset.


## [v1.5.8] - 2021-12-13
### Fixed
- Now explicitly removing empty tokenisations from the dataset.


## [v1.5.7] - 2021-12-10
### Fixed
- Now catching _all_ `CUDA error` exceptions and treating them as running out
  of memory. No harm done if this is not the case, however, as the script will
  simply decrease the batch size until it reaches 1, and if CUDA errors persist
  then it will skip that benchmark.


## [v1.5.6] - 2021-12-10
### Fixed
- When benchmarking a token classification dataset with a model whose tokenizer
  does not have a fast variant yet, this raised an error as the `word_ids`
  method of `BatchEncoding` objects only works when the tokenizer is fast. In
  that case these word IDs are now computed manually. This can currently handle
  WordPiece and SentencePiece prefixes (i.e., `##` and `▁`), and will raise an
  error if the manual alignment of words and tokens fail.
- Catch the CUDA error `CUDA error: CUBLAS_STATUS_ALLOC_FAILED`, which in this
  case is due to OOM.


## [v1.5.5] - 2021-12-08
### Fixed
- Deal with CUDA OOM errors when they occur on a replica, when multiple cores
  are used.


## [v1.5.4] - 2021-12-08
### Fixed
- Remove reference to `trainer` when CUDA OOM error is dealt with.


## [v1.5.3] - 2021-12-08
### Fixed
- Only try to to merge the `id2label` and `label2id` conversions if the model
  is finetuned. This caused some errors when a model was not finetuned but
  somehow still had conversion dictionaries.


## [v1.5.2] - 2021-12-08
### Fixed
- Deal with models with tasks `feature-extraction` or `sentence-similarity` as
  if they were `fill-mask`, meaning assume that they are merely pretrained
  models, rather than finetuned.


## [v1.5.1] - 2021-11-27
### Fixed
- Fixed bug when evaluating a finetuned model.


## [v1.5.0] - 2021-11-26
### Changed
- Added progress bar description when evaluating models without finetuning them
  first.
- Lowered the package requirements to the earliest possible versions.

### Removed
- Removed support for TensorFlow and Jax models, due to them not working
  properly anyway. They might be included at a later point, properly.


## [v1.4.0] - 2021-11-25
### Changed
- Now also outputting aggregated metrics in the resulting
  `scandeval_benchmark_results.json` file. This `json` file now has keys
  `raw_metrics` and `total`, with `raw_metrics` containing the previous (raw)
  scores, and the value of the new `total` key has aggregated scores (means and
  standard errors).


## [v1.3.8] - 2021-11-25
### Changed
- All training/evaluation progress bars are now removed when they are finished,
  and the training progress bar has no total anymore, as it was misleading.


## [v1.3.7] - 2021-11-25
### Fixed
- Removed `transformers` logging during evaluation as well.


## [v1.3.6] - 2021-11-25
### Changed
- Now only updating the list of benchmarks in the `Benchmark` during
  initialisation, and also logs it. This should make subsequent calls to the
  `benchmark` method faster.

### Fixed
- Removed `transformers` logging properly.


## [v1.3.5] - 2021-11-23
### Fixed
- Set the number of warmup steps to be the intended one training set pass,
  where previously it was effectively 8x that amount, due to gradient
  accumulation.
- Added the NER label synonyms `OBJORG=ORG`, `LOCPRS=LOC`, `LOCORG=LOC` and
  `ORGPRS=ORG`.
- Explicitly added `numpy` to the `install_requires` list. This is normally not
  a problem, as it's a requirement for other required packages, but this
  depends on the order in which the requirements are installed. This avoids
  such errors caused by misordering the requirements.


## [v1.3.4] - 2021-11-11
### Fixed
- Indexing error during synonym setup of finetuned models.


## [v1.3.3] - 2021-11-11
### Fixed
- When a finetuned model has labels which are synonyms of each other, they are
  now properly treated as synonyms, where previously this caused the model to
  have misaligned `id2label` and `label2id` conversion dictionaries.


## [v1.3.2] - 2021-11-11
### Fixed
- Added the NER label synonyms `GPE_LOC=LOC`, `GPE_ORG=ORG`, `LOC/ORG=LOC`,
  `ORG/PRS=ORG`, `OBJ/ORG=ORG`, as Norwegian and Swedish models tend to use
  these.


## [v1.3.1] - 2021-11-11
### Fixed
- Fixed a bug in label synonyms when benchmarking a finetuned spaCy for NER.


## [v1.3.0] - 2021-11-11
### Added
- Added label synonyms for NER benchmarking, which will enforce a more fair
  comparison of finetuned NER models, if the models have been trained on
  datasets with different labelling (e.g., `Person` instead of `PER`).


## [v1.2.1] - 2021-11-11
### Removed
- Properly removed the Icelandic WikiANN-IS data files. It was removed from the
  package, but the underlying files were still lying in the repository.


## [v1.2.0] - 2021-10-15
### Added
- Added the Icelandic NER dataset MIM-GOLD-NER. This can now be loaded as
  `mim-gold-ner` in the `Benchmark` class and through the CLI.

### Removed
- Removed the Icelandic WikiANN-IS dataset, as this has now been replaced by
  the MIM-GOLD-NER dataset.


## [v1.1.3] - 2021-10-04
### Fixed
- Added truncation and padding when tokenising token classification datasets.


## [v1.1.2] - 2021-09-27
### Fixed
- Missing dependency parsing tags.


## [v1.1.1] - 2021-09-27
### Fixed
- Reduce validation batch size if CUDA runs out of memory, rather than only
  reducing training batch size.


## [v1.1.0] - 2021-09-13
### Added
- Added Icelandic and Faroese translations of the Norwegian `NoReC` sentiment
  analysis dataset. These can be loaded as `norec-is` and `norec-fo`,
  respectively.

### Changed
- When loading datasets with `load_dataset`, the result is now four dataframes,
  rather than dictionaries. As the data can be accessed in the same way as with
  dictionaries, this maintains backwards compatibility.
- If a finetuned NER model has been trained on NER tags not present amongst the
  ones in the dataset, then these are either converted to `MISC` tags (if these
  are present in the dataset) and otherwise `O` tags. This will make the
  benchmarking of finetuned diverse NER models more fair.

### Fixed
- There was an error when a SpaCy model was benchmarked on a dataset that it
  was not trained on. It now raises an appropriate `InvalidBenchmark`
  exception, and will be skipped in the CLI and with the `Benchmark` class.


## [v1.0.2] - 2021-09-09
### Fixed
- Replaced abbreviations with spaces, such as "o s v" in the SDT corpus, with
  their proper version "o.s.v.".


## [v1.0.1] - 2021-09-09
### Fixed
- The URLs for the `wikiann-is` and `wikiann-fo` were wrong and have been
  corrected.


## [v1.0.0] - 2021-09-09
### Added
- Added the Icelandic and Faroese WikiANN datasets, for NER evaluation. They
  can be loaded as `wikiann-is` and `wikiann-fo` in the CLI and via the
  `Benchmark` class.
- Added the Icelandic and Faroese parts of the Universal Dependencies datasets,
  containing POS and dependency parsing tags. They can be loaded as `idt-pos`,
  `idt-dep`, `fdt-pos` and `fdt-dep`, respectively.


## [v0.17.0] - 2021-09-09
### Added
- Added the Dataset for Linguistic Acceptability Judgments (DaLaJ) dataset,
  which is here used as a binary classification dataset, in which sentences
  have to be classified as correct Swedish or not. It can be loaded as `dalaj`
  in the CLI and via the `Benchmark` class.
- Added the ABSAbank-Imm dataset, which is an aspect-based sentiment analysis
  dataset in Swedish, namely, the sentiment towards immigration. The original
  dataset featured a floating point score between 0 and 5, which has been
  reduced to a classifical three-way classification (`negative`, `neutral` and
  `positive`). It can be loaded as `absabank-imm` in the CLI and via the
  `Benchmark` class.
- Added the POS and dependency parsing parts of the Swedish Dependency Treebank
  (SDT). They can be loaded as `sdt-pos` and `sdt-dep` in the CLI and via the
  `Benchmark` class.
- Added the Stockholm-Umeå corpus 3.0 (SUC 3.0), a Swedish NER dataset. It can
  be loaded as `suc3` in the CLI and via the `Benchmark` class.
- Added abstract `NerBenchmark`, `PosBenchmark` and `DepBenchmark` classes, to
  ensure uniformity.

### Changed
- Uniformised all the NER datasets. They now all only have the NER tags `PER`,
  `LOC`, `ORG` and `MISC`.
- Uniformised all the dependency parsing datasets. They now all only have the
  main dependency parsing tags, without the subtags (so `acl:cleft` has been
  changed to `acl`, for instance).
- Changed the columns in all text classification datasets to `text` and
  `label`, to make it more uniform.


## [v0.16.0] - 2021-09-07
### Fixed
- Upped the number index tokens for dependency parsing from 100 to 512. This
  will need to be done better in the future, but is a fix for now.

### Added
- Added the random models `random-roberta-sequence-clf` and
  `random-roberta-token-clf` to the default list of model IDs when benchmarking
  all models.


## [v0.15.1] - 2021-09-03
### Fixed
- The list of dependency tags in the `ndt-nb-dep` and `ndt-nn-dep` were wrong.
  They have now been changed to all the tags occurring in the training sets.
- The `europarl_sent` data folder has now been renamed to `europarl`, so that
  it can be loaded correctly with `load_dataset`.


## [v0.15.0] - 2021-09-02
### Added
- Added the Bokmål and Nynorsk POS and DEP parts of the Norwegian Dependency
  Treebank dataset (NDT). They can be loaded as `ndt-nb-pos`, `ndt-nn-pos`,
  `ndt-nb-dep` and `ndt-nn-dep`, respectively, from the CLI and the `Benchmark`
  class.

### Removed
- Removed the `EuroparlSubj` and `TwitterSubj` datasets, as they were too easy
  and did not really differentiate models.
- Removed the abstract `SentimentClassificationBenchmark` and
  `BinaryClassificationBenchmark`, to simplify the classes. There is now only
  one `TextClassificationBenchmark`, which always evaluates with macro-F1.

### Changed
- Changed the name of `europarl-sent` to `europarl`, as `europarl-subj` now
  does not exist anymore.
- Changed the `nordial` dataset to the original 4-way classification dataset.


## [v0.14.1] - 2021-09-02
### Fixed
- Remove duplicate model IDs when calling the CLI or `Benchmark` class without
  any specified model IDs.


## [v0.14.0] - 2021-08-31
### Added
- Added the Bokmål and Nynorsk parts of the NorNE dataset, for named entity
  recognition. They can be loaded with the `norne-nb` and `norne-nn` names.
- There is now a `load_dataset` function, which can load any dataset, using the
  dataset's name (same name as in the CLI). For instance,
  `load_dataset('angry-tweets')` loads the `AngryTweets` dataset. This can be
  imported directly from the package: `from scandeval import load_dataset`. The
  individual dataset loading functions can still be imported as before; e.g.,
  `from scandeval.datasets import load_angry_tweets`.

### Changed
- Refactored folder structure with benchmarks and datasets.
- Separated `dane` and `dane-no-misc` into two distinct benchmark classes. The
  `dane-no-misc` can now also be loaded with the `load_dataset` function.


## [v0.13.0] - 2021-08-30
### Added
- Added the Norwegian Review Corpus (NoReC), a sentiment classification dataset
  in Norwegian.
- Added the Bokmål/Nynorsk part of the Norwegian Dialect dataset (NorDial), a
  binary classification dataset in Norwegian.

### Changed
- Changed the early stopping patience to `2 + 1000 // len(train)` from `2 + 250
  // len(train)`, to allow more patience (and thus, more stability), for
  smaller datasets.


## [v0.12.0] - 2021-08-26
### Changed
- Merged the `lcc1` and `lcc2` datasets into one `lcc` dataset, which is
  reasonable as they have been annotated by the same person. The `lcc2` dataset
  was too small to give reasonable benchmarking results.
- Renamed the `europarl2` dataset to `europarl_sent`

### Removed
- Removed the `europarl1` dataset, as it was too small to give reliable
  benchmarking results. This dataset could not simply be added to the
  `europarl2` dataset, as with the new `lcc` dataset, as the annotaters are not
  the same.

### Fixed
- If errors occur during benchmarking, then garbage collect before skipping to
  the next benchmark, to avoid memory issues.


## [v0.11.2] - 2021-08-25
### Fixed
- Issue with `model_max_length` in tokenizer meant that models with an ill-set
  value of `max_position_embeddings` could not be benchmarked. Now, if
  `model_max_length` is not set then the minimal value of the sizes in
  `max_model_input_sizes` will be used (which is usually 512).

### Changed
- Disabling CUDNN benchmark when using the `pytorch` framework, to enforce
  better reproducibility.


## [v0.11.1] - 2021-08-24
### Changed
- Rather than bootstrapping the training dataset and using the results to
  compute an estimator of the standard deviation, the same training dataset is
  trained on all ten times, and the mean of these along with a confidence
  interval is outputted.

### Fixed
- Updated the model metadata fetching to the new HTML structure of the
  HuggingFace Hub.
- A random seed is now set for all libraries, via the `transformers.set_seed`
  function.
- Always update the list of all the benchmarks when calling the
  `Benchmark.benchmark` method, to allow for possibility of setting new
  benchmark parameters after initialisation.


## [v0.11.0] - 2021-08-23
### Added
- The subjective/objective part of the `TwitterSent` and `Europarl2` datasets
  have now been added as binary classification tasks, called `TwitterSubj` and
  `EuroparlSubj`, respectively. These can now be benchmarked with the
  `Benchmark` class and the CLI using the `twitter-subj` and `europarl-subj`
  names, respectively.
- Added an abstract `BinaryClassificationBenchmark`, to streamline the binary
  classification benchmark datasets, which now includes the `DKHate`,
  `TwitterSubj` and `EuroparlSubj` datasets.


## [v0.10.1] - 2021-08-20
### Fixed
- Now catches `IndexError` during training.


## [v0.10.0] - 2021-08-20
### Fixed
- Properly filters by languages now via the `language` argument in the CLI and
  the `Benchmark` class. As HuggingFace Hub does not have a keyword for
  language, a search for language also means that any other non-language tag
  with that name also shows up in the results. These are now manually removed.
  This means it takes a few more seconds to compile the model list, but it will
  at least be accurate.
- In case `model_max_length` has not been set in a model configuration, it
  defaults to the value of `max_position_embeddings`. This fixes a problem with
  some models not being able to be trained on datasets whose texts were too
  long.
- Now handles the case where a non-classification model, such as a seq-to-seq
  model, are being benchmarked on a classification dataset.

### Added
- All the benchmark classes and `Benchmark` now has a `benchmark` method, which
  does the same as the `__call__` method. This is primarily so that it shows up
  in the Sphinx documentation.
- Added the default `LABEL_0` and `LABEL_1` label synonyms for `NOT` and `OFF`
  in the `DKHate` benchmark.
- Added the possibility of benchmarking randomly initialised RoBERTa models,
  using the model IDs `random-roberta-sequence-clf` and
  `random-roberta-token-clf`.


## [v0.9.0] - 2021-08-19
### Added
- Added the separate `nb` (Norwegian Bokmål) and `nn` (Norwegian Nynorsk)
  language tags, on top of the general `no` (Norwegian).
- Added more multilingual models.

### Fixed
- SpaCy models was evaluated wrongly on the `dane-no-misc` dataset, as their
  `MISC` predictions was not replaced with `O` tags.
- When evaluating models finetuned for token classification on a text
  classification task, a `ValueError` was raised, rather than an
  `InvalidBenchmark` exception.
- If none of the model's labels are among the dataset's labels, and are not
  even synonyms of them, then raise an `InvalidBenchmark`. This prevents things
  like evaluating a finetuned sentiment model on a NER task.
- When `evaluate_train` was `True`, this previously evaluated the test set
  instead.

### Changed
- Changed `Benchmark` API. Now the constructor and the `__call__` method have
  the same arguments, except the `model_id` and `dataset` in `__call__`, where
  the constructor sets the default values and the `__call__` method can change
  these to specific cases.
- Changed the benchmarking order. Now benchmarks all datasets for a model,
  before moving on to the next model
- Renamed the `multilabel` argument to the more descriptive `two_labels`.
- Updated docstrings to be more accurate.
- Early stopping patience is now set to `2 + 250 // len(train)`, so that
  smaller datasets can enjoy a bit more patience, but if the dataset contains
  at least 250 samples then it will remain at the current 2 patience.

### Removed
- Removed `learning_rate`, `batch_size`, `warmup_steps` and `num_finetunings`
  arguments from the benchmarks. These are now fixed to 2e-5, 32, 25% of the
  training dataset and 10, respectively. Note that the batch size will still
  automatically decrease if the GPU runs out of memory.


## [v0.8.0] - 2021-08-18
### Changed
- Models are now being trained for much longer, but with an early stopping
  callback with patience 2. This will enable a more uniform comparison between
  models that require a different number of finetuning epochs.

### Fixed
- There was a bug when evaluating a finetuned PyTorch model on a sequence
  classification task, if the model had only been trained on a proper subset of
  the labels present in the dataset.

### Removed
- All individual benchmarks have been removed from `__init__.py`. They can
  still be imported using their individual modules, for instance
  `from scandeval.dane import DaneBenchmark`, but the idea is to use the
  general `Benchmark` class instead.


## [v0.7.0] - 2021-08-17
### Changed
- Always ensure that a model can deal with the labels in the dataset when
  finetuning. If the model has not been trained on the label, then this will
  result in the model always getting that label wrong. For instance, this is
  the case for finetuned NER models not having been trained on MISC tags, if
  they are being evaluated on the DaNE dataset.

### Fixed
- Fixed bug when evaluating SpaCy models.
- Only removing objects at memory cleanup if they exist at all.


## [v0.6.0] - 2021-08-15
### Added
- When finetuning models, 10% of the training data is used to evaluate the
  models, which is used to choose the best performing model across all the
  epochs trained. This will allow for a more fair comparison, as some models
  degrade over time, while other models need a longer time to train.

### Changed
- Uniformised the `_log_metrics` method for all benchmarks, now only defined in
  `BaseBenchmark`.

### Fixed
- Garbage collects when downsizing batch size, to not keep all the previous
  models in memory.
- Typos in logging.


## [v0.5.2] - 2021-08-13
### Fixed
- Fixed bug when `evaluate_train` was set to False.


## [v0.5.1] - 2021-08-13
### Fixed
- The bootstrapping of the datasets is now done properly. Previously the
  bootstrapped datasets were not converted to HuggingFace Dataset objects.


## [v0.5.0] - 2021-08-12
### Added
- It is possible to only evaluate on the test sets, to save some time. This can
  be done in the `Benchmark` class using the `evaluate_train` argument, and in
  the CLI with the `--evaluate_train` flag.
- Added `progress_bar` argument to `Benchmark` to control whether progress bars
  should be shown, and added the `no_progress_bar` flag to the CLI for the same
  reason.

### Changed
- Updated `epochs` and `warmup_steps` of all the datasets to something more
  reasonable, enabling better comparisons of the finetuned models.
- Changed calculation of confidence intervals, which is now based on
  bootstrapping rather than the analytic approach. It will now evaluate ten
  times on the test set and compute a bootstrap estimate of the standard error,
  which is uses to compute an interval around the score on the entire test set.


## [v0.4.3] - 2021-08-12
### Fixed
- RuntimeErrors occuring during training will now raise an `InvalidBenchmark`
  exception, which means that the CLI and the `Benchmark` class will skip it.
  This is for instance caused when `max_length` has not been specified in the
  model config, meaning that the tokeniser does not know how much to truncate.


## [v0.4.2] - 2021-08-12
### Fixed
- Now catching the error where tokenisation is not possible, due to the model
  having been trained on a different task than what is present in the dataset.
  E.g., if a generator model is trained on a classification task.


## [v0.4.1] - 2021-08-12
### Fixed
- Now catching the error when the model's config does not align with the model
  class. When using the CLI or `Benchmark`, these will be skipped.


## [v0.4.0] - 2021-08-11
### Added
- Added confidence intervals for finetuned models, where there is a 95%
  likelihood that the true score would belong to the interval, given infinite
  data from the same distribution. In the case of "raw" pretrained models, this
  radius is added onto the existing interval, so that both the uncertainty in
  model initialisation as well as sample size of the validation dataset affects
  the size of the interval.
- Added garbage collection after each benchmark, which will (hopefully) prevent
  memory leaking when benchmarking several models.

### Changed
- New logo, including the Faroe Islands!
- Allow the possibility to include all languages and/or tasks in the CLI and
  the `Benchmark` class.
- Added Icelandic and Faroese to default list of languages in CLI and the
  `Benchmark` class.
- The default value for `task` is now all tasks, which also includes models
  that haven't been assigned any task on the HuggingFace Hub;
- If a model cannot be trained without running out of CUDA memory, even with a
  batch size of 1, then the model will be skipped in `Benchmark` and the CLI.

### Fixed
- New model is initialised if CUDA runs out of memory, to ensure that we are
  now continuing to train the previous model.
- Dependency parsing now implemented properly as two-label classification, with
  associated UAS and LAS metric computations. Works for pretrained SpaCy models
  as well as finetuning general language models.


## [v0.3.1] - 2021-08-10
### Fixed
- Reduces batch size if CUDA runs out of memory during evaluation.
- Loading of text classification datasets now working properly.


## [v0.3.0] - 2021-08-10
### Changed
- The `W036` warning message from SpaCy is no longer shown.

### Fixed
- Raise `InvalidBenchmark` if model cannot be loaded from the HuggingFace Hub.


## [v0.2.0] - 2021-08-09
### Added
- Added the part-of-speech tagging task from the Danish Dependency Treebank.
  Can be loaded with `load_ddt_pos` and used in `Benchmark` as `ddt-pos`.
- Added the dependency parsing task from the Danish Dependency Treebank.
  Can be loaded with `load_ddt_ddt` and used in `Benchmark` as `ddt-dep`.
- Documentation section and link to `README`
- The `Benchmark` class and the CLI now accepts a `batch_size` argument

### Changed
- `Benchmark` arguments `languages`, `tasks`, `model_ids` and `datasets` have
  been renamed to `language`, `task`, `model_id` and `dataset`, to keep it
  consistent with the CLI.
- When loading datasets, these will now be four dictionaries instead of lists,
  to allow for distinguishing features and labels.
- `batch_size` arguments can now only be among 1, 2, 4, 8, 16 and 32, and the
  corresponding gradient accumulation will be set to 32, 16, 8, 4, 2 and 1,
  respectively. This is to ensure that all finetuning is done using the same
  effective batch size, to ensure fair comparisons.
- Batch sizes are automatically halved if the GPU runs out of memory, with
  gradient accumulation correspondingly doubles.
- Evaluation of `SpaCy` models on token classification tasks are more accurate.

### Fixed
- `README` typos fixed, and image renders correctly


## [v0.1.0] - 2021-08-05
### Added
- First beta release
- Features Danish sentiment, hate speech detection and named entity
  recognition datasets for benchmarking<|MERGE_RESOLUTION|>--- conflicted
+++ resolved
@@ -35,7 +35,6 @@
   not be detected as generative models. This has been patched now, and will be fixed
   properly when [this transformers
   PR](https://github.com/huggingface/transformers/pull/37107) has been merged.
-<<<<<<< HEAD
 - Force `vllm` v0.8.0 for now, as the severe degradation in generation output of some
   models has not been resolved in versions v0.8.2 and v0.8.3.
 - Only accepts the local labels for text classification tasks when evaluating decoder
@@ -46,12 +45,10 @@
 - When fetching the model information from the Hugging Face API we now attempt 3 times,
   as the API sometimes fails. If it still fails after 3 attempts, we raise the
   `HuggingFaceHubDown` exception.
-=======
 - Now uses `fp16` instead of `bf16` when evaluating decoder models on GPUs with CUDA
   compatibility < 8.0. This was contributed by [@marksverdhei](https://github.com/marksverdhei) ✨
 - Fixed docs for ScandiQA-da and ScandiQA-sv, where it was incorrectly stated that
   the splits were made by considering the original train/validation/test splits.
->>>>>>> d12720b3
 
 
 ## [v15.4.1] - 2025-03-25
