--- conflicted
+++ resolved
@@ -7,13 +7,9 @@
 
 
 ## [Unreleased]
-<<<<<<< HEAD
-### Fixed
+### Fixed
 - Allow a model to not have any BOS and EOS tokens.
-=======
-### Fixed
 - Improved detection of beginning-of-reasoning tokens for models.
->>>>>>> b43a0022
 
 
 ## [v15.9.1] - 2025-06-01
