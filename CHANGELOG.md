# Changelog

All notable changes to this project will be documented in this file.

The format is based on [Keep a Changelog](http://keepachangelog.com/en/1.0.0/)
and this project adheres to [Semantic Versioning](http://semver.org/spec/v2.0.0.html).

## [Unreleased]

### Fixed

- The `--no-progress-bar` argument (`progress_bar=False` in the `Benchmarker` API) was
  not hiding all the progress bars for generative models. This has been fixed now.

## [v16.7.0] - 2025-11-10

### Added

<<<<<<< HEAD
- Added support for Hungarian 🇭🇺! This includes the sentiment classification dataset
  HuSST.
=======
- Added support for Bosnian 🇧🇦! This includes the sentiment classification dataset
  MMS-bs, the named entity recognition dataset WikiANN-bs, the reading comprehension
  dataset MultiWikiQA-bs, and the summarisation dataset LR-Sum-bs.
>>>>>>> dbfa384f
- Now allows the 'low', 'medium' and 'high' reasoning effort parameters for the GPT-OSS
  models, which can be set by appending `#low`, `#medium` or `#high` to the model ID.

### Changed

- Improved the support for evaluating models on custom inference API servers. This
  includes the following:
  - We now dynamically reduce the number of concurrent connections if we run into
      issues with too many requests.
  - When benchmarking models on custom servers, we now automatically add the LiteLLM
      prefix `openai/` to the model ID if no prefix is given, as LiteLLM requires this.
  - We don't require the API key to be given if the server does not require it.
  - We added a more detailed documentation on how to evaluate models on custom
      inference APIs in the readme.
- Now always truncates prompts to fit within the model's maximum context length when
  evaluating vLLM models. Previously we only did this when catching the associated
  error, but we cannot do this anymore as vLLM only returns generic errors now.
- Marked OpenAI's GPT-OSS models as reasoning models when benchmarking them on a custom
  inference server.

### Fixed

- When evaluating encoder models on reading comprehension datasets, we now also truncate
  the question in case the model's maximum context length is very small.
- Now correctly detects the reasoning tokens of the GPT-OSS models.

### Deprecated

- Deprecated the `--model-language`, `--dataset-language`, and `--batch-size` arguments
  (and the equivalent ones in the `Benchmarker` API). We now only use the `--language`
  argument for languages, and now use `--finetuning-batch-size` for the batch size. We
  chose this renaming of the batch size argument as it is only used during finetuning,
  and this caused confusion when evaluating generative models.

## [v16.6.0] - 2025-11-04

### Added

- Added support for Croatian 🇭🇷! This includes the sentiment classification dataset
  MMS-hr, the linguistic acceptability dataset ScaLA-hr, the named entity recognition
  dataset WikiANN-hr, the reading comprehension dataset MultiWikiQA-hr, the knowledge
  dataset MMLU-hr, and the common-sense reasoning dataset Winogrande-hr.
- Added a system dependency check for `nvcc` in the `VLLMModel.__init__` method to
  ensure the CUDA Toolkit is installed. Raises an error with installation instructions
  if NVCC is not available in the system PATH.

### Changed

- Removed the `--custom-datasets-file` argument, which is now always
  `custom_datasets.py` in the current working directory. This enables us to auto-read
  this file, making it possible to evaluate custom datasets by name only when using the
  `Benchmarker` API.

### Fixed

- Now disabled structured generation for classification tasks if we're disabling
  logprobs, to force evaluation using raw outputs and word edit distance instead.

## [v16.5.0] - 2025-10-28

### Added

- Added support for Slovene 🇸🇮! This includes the sentiment classification dataset
  Sentinews, the linguistic acceptability dataset ScaLA-sl, the named entity recognition
  dataset ssj500k-NER, the reading comprehension
  dataset MultiWikiQA-sl, the knowledge dataset MMLU-sl, and the common-sense reasoning
  dataset Winogrande-sl.
- Added better support for evaluating on custom datasets, by allowing `DatasetConfig`
  objects directly in the `Benchmarker.benchmark` method. We also support custom
  datasets with the CLI, by simply defining the desired `DatasetConfig`s in a
  `custom_datasets.py` file (path can be changed with the `--custom-datasets-file`
  argument. In the `DatasetConfig`s we also support loading datasets from CSVs directly,
  with the new `source` argument. This argument can both be the Hugging Face Hub ID of
  the dataset or a dictionary with 'train', 'val' and 'test', and values the paths to
  the CSV files.
- Added support for Serbian 🇷🇸! This includes the sentiment classification dataset
  MMS-sr, the linguistic acceptability dataset ScaLA-sr, the named entity recognition
  dataset UNER-sr, the reading comprehension dataset MultiWikiQA-sr, the summarisation
  dataset LR-Sum-sr, the knowledge dataset MMLU-sr, and the common-sense reasoning
  dataset Winogrande-sr. This was contributed by @oliverkinch ✨
- Added support for Bulgarian 🇧🇬! This includes the sentiment classification dataset
  Cinexio, the linguistic acceptability dataset ScaLA-bg, the named entity recognition
  dataset BG-NER-BSNLP, the reading comprehension dataset MultiWikiQA-bg, the knowledge
  dataset Exams-bg, and the common-sense reasoning dataset Winogrande-bg. This was
  contributed by @oliverkinch ✨
- Added support for Greek 🇬🇷! This includes the binary sentiment classification dataset
  Greek-SA, the linguistic acceptability dataset ScaLA-el, the named entity recognition
  dataset elNER, the reading comprehension dataset MultiWikiQA-el, the summarisation
  dataset Greek-Wikipedia, the knowledge dataset Global-MMLU-el, and the common-sense
  reasoning dataset Winogrande-el. This was contributed by @oliverkinch ✨
- Added support for Ukrainian 🇺🇦! This includes the sentiment classification dataset
  Cross-Domain UK Reviews, the linguistic acceptability dataset ScaLA-uk, the named
  entity recognition dataset NER-uk, the reading comprehension dataset MultiWikiQA-uk,
  the summarisation dataset LR-Sum-uk, and the knowledge dataset Global-MMLU-uk. This
  was contributed by @oliverkinch ✨

### Changed

- Now returns all the desired results from the `Benchmarker.benchmark` method, rather
  than only the ones that were newly computed (so we load all previous results from disk
  as well).

### Fixed

- Fixed the "double option" problem in Winogrande datasets across all languages.
  Previously, option labels were duplicated for multiple languages (e.g.,
  "Svarmuligheder:\na. Valgmulighed A: Natalie\nb. Valgmulighed B: Betty" instead of
  just "Svarmuligheder:\na. Natalie\nb. Betty").
- The previous fix to close arrow writers in metrics did not work as intended, as the
  "too many open files" error still occurred. We now ensure that the writers are closed
  properly after each metric computation to avoid this issue.
- Now correctly allows specifying inference provider API keys with the `--api-key`
  argument. Previously, this conflicted with the Hugging Face API key.
- Fixed an issue where some pretrained generative models required prefix spaces in the
  labels for classification tasks, which resulted in faulty structured choice
  generation. We now correctly take this into account, which significantly increases
  the classification performance of these models.

## [v16.4.0] - 2025-10-21

### Added

- Added support for Slovak 🇸🇰! This includes the sentiment classification dataset
  CSFD-sentiment-sk, the linguistic acceptability dataset ScaLA-sk, the named entity
  recognition dataset UNER-sk, the reading comprehension dataset MultiWikiQA-sk, the
  multiple-choice classification dataset MMLU-sk, and the common-sense reasoning dataset
  Winogrande-sk. This was contributed by @oliverkinch ✨
- Added support for Czech 🇨🇿! This includes the sentiment classification dataset
  CSFD-sentiment, the linguistic acceptability dataset ScaLA-cs, the linguistic
  acceptability dataset CS-GEC, the named entity recognition dataset PONER, the reading
  comprehension dataset SQAD, the summarization dataset Czech News, the common-sense
  reasoning dataset HellaSwag-cs, and the knowledge dataset Umimeto-qa. This was
  contributed by @oliverkinch ✨
- Added the Lithuanian summarisation dataset Lrytas based on the Lithuanian
  public media news portal [Lrytas.lt](https://www.lrytas.lt/). This was contributed by
  @oliverkinch ✨
- Added the Estonian translation of MMLU, `mmlu-et`, as an unofficial knowledge
  dataset.

### Changed

- Updated vLLM to `>=0.11.0`, which features several breaking changes, so we had to
  force the minimum version. This also features support for multiple new models, such as
  Qwen3-Next and OLMo3.
- Now uses MultiWikiQA-da and MultiWikiQA-sv as the official Danish and Swedish reading
  comprehension datasets, respectively, as the quality is substantially better than
  ScandiQA-da and ScandiQA-sv.
- Used 128 of the test samples from the Winogrande datasets for validation, as we
  previously did not use a validation split. This is done for all languages except
  Icelandic and Estonian, as these are manually translated and corrected splits from a
  different source. Most of these are unofficial datasets and thus won't affect the
  leaderboard rankings. The only languages for which these are official are Lithuanian
  and Polish, which do not have official leaderboards yet - so no leaderboards are
  affected by this change.
- In the same vein as the above, we now use 32 samples for validation for the Lithuanian
  LT-history dataset and the Swedish Skolprov dataset.
- Changed logging styling.

### Fixed

- If a generative model consistently does not adhere to a given JSON schema, we disable
  structured generation for that model. This was triggered by Claude models not
  supporting Literal types in JSON schemas.
- Removed "e" options from the Skolprov multiple-choice dataset, as this inconsistency
  in number of options caused issues when evaluating models on it.
- Fixed an issue where an uninformative logging message was shown when a model
  configuration could not be loaded from the Hugging Face Hub, when the model was gated.
  We now show that this is due to the gatedness, indicating that the user should log in
  or provide a Hugging Face Hub access token to evaluate the model.
- Now caches functions related to loading repo info or fetching model configs from the
  Hugging Face Hub, to avoid repeated calls to the Hub, resulting in rate limits.
- When running an evaluation that required the test split (e.g., European values
  evaluation) as the last benchmark for a given model, then subsequent models would
  continue to be evaluated on the test split, even if the user requested to use the
  validation split. We now reset this not just after each dataset, but also after each
  model, so that this does not happen.
- Now catches more errors when evaluating LiteLLM models, which were related to some
  generation parameters not being supported (such as stop sequences) for some models.
- We now clean up metric writers when we're done with them, which prevents a "too many
  open files" error when evaluating many models and datasets in a single run.

## [v16.3.0] - 2025-09-23

### Added

- Added support for Lithuanian 🇱🇹! This includes the sentiment classification dataset
  Lithuanian Emotions, the linguistic acceptability dataset ScaLA-lt (unofficial), the
  reading comprehension dataset MultiWikiQA-lt, the named entity recognition dataset
  WikiANN-lt, the the history knowledge dataset LT-History, and the common-sense
  reasoning dataset Winogrande-lt. This was contributed by @oliverkinch ✨
- Added "slow-tokenizer" model parameter, which can be used to force the use of a slow
  tokenizer when loading it. Use this by replacing your model ID with
  `<model-id>#slow-tokenizer`.
- Now gives a warning when a reasoning model does not get to finish its reasoning due to
  running out of the 8,192 reasoning tokens. In this case, we use an empty string as the
  model output, which will lead to lower scores.
- Now allows changing the attention backend with vLLM, with the `VLLM_ATTENTION_BACKEND`
  environment variable, which was previously hardcoded. Only relevant for generative
  models running with vLLM.

### Changed

- Changed the default value of `gpu_memory_utilization` from 0.9 to 0.8, to have a bit
  more buffer memory, avoiding OOM errors. This can always be changed with the
  `--gpu-memory-utilization` argument (or `gpu_memory_utilization` in the `Benchmarker`
  API).

### Fixed

- We now take invalid (model, dataset) combinations into account when computing the
  total number of benchmarks to run. This only affects logging.
- We now correctly skip evaluations if the model's generative type (base decoder,
  instruction-tuned decoder, reasoning decoder) is not allowed for the given dataset.
- Correct the the titles for Estonian and Finnic scatter plots.
- Fixed an issue related to European values evaluation, when the model predicts an
  invalid option.
- Previously we did not detect that a model was already evaluated on a dataset if the
  dataset did not have a validation split (such as the European values dataset). This
  has been fixed now.
- We're now allowing generative models to output empty dictionaries for the NER task, as
  this is a valid output (no entities found). Previously this caused an error.

## [v16.2.2] - 2025-09-15

### Fixed

- Added missing benchmark arguments to the `Benchmarker.benchmark` method.
- Fixed another issue related to the `download_only` mode, causing model evaluations to
  fail, as it could not find the model locally. This has been fixed now.

## [v16.2.1] - 2025-09-15

### Fixed

- Some of the `download_only` arguments were missing in the code, and have now been
  added.

## [v16.2.0] - 2025-09-15

### Added

- Now supports evaluating models in an offline environment. This is done by first
  downloading all necessary models, datasets, metrics and other artifacts while online,
  using the new `--download-only` flag (or `download_only=True` in the `Benchmarker`
  API). Then you can safely disable internet access and run the evaluation as normal,
  and it will use the cached models, datasets and metrics. This was contributed by
  @viggo-gascou ✨
- Added the `timm` package to the set of `generative` extra dependencies, as it is
  required to load some multimodal models, such as Gemma-3n.

### Changed

- Now does not benchmark encoder models on multiple-choice classification tasks, as they
  get near-random performance and these scores are not used in the leaderboards. We can
  change this in the future if we find a way to make encoder models work better on these
  tasks.
- For generative vLLM models that can swap between reasoning and non-reasoning modes,
  we previously defaulted to reasoning. We now default to what the model uses by
  default, which is non-reasoning for most models.

### Fixed

- Fixed an issue where old evaluation records could not be loaded, as the format had
  changed. We are now able to load old records again.
- Fixed some grammatical errors in the Icelandic prompts.
- Now stores model IDs with parameters (e.g., `o3#low`) correctly in the benchmark
  results, rather than just the base model ID (e.g., `o3`).

## [v16.1.1] - 2025-09-12

### Fixed

- Fixed an issue from v16.1.0, where reasoning models were not using the tokeniser's
  chat template.
- Fixed an issue with some of the prompts for base decoders, that the list of possible
  labels for sequence classification tasks was not included in the prompt.

## [v16.1.0] - 2025-09-11

### Added

- Added support for Polish 🇵🇱! This includes the reading comprehension dataset PoQuAD,
  the sentiment classification dataset PolEmo 2.0, the linguistic acceptability dataset
  ScaLA-pl, the named entity recognition dataset KPWr-NER, the summarisation dataset
  PSC, the knowledge dataset LLMzSzŁ and the common-sense reasoning dataset
  Winogrande-pl. Also added MultiWikiQA-pl and GoldenSwag-pl as unofficial reading
  comprehension and common-sense reasoning datasets, respectively. This was contributed
  by @oliverkinch ✨
- Added the Swedish knowledge dataset Skolprov. It is unofficial for now. This was
  contributed by @oliverkinch ✨
- Added the knowledge dataset Trivia-et for Estonian. The dataset contains 800 trivia
  questions about Estonia. In this version we rearrange the examples in
  240 / 60 / 500 samples for training, validation and test splits, respectively.
  This replaces Exam-et as the official Estonian knowledge dataset. This was contributed
  by @slowwavesleep ✨
- Added the English and German versions of XQuAD as unofficial reading comprehension
  datasets.
- Added the English common-sense reasoning dataset Winogrande and its translated
  versions of Winogrande for Danish, German, Spanish, Finnish, French, Italian, Latvian,
  Dutch, Norwegian, Polish, Portuguese and Swedish. These are unofficial for now.
- Added new `--generative-type` argument, which can be used to override the automatic
  detection of the generative type (base decoder, instruction-tuned decoder, or
  reasoning decoder) of a decoder model. This can be useful if the automatic detection
  fails for a specific model.
- Now supports evaluating base decoders on inference servers. This requires the
  `--generative-type base` argument to be set, as the automatic detection will not work
  for these models.

### Changed

- Changed the model ID syntax, where we now use `#` to indicate parameters and still use
  `@` to indicate revision. For instance, `o3#low` indicates the `o3` model with the
  low reasoning effort, and `tencent/Hunyuan-1.8B-Instruct@v1#no-thinking` indicates the
  Hunyuan model from the `v1` branch and with the `enable_thinking=False` parameter set.
  This is fully backwards compatible, in the sense that API models still support using
  `@` for parameters as well, just like previously, but you will get a warning that this
  syntax is deprecated.
- Added `thinking` and `no-thinking` parameters for all open-weight models now. Of
  course, it only makes a difference for models that supports this flag.
- Reduced the number of tokens used for reasoning models from 32,768 to 8,192, as models
  reaching the full 32,768 tokens were because they ended up repeating themselves,
  making the evaluation slower without any benefit.

### Fixed

- Some generative models consistently generated empty dictionaries when using structured
  generation. We now catch this and retry the evaluation without structured generation.

## [v16.0.1] - 2025-09-07

### Fixed

- Fixed a bug causing encoders to fail when evaluating on the Exam-et dataset.
- Previously we would abort an evaluation completely if the model outputted a single
  invalid output on a classification task. As individual samples rarely have a great
  influence on the overall score, we now just assign the closest label to the sample and
  continue the evaluation. This will be logged to the user, so that they are aware of
  this. Some tasks are more sensitive to individual samples, such as European values,
  where we still abort the evaluation if a single sample is invalid.
- Fixed a bug where logprobs were not used for classification tasks when evaluating
  generative models, due to the fact that we raised the number of generated tokens to 10
  for such tasks. This did not affect the results, but it meant that some evaluations
  failed.
- Now includes FlashInfer as a dependency, as it is required by vLLM.
- Changed the choices in European values to use letters, like the other multiple
  choice tasks, rather than numbers. Aside from ensuring consistency, we also avoid the
  issue where '10' and '1' often both have the same first token ('1'), causing us not to
  be able to use logprobs to determine the answer.

## [v16.0.0] - 2025-09-05

### Added

- Added support for Latvian 🇱🇻! This includes the sentiment classification dataset
  Latvian Twitter Sentiment, the linguistic acceptability dataset ScaLA-lv, the named
  entity recognition datasets FullStack-NER-lv and WikiANN-lv, the reading comprehension
  dataset MultiWikiQA, the knowledge dataset MMLU-lv, the common-sense reasoning
  dataset COPA-lv, and the summarisation dataset LSM.
- Added support for Estonian 🇪🇪! It includes the sentiment classification dataset
  Estonian Valence, the linguistic acceptability datasets Grammar-et and ScaLA-et, the
  named entity recognition dataset EstNER, the reading comprehension dataset
  MultiWikiQA-et, the summarisation dataset ERRNews, the knowledge dataset Exam-et,
  and the common-sense reasoning dataset Winogrande-et. This was contributed by
  @slowwavesleep ✨
- It is now possible to evaluate how much a model adhere to European values! 🇪🇺 This
  probes 53 questions from the European values survey, which have been chosen based on
  an optimisation procedure that maximises agreement across the EU. We then measure how
  well the model's answers align with the distribution of answers across the EU, using a
  tree-based kernel density estimation. This can only be used zero-shot, and only with
  instruction-based decoder models (including reasoning models).

### Changed

- When evaluating classification tasks, we now force the model to output one of the
  labels. This is done directly with open models, and done via a JSON schema for API
  models. This won't change the results for existing tasks, as logprobs are used, but
  this was required to measure the European values.
- Updated `vllm` dependency to `>=0.10.1`, which includes GPT-OSS support.
- Updated `numpy` dependency to `>=2.0.0`, as the previous clash is not applicable
- Updated `transformers` dependency to `>=4.56.0`, which includes support for more
  models.
- Now requires Python >=3.11, as Python 3.10 does not support structured generation with
  a dynamic set of choices (Literal[*list_of_choices] is not supported)

### Fixed

- Enable support to evaluate Mistral models with their custom `mistral-common`
  tokeniser, which includes all recent Mistral models. Note that we currently assume
  that all of these models are instruction-tuned decoder models (which _is_ true
  currently), which can lead to errors in case they publish different types of models in
  the future.
- Now disables the `seed` parameter if the API inference model does not support it,
  which prevented evaluating some models.
- Now correctly detects an API inference model as non-existing, even if LiteLLM _does_
  see it as existing. We have an additional check during evaluation to ensure this now.
- Catch an `ImportError` error that sometimes happens when finishing the evaluation of a
  vLLM model, during shutdown.
- Now uses `litellm>=1.75.6`, which fixes an issue related to evaluation of GPT-5 models
  using Ollama.
- Now always uses the `multiprocessing` backend when evaluating vLLM models, rather than
  reverting to `ray` when using multiple GPUs, as `ray` led to evaluations of several
  models freezing.
- Now does not require the user to be logged in to Hugging Face to benchmark models on
  the Hugging Face Hub, if the models are public.

### Removed

- Removed support for human evaluation, as it was not actively maintained and not used.

## [v15.16.0] - 2025-08-12

### Added

- Added metadata for GPT-5 models.

### Changed

- Updated `transformers` dependency to `>=4.55.0`.

### Fixed

- If the model uses 'mxfp4' quantisation then we allow the dtype to be bfloat16, rather
  than forcing float16. This caused issues with the new GPT-OSS models.
- Prevent multiple `Model <model-id> does not exist` logs when evaluating a model
  that does not exist - now only logs this once.
- Cleaner error message when attempting to benchmark a generative model without having a
  GPU available.
- Now raises error if an inference API is used with a parameter that is not supported.

## [v15.15.0] - 2025-08-06

### Added

- Added the common-sense reasoning dataset GoldenSwag for the following
  languages: Danish, German, Spanish, Finnish, French, Italian, Dutch, Swedish.
  The datasets are unofficial for now. This was contributed by
  @oliverkinch ✨

### Changed

- Now allows metadata to be included in metrics, allowing more flexibility when
  implementing custom metrics. This is not used in any task yet.
- Changed structured decoding backend from Outlines to XGrammar, as the latter was more
  robust and now supports all the JSON features we need.
- Updated vLLM to `>=0.10.0`, which includes the updated XGrammar version.
- Now uses the V1 engine of vLLM, as we only used the V0 engine because XGrammar did not
  support all the JSON features we needed.

### Fixed

- Now sets `VLLM_ALLOW_LONG_MAX_MODEL_LEN=1` to ignore the vLLM error that happens when
  vLLM cannot determine the maximum context length of a model correctly, so that it
  thinks that the model's maximum context length is smaller than the amount that we
  allow it to generate. This is basically since we're doing a more thorough check
  through the config than vLLM does, so we can safely ignore this error.

## [v15.14.0] - 2025-07-30

### Changed

- Now runs a "test run" for API inference models with a single conversation to check for
  generation arguments that need changing, for instance if the model does not support
  logprobs or requires a specific temperature. This was done previously in the first
  batch, resulting in slower evaluation and many erroneous API calls. It is now
  significantly faster and faces fewer rate limits.
- Now also uses LiteLLM's `supports_reasoning` function to check if a model supports
  reasoning. This check is done on top of all the previous checks, for robustness.

### Fixed

- Disabling thinking (with the `@no-thinking` suffix) did not work properly for
  Anthropic models, as they don't support the `budget_tokens` parameter when thinking
  is disabled. This has been fixed now, so that the `@no-thinking` suffix now works
  properly for all models that support it.

## [v15.13.0] - 2025-07-21

### Added

- Added the new MultiWikiQA reading comprehension dataset for all languages, which is
  based on Wikipedia articles along with questions and answers generated by
  Gemini-1.5-pro. It has been set as unofficial for all languages except Portuguese,
  which did not have an official reading comprehension dataset previously.

### Fixed

- Updated lower bound version of the `accelerate` dependency to `1.9.0`, as this is
  required to evaluate some ModernBERT models.

## [v15.12.0] - 2025-07-19

### Added

- Added support for European Portuguese 🇵🇹 It includes 3 gold standard datasets and 4
  machine translated ones. The gold standard datasets include the named entity
  recognition dataset HAREM, the summarisation dataset Publico, and the linguistic
  acceptability dataset ScaLA-pt. The machine translated ones include the sentiment
  classification dataset SST-2, the multiple choice reading comprehension dataset BoolQ,
  the knowledge dataset MMLU, and the common-sense reasoning dataset GoldenSwag. This
  was contributed by @duarteocarmo ✨
- Added `--gpu-memory-utilization` argument (`gpu_memory_utilization` in the
  `Benchmarker` API), which can be lowered in case the user is experiencing OOM errors
  when evaluating models. The default is 0.9 (same as previously), which means that vLLM
  will reserve 90% of the GPU memory for itself, and leave 10% free for other processes.

### Fixed

- There was a breaking change in `datasets`, where feature indexing of datasets resulted
  in a `Column` instance, rather than a `list` as previously. We now detect this and
  convert the `Column` instance to a `list` before using it.
- Revert `enable_thinking` argument to `apply_chat_template` back to the default value,
  as this depends on the individual model implementation. In v15.11.0, this was
  explicitly set to `True`, which caused some inconsistencies when comparing models.

## [v15.11.0] - 2025-07-15

### Added

- Added the English knowledge dataset Life in the UK, which has been added as an
  official dataset, replacing the existing English knowledge dataset MMLU, which in turn
  has been marked as unofficial now. This was contributed by
  @oliverkinch ✨
- Added the Norwegian knowledge dataset Idioms-no, which is a multiple-choice question
  dataset where the alternative answers have been generated using GPT-4o. This has been
  added as an official dataset, and was contributed by
  @oliverkinch ✨
- Added new `LLMAsAJudgeMetric`, which allows evaluating the performance of a model with
  another judge model. This is useful for evaluating models in a reference-free manner,
  or if the metric is sufficiently complex. It is currently not used in any task, but
  the functionality is there for future use.
- Add `no-thinking` and `thinking` options for Gemini-2.5-flash and
  Gemini-2.5-flash-lite, which allows disabling and enabling the reasoning mode for
  these models, respectively. Note that the former model has reasoning enabled by
  default and the latter has it disabled by default (see the defaults in the [Gemini-2.5
  docs](https://ai.google.dev/gemini-api/docs/thinking#set-budget)).

### Fixed

- Evaluating freshly initialised encoder models on multiple-choice classification tasks
  caused an error, as the id-to-label mapping was not set up correctly. This has been
  fixed now.
- Now dynamically lowers the maximum amount of reasoning tokens for LiteLLM models if
  they do not support the full 32,768 tokens.

## [v15.10.1] - 2025-06-20

### Fixed

- Fixed an issue when benchmarking encoder models on reading comprehension tasks, where
  we sometimes would truncate the model outputs when they should not have been.

## [v15.10.0] - 2025-06-17

### Changed

- Updated `vllm` to `>=0.9.1`.
- Updated `litellm` to `>=1.72.2`.
- Updated `ollama` to `>=0.5.1`.
- Better detecmtion of instruction-tuned models.

### Fixed

- Fixed an issue where the EOS token would be included in the vLLM generation output,
  leading to incorrect evaluation results. We now manually remove all stop tokens from
  the generation output, which fixes this issue.
- Now correctly detects reasoning models for Ollama models and enables their new "think"
  parameter whenever a reasoning model is detected.
- Added a cap on the number of concurrent connections when evaluating API models, to
  avoid running into errors related to too many open file descriptors. In case this
  error _still_ occurs, we now give the user an informative error message on how to
  increase the maximum number of open file descriptors on their system.
- Catch requests.ConnectionError when loading datasets.
- When benchmarking encoder models on reading comprehension tasks, we allow the model
  outputs to have more than two elements (start and end position logits), where we
  instead just use the first two elements and ignore the rest.
- When an encoder model outputs additional tensors aside from the logits, we now remove
  these tensors from the output dictionary via the `preprocess_logits_for_metrics`
  argument to `Trainer`.

## [v15.9.2] - 2025-06-04

### Fixed

- Allow a model to not have any BOS and EOS tokens.
- Improved detection of beginning-of-reasoning tokens for models.
- Improves detection of reasoning tokens, by having a more strict list of possible
  such tokens.

## [v15.9.1] - 2025-06-01

### Fixed

- Now shows an informative message to remove `flash_attn` if it is installed, as it is
  now built into other dependencies and conflicts with the other implementations.

## [v15.9.0] - 2025-05-31

### Changed

- Updated `vllm` to `>=0.9.0`, as the bug in `v0.8.5` has been fixed.
- Removed the `--use-flash-attention` flag as well as the corresponding warning, as
  flash attention is now built-in to vLLM and is used by default.

### Fixed

- When truncating prompts with vLLM models, we now correctly truncate them down below
  the `MAX_CONTEXT_LENGTH` (set to 5,000 tokens). We have already ensured that all
  prompts have less than 5,000 Gemma-3 tokens, but sometimes tokenizers add a few more
  tokens.
- Fixed an issue regarding model existence check when benchmarking models on custom
  inference API servers.
- Fixed an issue with Phi-4 models, as they output multiple end-of-reasoning tokens, and
  it was previously cutting off at the first one, yielding faulty final answers. We now
  cut off at the last end-of-reasoning token, which is the correct one.

## [v15.8.2] - 2025-05-12

### Fixed

- Catch error when caching generative model outputs, when the number of model inputs and
  outputs do not match.
- Disallow vLLM >=0.8.5, as it breaks generation output for several models.

## [v15.8.1] - 2025-05-08

### Fixed

- NER labels were included twice in the prompt templates (which was due to there being
  both, e.g., `B-ORG` and `I-ORG`). This caused models not using structured generation,
  such as reasoning models, to sometimes output the wrong labels. This has been fixed
  now.
- If a model outputs a `\boxed{}` answer, we now extract and use that, rather than the
  full generated answer.

## [v15.8.0] - 2025-05-07

### Added

- Added the BeleBele datasets for Finnish, Italian and Spanish. They are listed as
  unofficial for now. This was contributed by
  @oliverkinch ✨

### Changed

- Now uses asyncronous requests when dealing with API models, speeding up the generation
  immensely. This was contributed by @mathiasesn ✨

### Fixed

- Add HellaSwag-fi back in, as the issue with the labels in the test split has been
  fixed.
- Now uses `eval_accumulation_steps` (set to 32) when evaluating encoder models, to
  avoid running out of memory during evaluation.
- Now also looks for `<|startoftext|>` as BOS token if the BOS token is not set in the
  model's config.

## [v15.7.2] - 2025-05-02

### Fixed

- Now does not check if a model exists if it has already been evaluated. This is an
  issue when evaluating Ollama models, if the Ollama server is not running.
- When evaluating instruction-tuned models on text classification tasks, the chat
  template sometimes ends with special symbols, such as a newline, which can change the
  tokenisation of the generated label. When we are evaluating the model using logprobs
  we are thus looking for the wrong label in these cases. We now take this into account,
  and log it to the user if the labels are not found, to avoid confusion.
- Finnish datasets were not included in the default "all" dataset list, which is the
  default used when no datasets are specified. This has been fixed now.
- Temporarily disabled HellaSwag-fi, as there is an issue with the labels in the test
  split, causing errors during evaluation. We will re-enable in a future release, when
  this has been fixed.

## [v15.7.1] - 2025-04-29

### Changed

- Marked the DBRD Dutch sentiment classification as official, as the quality is
  substantially better than the previous Dutch Social.

### Fixed

- Fixed an issue with NER evaluation of instruction-tuned models, which was caused by
  the "O" label mistakenly being included in the prompt template, causing an error
  during evaluation. No evaluations were affected by this, only that some evaluations
  could not be run.

## [v15.7.0] - 2025-04-28

### Added

- Added support for Finnish 🇫🇮! This includes the Finnish part of the reading
  comprehension dataset
  [TydiQA-fi](https://huggingface.co/datasets/google-research-datasets/tydiqa/viewer/secondary_task?views%5B%5D=secondary_task_train),
  the Finnish part of the binary sentiment classification dataset
  [ScandiSent](https://github.com/timpal0l/ScandiSent), the linguistic acceptability
  dataset ScaLA with the [Finnish Universal
  Dependencies](https://github.com/UniversalDependencies/UD_Finnish-TDT), the NER
  dataset [Turku NER](https://aclanthology.org/2020.lrec-1.567/), the summarisation
  dataset [XL-Sum-fi](https://huggingface.co/datasets/TurkuNLP/xlsum-fi), and the
  common-sense reasoning dataset
  [HellaSwag-fi](https://huggingface.co/datasets/Finnish-NLP/hellaswag-fi-google-translate).
  This was contributed by @oliverkinch ✨
- Added metadata for GPT-4.1 and Grok-3 models.
- Marked Gemini-2.5-flash and Grok-3-mini as reasoning models, giving them more tokens
  to think.

### Changed

- Updated `datasets` to `>=3.5.0`, as the previous versions were incompatible with the
  newer versions of `huggingface_hub`.
- Increase the number of allowed reasoning tokens from 8,192 to 32,768 for reasoning
  models. This is done as several models did not stop reasoning before running out of
  tokens, yielding a blank output.
- API models now use JSON schemas for the NER task if they support it, and if not then
  they resort to standard JSON mode (which does not enforce a specific schema, just that
  the output is JSON).

### Fixed

- If we fail to extract labels using a generative model's logprobs, we now fall back to
  using word edit distance between the outputted text and the labels instead of throwing
  an error.
- Fixed a bug where we could not use the `thinking` parameter with `claude-3-7-sonnet`,
  due to a typo. This has been fixed now.
- Now catches the error when an API model requires setting temperature to 1.0, and
  retries the evaluation with temperature set to 1.0.
- When benchmarking a model with a revision (i.e., of the form `<model-id>@<revision>`),
  we now correctly store this full model ID to the benchmark results on disk, including
  the revision.
- Fixed a GPU memory error while computing the BERTScore for the summarisation task,
  resulting in a memory crash. We have now reduced the batch size to 1 for this task,
  making it slightly slower but more memory efficient.
- Disabled structured outputs and logprobs for reasoning models, to ensure that they
  are allowed to output reasoning tokens before they output their answer.
- Do not supply stop sequences to API models if they do not support it.
- If a `SystemError` happens during LiteLLM generation then we now retry the
  generation.
- Handle if a LiteLLM model does not support specifying maxItems in the JSON schema
  during structured generation.
- Truncate prompts to decoder model's maximum sequence length if the model's maximum
  sequence length is smaller than 5,000 tokens.

## [v15.6.1] - 2025-04-14

### Changed

- Added more info about SQuAD-nl in the documentation. This was contributed by
  @Rijgersberg ✨

### Fixed

- The "E" option for the Norwegian NorCommonSenseQA dataset was not included in the
  refactor in v15.6.0, leading to evaluation errors. This has been fixed now.
- The number of few-shot examples for FoSent was not reduced to 5 again during the
  refactor in v15.6.0, leading to evaluation errors. This has been fixed now.

## [v15.6.0] - 2025-04-13

### Added

- We now support specifying custom inference providers when benchmarking via the Hugging
  Face inference APIs. This can be done by specifying the model as
  `huggingface/<inference-provider>/<organisation>/<model>`, as described in [these
  LiteLLM docs](https://docs.litellm.ai/docs/providers/huggingface).

### Changed

- Updated `transformers` to `>=4.51.0`, which includes support for Llama-4, Phi-4,
  Deepseek-v3 and Qwen3. This also includes the `image-text-to-text` pipeline tag
  properly, so that we do not have to use a custom fix for it anymore.
- Updated `vllm` to `>=0.8.3`, which includes support for Llama-4.
- Set the maximum amount of logprobs for generative models to 8, as that is the upper
  bound for xAI models.
- When benchmarking Ollama models, if the model is not found, we now also check if the
  model exists if prefixed with 'hf.co/'.
- Uniformised the prompt templates used for each task, so that they are more
  consistent across tasks. Evaluation tests across different model types and sizes show
  no significant performance difference between the new and old templates. This was
  contributed by @viggo-gascou ✨

### Fixed

- Avoid duplicate error messages when a rate limit occurs.
- ModernBERT models cannot be used on a CPU, which caused an error in our check for
  maximal context length. In this case we simply skip this check and use the reported
  maximal context length as-is.
- Fixed issue with benchmarking multiple generative models in the same evaluation
  command. This was caused by vLLM and Ray not being able to release GPU memory
  properly, but this seems to be released properly now.
- Now only logs when encoder models are being benchmarked on generative tasks if the
  `--verbose` flag is set (or `verbose=True` in the `Benchmarker` API).
- All Spanish NER datasets were mistakenly marked as unofficial. The `conll-es` is now
  marked as official.

## [v15.5.0] - 2025-04-07

### Added

- Now allows supplying a parameter to API models, which is done by using
  `<model-id>@<parameter>` as the model ID (only a single parameter is supported). The
  parameters allowed are "low" and "high" for OpenAI models (which is the reasoning
  effort of the model, supported by the o1- and o3-series, default is "medium"), and
  "thinking" for Anthropic models, to enable thinking mode (supported for
  Claude-Sonnet-3.7+). These will appear in the leaderboards as
  `<model-id>@<parameter>`.
- Added metadata for Google Gemini and xAI Grok models.
- Allows all vLLM versions from v0.8.0 again, as the issue with the generation output
  has been resolved.
- Added overall progress indicator during evaluation. This was contributed by
  @mathiasesn ✨

### Changed

- Now does not use logprobs in text classification tasks with Google VertexAI models, as
  they heavily rate limit logprobs usage. This shouldn't affect the scores significantly
  in any case, as the models are very confident in their predictions.
- Updated `litellm` to `>=1.63.0`, allowing better support for reasoning models.

### Fixed

- The Gemini-2.5-pro model uses different error messages than the other Gemini models,
  which caused an error when evaluating it. This has been fixed now.
- Now registers the Gemini-2.5-pro model series as reasoning models, as otherwise they
  did not generate any text as they were just generating reasoning tokens.
- Previously, if there were multiple labels whose first tokens were identical and that
  the (generative) model did not output the label as the first output token, we would
  randomly choose one of the labels, resulting in an evaluation error. This is very
  rare, but _does_ happen for very particular (model, dataset) pairs. If we are in this
  case, we now resort to choosing the label with closest word edit distance instead of
  relying on logprobs of the first token.
- Now defaults to BF16 if the model is registered as using FP32, assuming that BF16 is
  supported by the GPU.
- Improved model existence pipeline for Ollama model IDs with multiple forward slashes
  in the name, which caused some models to not be detected as existing.

## [v15.4.2] - 2025-03-31

### Added

- Now added version metadata to results, to easier track which versions of the various
  dependencies were used when evaluating a model. This currently includes
  `transformers`, `torch`, `vllm` and `outlines`.

### Changed

- Changed the name of the German 'mlsum' summarisation dataset to 'mlsum-de', to reflect
  that it is the German version of the dataset, and to avoid confusion with the Spanish
  'mlsum-es' dataset.

### Fixed

- Now uses `fp16` instead of `bf16` when evaluating decoder models on GPUs with CUDA
  compatibility < 8.0. This was contributed by
  @marksverdhei ✨
- Corrected the name of the French sentiment dataset AlloCiné. This was contributed by
  @Alkarex ✨
- Evaluating a specific model revision did not work for adapter models, as there was a
  confusion between the revision of the adapter and the revision of the base model. We
  now use the revision for the adapter and use the latest revision for the base model.
- In the (very unlikely) scenario that the model's tokeniser has the same first token
  for two different labels in a text classification task, we now also use the second
  token to ensure that we determine the correct label. If this is not possible, then we
  warn the user.
- Now catches `TypeError` when trying to generate with vLLM, and retries 3 times before
  giving up on evaluating the dataset.
- A bug in `transformers` caused models with the `image-text-to-text` pipeline tag to
  not be detected as generative models. This has been patched now, and will be fixed
  properly when [this transformers
  PR](https://github.com/huggingface/transformers/pull/37107) has been merged.
- Force `vllm` v0.8.0 for now, as the severe degradation in generation output of some
  models has not been resolved in versions v0.8.2 and v0.8.3.
- Only accepts the local labels for text classification tasks when evaluating decoder
  models now, where we before accepted both the local and English labels. The reason is
  that this caused a confusion mat times when there was a unique local label starting
  with a particular letter, but a different English label starting with the same letter,
  causing some models to be evaluated on the wrong label.
- When fetching the model information from the Hugging Face API we now attempt 3 times,
  as the API sometimes fails. If it still fails after 3 attempts, we raise the
  `HuggingFaceHubDown` exception.
- Now uses `fp16` instead of `bf16` when evaluating decoder models on GPUs with CUDA
  compatibility < 8.0. This was contributed by
  @marksverdhei ✨
- Fixed docs for ScandiQA-da and ScandiQA-sv, where it was incorrectly stated that
  the splits were made by considering the original train/validation/test splits.

## [v15.4.1] - 2025-03-25

### Fixed

- Disallow `vllm` v0.8.1, as it causes severe degradation in generation output of
  some models, resulting in artificially low scores.
- Fixed an issue with text classification tasks if the first token of multiple labels
  are identical, when tokenising with the model's tokeniser.

## [v15.4.0] - 2025-03-24

### Added

- Added support for Spanish! 🇪🇸This includes two reading comprehension datasets:
  [XQuAD-es](https://huggingface.co/datasets/google/xquad/viewer/xquad.es) and
  [MLQA-es](https://huggingface.co/datasets/facebook/mlqa/viewer/mlqa.es.es),
  [SentimentHeadlines-es](https://huggingface.co/datasets/pysentimiento/spanish-targeted-sentiment-headlines),
  the linguistic acceptability dataset ScaLA with the [Spanish Universal
  Dependencies](https://github.com/UniversalDependencies/UD_Spanish-AnCora),
  [MLSum-es](https://huggingface.co/datasets/reciTAL/mlsum), the knowledge dataset
  [MMLU-es](https://hf.co/datasets/alexandrainst/m_mmlu), the common-sense reasoning
  dataset [HellaSwag-es](https://hf.co/datasets/alexandrainst/m_hellaswag), and the
  named entity recognition dataset [CoNLL-es](https://aclanthology.org/W02-2024/). This
  was contributed by @oliverkinch ✨
- Now extracts number of parameters and context length for Ollama models, using the
  `ollama` package. Vocabulary size is currently not available available in the `ollama`
  package, so this is not extracted for Ollama models. For this reason, the `ollama`
  package has been added to the core dependencies, as it is very small (~10 KB)
- Now downloads Ollama models when evaluating them.

### Fixed

- When models output nested JSON dictionaries and structured generation isn't available,
  we use the inner-most dictionary. This caused issues with Anthropic models, since they
  do not support structured generation, and their output are always {"input": actual
  dictionary}. This has been fixed now.
- Now handles `ReadTimeout`s when loading datasets, rather than aborting evaluations.
- Benchmark configurations specified when calling `Benchmarker.benchmark` did not
  properly override the default configurations set during initialisation when
  benchmarking generative models. This has been fixed now.
- Now sets the `VLLM_WORKER_MULTIPROC_METHOD` environment variable to `spawn`, to avoid
  a `RuntimeError` when using newer versions of vLLM with multiple GPUs.
- Now also detects reasoning tokens specified in the prompt rather than in the
  completion, which is for instance the case for the QwQ reasoning model.
- Now recognises models with the pipeline tags `image-text-to-text`,
  `audio-text-to-text` and `video-text-to-text` as generative models, which mistakenly
  were detected as encoder models before.

### Changed

- Update `vllm` to `>=0.8.0`, `transformers` to `>=4.50.0` and `torch` to `>=2.6.0`.
- Moved the `demjson3` dependency from the `generative` extra to the main dependencies,
  to allow benchmarking API-based models without any extras.
- Now does not include the speed benchmark by default, as it is not used in the official
  leaderboards. It can still be used by including `--task speed` when benchmarking a
  model, or by using the `task` argument if using the `Benchmarker` API.
- Do not use sliding window sizes as candidates for maximum context length anymore, as
  this is no longer needed.

## [v15.3.1] - 2025-03-13

### Fixed

- Now handles `ConnectionError`s when loading datasets, rather than aborting evaluations.

## [v15.3.0] - 2025-03-12

### Added

- Added support for evaluating Italian 🇮🇹! This includes the reading comprehension
  dataset [SQuAD-it](https://hf.co/datasets/crux82/squad_it), the summarization dataset
  [IlPost](https://hf.co/datasets/ARTeLab/ilpost), the sentiment classification
  [Sentipolc-16](https://hf.co/datasets/cardiffnlp/tweet_sentiment_multilingual), the
  common-sense reasoning dataset
  [HellaSwag-it](https://hf.co/datasets/alexandrainst/m_hellaswag), the linguistic
  acceptability dataset ScaLA with the [Italian Universal Dependencies
  treebank](https://github.com/UniversalDependencies/UD_Italian-ISDT), the knowledge
  dataset [MMLU-it](https://hf.co/datasets/alexandrainst/m_mmlu), and the named entity
  recognition dataset [MultiNERD IT](https://hf.co/datasets/Babelscape/multinerd) (and
  unofficially [WikiNEuRal IT](https://hf.co/datasets/Babelscape/wikineural)). This was
  contributed by @viggo-gascou ✨
- Added the new Norwegian knowledge dataset NRK-Quiz-QA, consisting of quizzes on the
  Norwegian language and culture, in both Bokmål and Nynorsk. The dataset has been split
  into 635 / 256 / 2,048 samples for train, val, and test, respectively. This replaces
  the old MMLU-no as the official Norwegian knowledge dataset.
- Added the new Norwegian common-sense reasoning dataset NorCommonSenseQA, which is a
  manually translated and localised version of the English CommonsenseQA dataset, in
  both Bokmål and Nynorsk. The dataset has been split into 128 / 128 / 787 samples for
  train, val, and test, respectively. This replaces the old HellaSwag-no as the official
  Norwegian common-sense reasoning dataset.
- Added the Norwegian linguistic acceptability dataset NoCoLA, which is based on the
  annotated language learner corpus ASK. The dataset has been split into 1,024 / 256 /
  2,048 samples and converted into a binary correct/incorrect dataset, but
  stratified across the error categories.

### Changed

- Updated the Danish Citizen Tests dataset to include the newer 2024 tests, Further,
  rather than splitting the dataset randomly, we include all the citizenship tests in
  the test split, and prioritise the newer permanent residence tests in the test and
  validation splits.
- Changed the IcelandicKnowledge dataset to be the new official Icelandic knowledge
  dataset, as it is more specific to Icelandic culture and history than the previous
  machine translated ARC-is dataset. It has also been improved, as some of the generated
  alternative answers were formatted incorrectly.

### Fixed

- A bug caused fresh encoder models to not be benchmarkable on the speed benchmark -
  this has been fixed now.
- Some encoder models were not able to be evaluated on reading comprehensions, if their
  tokenizers were not subclassing `PreTrainedTokenizer`. This has been relaxed to
  `PreTrainedTokenizerBase` instead.
- Newer versions of the `transformers` package changed the model output format, causing
  errors when evaluating encoder models on some tasks. This has been fixed now.
- Added `setuptools` to the dependencies, as it is required for the package to be
  installed correctly.

## [v15.2.0] - 2025-02-28

### Changed

- Changed the name of the benchmark to `EuroEval`, to reflect the fact that the
  benchmark is not only for Scandinavian languages anymore. This is fully backwards
  compatible, however: you can still install the `scandeval` package, 'scandeval.com'
  redirects to the new 'euroeval.com' website, and the `scandeval` command line
  interface is still available.
- Update `litellm` to the stable version v1.16.13.

### Fixed

- If a tokenizer has not specified BOS and/or EOS token in its config, we now extract
  this manually.

### Deprecated

- Deprecated the ability to call the `Benchmarker` objects directly. Instead, please use
  the `benchmark` method.

## [v15.1.0] - 2025-02-12

### Added

- Added new `--only-allow-safetensors` flag, which disallows evaluating models from the
  Hugging Face Hub if they are not stored as safetensors. This ensures a high level of
  security on the system running the evaluations, if this is necessary. This was
  contributed by @Mikeriess ✨

### Fixed

- Regex mismatch caused the wrong sequence length for GPT-4o models. This has been fixed
  now.
- Fixed a truncation issue when evaluating encoder models on some knowledge datasets,
  which caused the evaluation to fail. This has been fixed now.
- A bug occurred when locating a model's end of reasoning token (e.g., `</think>`) if
  the model's tokenizer had no BOS token. This has been fixed now.
- Fixed an issue with the loading of freshly initialised models, caused by attempting to
  load the Hugging Face model configuration from the Hugging Face Hub instead of
  manually creating it.

## [v15.0.0] - 2025-02-02

### Added

- Added support for evaluating generative reasoning models, such as OpenAI o1 and
  Deepseek R1. This is done by upping the maximal sequence length to 8,192 tokens, and
  removing the reasoning part afterwards, to get the final answer.
- Added `generative_type` to the output dictionaries, which can currently be either
  'base', 'instruction_tuned' or 'reasoning'. This is now used in the leaderboards.
- Added `merge` to the output dictionaries, on whether the model is the result of a
  merge with other models.
- Added the summarisation dataset
  [personal-sum](https://github.com/SmartmediaAI/PersonalSum). It has been split into
  121 / 64 / 256 samples for train / validation / test, respectively, and is set to
  `unofficial` for now. This was contributed by
  @oliverkinch ✨
- Added the Jentoft dataset - a linguistic acceptability dataset which was published in
  [this Master's thesis](https://www.duo.uio.no/handle/10852/103885) by Matias Jentoft.
  The original dataset consists of 85,771 / 10,827 / 10487 samples for training,
  validation and test, respectively. We use a split of 1,024 / 256 / 2,048 samples for
  training, validation and test, respectively. In each split, the distribution of
  `correct` and `incorrect` is 50/50. This dataset has been set to `unofficial` for now.
  This was contributed by @oliverkinch ✨
- Added the dataset icelandic-knowledge, which is derived from the IcelandicQA dataset,
  reformatted as a knowledge dataset with GPT-4o generated candidate answers. The split
  is given by 845 / 128 / 1024 for train, val, and test, respectively. It is marked as
  `unofficial` for now. This was contributed by
  @oliverkinch ✨

### Changed

- Changed the instruction prompts to all text classification tasks by specifying
  that only the labels are allowed to be generated. This caused an issue with some of
  the reasoning models, as they tended to output a more verbose answer.

### Fixed

- Only use double newlines as stop tokens for base decoder models, and not instruction
  tuned models, as we only use the double newlines to separate the few-shot examples in
  the base case.
- A bug caused structured generation to not be used for generative models on named
  entity recognition tasks. This affects models evaluated from v14.2.0.
- Fixed an issue where some API models did not allow `logprobs`, `top_logprobs`,
  `max_tokens` and/or `temperature`.

### Removed

- Removed support for JAX/Flax models to simplify the code, as they are incredibly rare,
  and they usually have a PyTorch/Safetensors version available.

## [v14.4.0] - 2025-01-22

### Added

- Added support for French! 🇫🇷This includes the sentiment classification dataset
  [AlloCiné](https://hf.co/datasets/tblard/allocine), the linguistic acceptability
  dataset ScaLA with the [French Universal
  Dependencies](https://github.com/UniversalDependencies/UD_French-GSD), the reading
  comprehension dataset [FQuAD](https://hf.co/datasets/illuin/fquad) (and unofficially
  [Belebele-fr](https://hf.co/datasets/facebook/belebele)), the named entity recognition
  dataset
  [ELTeC](https://dspace-clarin-it.ilc.cnr.it/repository/xmlui/handle/20.500.11752/OPEN-986),
  the knowledge dataset [MMLU-fr](https://hf.co/datasets/alexandrainst/m_mmlu), the
  common-sense reasoning dataset
  [HellaSwag-fr](https://hf.co/datasets/alexandrainst/m_hellaswag) and the summarization
  dataset [OrangeSum](https://hf.co/datasets/EdinburghNLP/orange_sum).
- Added support for evaluating local models again, which supports models stored in the
  Hugging Face format with a Hugging Face model configuration file (`config.json`) in
  the model directory. This was contributed by @rlrs and
  @peter-sk ✨

### Changed

- Changed the Belebele splits, as there were too few training splits for evaluation on
  encoder models to make sense. We now use 256 samples for training, 64 for validation
  and the rest (580) for testing.
- Changed the prompting of Danske Talemåder dataset slightly, to only use the word
  "expression" (da. "udtryk") in the prompt, rather than mention idiom (da. "talemåde")
  directly.
- Changed the instruction prompts to multiple choice tasks by specifying that only 'a',
  'b', 'c' or 'd' should be used. This caused a mix-up with Claude models, since they do
  not support logprobs.

### Fixed

- Better error message when trying to benchmark a non-generative model on a generative
  task.
- Fixed an issue where NER datasets without `text` features could not be evaluated with
  generative models.
- Encoder models were not able to be evaluated on multiple choice classification tasks,
  such as Belebele, as it differs from other multiple choice datasets by having both a
  context and a question. This has been fixed now.
- Fixed an issue when generative models in gated repos caused an error message when both
  of the environment variables `HUGGINGFACE_API_KEY` and `HF_TOKEN` were not set.
- Sometimes the generative model cache becomes corrupt and cannot be stored to disk.
  Rather than raising an error we now reset the model cache and carry on.

## [v14.3.0] - 2025-01-14

### Added

- Added the Dutch sentiment classification dataset DBRD. This dataset only has positive
  and negative samples, but has a better quality than the existing Dutch Social dataset.
  We set it to unofficial for now, but it might eventually replace the Dutch Social
  dataset as the official Dutch sentiment classification dataset.

### Changed

- Updated the Dutch reading comprehension dataset SQuAD-nl, being a machine translated
  version of the English SQuAD dataset. Previously we used the `yhavinga/squad_v2_dutch`
  version, but this has been changed to `GroNLP/squad-nl-v2.0`, following [this
  evaluation showing that the latter is of higher
  quality](https://huggingface.co/datasets/yhavinga/squad_v2_dutch/discussions/2#6763ed4c42436c7f7005f4b4).
- Moved the label definition from the task-level to dataset-level, which now allows
  specifying dataset-specific labels that differ from other datasets in the same task.

### Fixed

- Fixed a bug when benchmarking base decoder models on reading comprehension tasks,
  where it was not checked if the prompts should be stripped or not. This caused a
  severe performance degradation on these tasks. This affects base decoder models
  benchmarked on reading comprehension tasks from v14.0.0.
- The `trust_remote_code` argument was not supplied when loading the Hugging Face
  configuration in some places, which caused an unnecessary dialogue with the user when
  evaluating models. This correctly now uses the `--trust-remote-code` argument as
  supplied by the user.
- If the model cache is corrupted, we now log this and re-initialise it, rather than
  raising an error.
- Some models were detected as API models when they were not, due to the fact that they
  _were_ available in LiteLLM. We now default to using vLLM for these models, as this
  is the default backend for ScandEval.
- Now correctly displays a message to the user when access to a model is contingent on
  approval from the repository authors, rather than raising an error.
- Fixed issue while determining the maximal sequence length of encoder models on CUDA
  devices, which caused an error when evaluating some models. We now move the model to
  CPU temporarily to determine the maximal sequence length.
- If a model configuration does not specify `architectures` then we assume that it is an
  older architecture and that it is an encoder model.
- Block unnecessary logging from `huggingface_hub`.

## [v14.2.0] - 2025-01-11

### Added

- Now supports evaluation of encoder models on the multiple choice tasks knowledge and
  common-sense reasoning. This is done by splitting the individual choices into separate
  inputs during training (framing it as a binary classification task), and then at test
  time we take the option with the highest probability as the answer. This is the same
  way that encoders were evaluated in the original HellaSwag paper.

### Changed

- Updated the Danish knowledge dataset Danske Talemåder, as a new professional version
  has been released, made by the Danish Language and Literature Society. This features
  1,000 examples in total, where we use a 808 samples in the test split. All the false
  options have been created manually.
- We now use the `architectures` parameter in the Hugging Face model configuration to
  determine whether a model is generative or not, as this is more reliable than the
  previous method of checking the model repository's tags. The downside of this is that
  the model config must be downloaded, but the overhead is minor.

## [v14.1.2] - 2025-01-07

### Fixed

- The labels were not displayed correctly in the few-shot examples for base generative
  models, when benchmarking text classification tasks, which negatively affected scores
  of the linguistic acceptability task, and to a lesser extent the sentiment
  classification task. This has been fixed now. The models benchmarked from v14.0.0 are
  affected and should be re-benchmarked.

## [v14.1.1] - 2025-01-06

### Fixed

- Downgraded `vllm` down to `>=0.6.3,<0.6.5`, as the later versions of vLLM uses a newer
  version of outlines, which causes memory errors. This will be updated when this is
  resolved. [Relevant `outlines`
  issue](https://github.com/dottxt-ai/outlines/issues/1351).
- Display initial "Benchmarking X on Y" logging for all datasets being benchmarked,
  instead of just the first one.
- Removed the `--load-in-4bit` argument, as it is not used anymore, since it was only
  used when loaded generative models with the `transformers` backend, but we now only
  use vLLM for generative models.

## [v14.1.0] - 2025-01-02

### Changed

- Updated `vllm` from `>=0.6.3` to `>=0.6.6` and `transformers` from `4.45.0` to
  `4.47.0`, to support more model architectures.

### Fixed

- Now automatically uses the environment variable `HUGGINGFACE_API_KEY` when loading
  models from the Hugging Face Hub, so that the `--api-key` argument isn't needed in
  that case.
- Added a `Tekstur:` prefix to the prompt template of the `foqa` dataset.
- Changed the instruction template prefix of `danske-talemaader` from `Spørgsmål:` to
  `Hvad er betydningen af følgende talemåde:`.
- Add `fbgemm-gpu` to `generative` dependencies, as it is required to load newer Llama
  models.
- When a generative model isn't stored as safetensors, we now report an unknown number
  of parameters, and log a warning to the user on how to fix this.
- When benchmarking encoder models, we now correctly use the attention mask when
  checking the model's maximum sequence length.

## [v14.0.4] - 2024-12-17

### Fixed

- Model cache was not working properly with zero-shot models, meaning that redundant
  generations were made. This has been fixed now, which also makes the zero-shot
  evaluation much faster.
- Use `ray` as distributed executor backend for vLLM if more than one GPU is available,
  which fixes an error when using multiple GPUs with vLLM.
- Do not re-initialise generative models after each dataset. This both makes evaluation
  a bit faster as well as avoids an error that occurs when finishing a (model, dataset)
  evaluation with multiple GPUs. Note that the same error still happens when
  benchmarking multiple models in the same `scandeval` run when using multiple GPUs, as
  this is a `ray` issue.

## [v14.0.3] - 2024-12-14

### Fixed

- Enforce `scikit-learn<1.6.0`, since 1.6.0 is incompatible with `evaluate`. This bound
  will be removed when [this `evaluate`
  issue](https://github.com/huggingface/evaluate/issues/655) has been fixed.

## [v14.0.2] - 2024-12-13

### Fixed

- Fixed a bug with the speed benchmark for vLLM models, when the model is instruction
  tuned.
- LiteLLM models now uses the instruction prompt, also when few-shot evaluating, just
  like all vLLM models.
- Now catches more LiteLLM exceptions when evaluating API models, and retries the
  evaluation after a short delay if the exception is due to a temporary issue.

## [v14.0.1] - 2024-12-11

### Added

- Added the `api_version` argument, mimicking the LiteLLM API.

### Changed

- Changed the `base_url` argument to `api_base`, to mimic the LiteLLM API.

### Fixed

- Now correctly uses the `api_base` argument when evaluating models with the LiteLLM
  API.

## [v14.0.0] - 2024-12-11

### Added

- Added support for [LiteLLM](https://docs.litellm.ai/), meaning that all LLMs on 100+
  APIs can now be benchmarked! This includes OpenAI, Anthropic, Google, Mistral AI,
  Cohere, Ollama, LM Studio, vLLM servers, and Hugging Face inference endpoints. Check
  out the full list of LiteLLM providers [here](https://docs.litellm.ai/docs/providers).
- Added new `--base-url` argument, which allows you to specify the base URL of your
  model, if you are using an OpenAI-compatible inference API.

### Changed

- No more tokenisation for generation tasks, resulting in faster preprocessing times.
- Now evaluates models on the validation split by default, to avoid overfitting to the
  test set. The test set can be evaluated on using the new `--evaluate-test-split` flag.
- Now evaluates instruction tuned models with their chat template. Further, if a
  tokeniser has multiple chat templates, then we use the one corresponding to the ISO
  639-1 language code of the dataset, if available (e.g., "en" for English, "is" for
  Icelandic and so on) - otherwise we will just use the default chat template of the
  tokeniser.

### Removed

- Removed the option to evaluate on the training split, as this is not a common use
  case and simplified the codebase. If you find that this should be re-added, please
  open an issue in the GitHub repository.
- All generative on-premises models are now evaluated with vLLM and thus does not use
  the `transformers` backend as a backup, as this was not used in practice, and
  simplified the codebase. If you find that this should be re-added, please open an
  issue in the GitHub repository.
- Removed the `--only-validation-split` flag, as this is now the default behaviour. If
  you find that this should be re-added, please open an issue in the GitHub repository.
- Removed the option to benchmark local models, as this was not used in practice, and
  simplified the codebase. If you find that this should be re-added, please open an
  issue in the GitHub repository.

### Fixed

- Better handling of adapter models. The Hugging Face model configuration and the
  tokeniser will now be attempted to be loaded from the base model ID, if available.
- Now uses EOS token as the PAD token if a generative model has neither PAD nor BOS
  token available.
- If a generative model has not defined its pad token ID then we now manually check the
  candidate tokens `<pad>`, `[pad]`, `<|endoftext|>`, `<|im_end|>`, and upper case
  versions of these tokens.

## [v13.3.0] - 2024-11-29

### Added

- Added the question answering part of the Norwegian NorGLM multi-task human annotated
  dataset NO-Multi-QA-Sum (norglm-multi-qa). This dataset is part of the NLEBench
  Norwegian benchmarks. The answers from the original dataset have been rephrased with
  gpt-4o to contain the answer from the context. It has been marked as `unofficial` for
  now. This was contributed by @viggo-gascou ✨
- Added the sentiment classification part of the Icelandic dataset Hotter and Colder,
  being a gold standard dataset. As no Icelandic sentiment classification dataset was
  included in the benchmark previously, this is now the official Icelandic sentiment
  classification dataset.
- Added the Faroese sentiment classification dataset FoSent, being a gold standard
  dataset. Note that this dataset is very small (74 train, 35 val, 283 test samples).
  The dataset consists of manually annotated Faroese news articles as well as individual
  sentences from the news articles. In creating the splits we ensure that there is no
  overlap between the news articles in the train, validation and test sets. As no
  Faroese sentiment classification dataset was included in the benchmark previously,
  this is now the official Icelandic sentiment classification dataset.

## [v13.2.0] - 2024-11-14

### Added

- Added the summarisation part of the Norwegian NorGLM multi-task human annotated
  dataset NO-Multi-QA-Sum (`norglm-multi-sum`). This dataset is part of the NLEBench
  Norwegian benchmarks. It has been marked as `unofficial` for now. This was contributed
  by @viggo-gascou ✨
- Added `ice-linguistic` a linguistic acceptability dataset which is a subset of the
  Icelandic Linguistic Benchmarks dataset. It is a small dataset with 94 train
  samples, 32 validation samples, and 256 test samples, and has been marked as
  `unofficial` for now. This was contributed by
  @oliverkinch ✨
- Added `icelandic-qa`, an Icelandic question answering dataset about Icelandic culture
  and history. The original dataset has 2000 samples, but only 375 of the samples have
  answers that are found in the context (exact match). An LLM has therefore been used to
  rephrase the answers and we now have 1683 samples where the answers are found in the
  context (531 train, 128 val, 1024 test). It has been set to `unofficial` for now. This
  was contributed by @oliverkinch ✨

### Fixed

- Small typo in prefix prompt used for few-shot evaluation of the English sentiment
  classification dataset SST5.
- If a model cannot be benchmarked with vLLM then we now properly load the model with
  the `transformers` backend.

## [v13.1.0] - 2024-10-31

- Added `ice-ec` (a subset of the dataset) and `ice-ec-full` (the full dataset), an
  Icelandic linguistic acceptability dataset. It has been set to `unofficial` for now.
  This was contributed by @oliverkinch ✨
- Added the Schibsted summarisation dataset, which contains summaries of published
  articles from Schibsted Media's Norwegian and Swedish newsrooms. The dataset has been
  split into two separate small datasets, `schibsted-sv` for Swedish and `schibsted-no`
  for Norwegian. Note that both of these datasets are really small (89 and 374 test
  samples in `schibsted-sv` and `schibsted-no`, respectively), and have been set to
  `unofficial` for now. This was contributed by
  @oliverkinch ✨
- Added the Icelandic summarisation dataset IceSum. IceSum is a collection of 1,000
  Icelandic news articles from mbl.is, which have been manually annotated with
  summaries. The dataset has been marked as unofficial, meaning that it will not be
  automatically included when benchmarking models, but can be included by specifying the
  dataset explicitly using the --dataset argument (or dataset argument if using the
  Benchmarker API). This was contributed by
  @viggo-gascou ✨
- Added the new Faroese reading comprehension dataset FoQA. This is now the default
  Faroese reading comprehension benchmark, as there was none previously.
- Now supports evaluation of models with adapters. This requires that the model
  repository has an `adapter_config.json` file, but no additional setup is needed.

### Fixed

- If a model does not use attention mask then we now do not supply it. This caused
  errors when evaluating state space models.
- Now limits the maximum sequence length when loading HF models (as opposed to vLLM
  models) to 5,000 tokens, just like we do with vLLM (no prompts are larger than that).
  This avoids OOM issues.
- Adds GPT-4o and GPT-4o-mini to the list of cached OpenAI model IDs, to correctly
  determine if the model exists, without needing an OpenAI API key.
- If a model has set its EOS token ID to multiple tokens and hasn't set the padding
  token ID, we use the first EOS token ID as the padding token ID.
- Fixed a bug related to the loading of some encoder models by updating `accelerate` to
  `>=0.34.2` and `transformers` to `>=4.45.0`.
- We now ensure that stop tokens in vLLM can't be empty, as this caused errors when
  evaluating some models.
- If the end-of-chat-token for a model only consists of whitespace and/or newlines then
  we ignore it, as this caused errors when evaluating some models and makes no
  difference to the evaluation of the model, since we are stripping the output anyway.
- Now identifies more models correctly as generative models.

## [v13.0.0] - 2024-07-31

### Added

- Evaluation of instruction tuned models is now possible! This is done by setting the
  `--zero-shot` flag when benchmarking a model (or `zero_shot=True` if using the
  `Benchmarker` API). This will evaluate the model using an instruction prompt and
  without any in-context examples. Furthermore, the chat template of the model will be
  used. This is to mimic the behaviour of the model when it is used in a user-facing
  setting.
- Debug mode for generative models is now possible now, which can be used to validate a
  model's output manually. This will log the predictions, and store all the inputs and
  predictions to a JSON file in the current working directory. This can be enabled by
  setting the `--debug` flag when benchmarking a model (or `debug=True` if using the
  `Benchmarker` API).
- Added the Dutch linguistic acceptability dataset `dutch-cola`. It has been set to
  `unofficial` for now, but it might eventually replace ScaLA-nl as the official Dutch
  linguistic acceptability dataset. For now, you can benchmark models on it by
  explicitly setting the dataset using the `--dataset` argument (or `dataset` argument
  if using the `Benchmarker` API). If you would prefer to run the full dataset, then you
  can benchmark models on `dutch-cola-full` as well - note that this evaluation will be
  significantly slower than the `dutch-cola` evaluation.
- Added the Belebele dataset, being a multilingual multiple-choice reading comprehension
  dataset. This has been added as a separate `multiple-choice-reading-comprehension`
  task, and is available in all supported languages except Faroese. The dataset has been
  marked as unofficial, meaning that it will not be automatically included when
  benchmarking models, but can be included by specifying the dataset explicitly using
  the `--dataset` argument (or `dataset` argument if using the `Benchmarker` API).

### Fixed

- Set upper bound on Python versions to `<4.0` from `<3.12`, to avoid installation
  issues.
- Removed the use of `ModelFilter` from the `huggingface_hub`, as it was removed from
  version `0.24.0` onwards. For the same reason, we now require `>=0.24.0` for the
  `huggingface_hub` dependency.
- Now checks the `sliding_window` and `sliding_window_size` config attributes when
  determining the vLLM context length. This would result in errors when the sliding
  window is less than 5,000, which for instance is the case with the Gemma 2 models.

### Changed

- Added `gpt-4o-mini` metadata, to correctly display maximum sequence length and
  vocabulary size.
- Changed the name of the `question-answering` task to the more descriptive name
  `reading-comprehension`.
- Update `vllm` to `>=0.5.3` and `transformers` to `>=4.43.0`, which now allows
  evaluation of Gemma 2 and Llama-3.1 models.
- Removed the `quantization` extra and instead prompt the user to manually install any
  missing quantisation packages when evaluating quantised models. This is due to several
  dependency clashes with `optimum` and `transformers`.

## [v12.11.0] - 2024-07-03

### Added

- Updated the `arc-is` dataset to a Claude translated version of ARC-challenge, from the
  dataset `mideind/icelandic-arc-challenge`. This has substantially higher translation
  quality than the previous `arc-is` and the current `mmlu-is` datasets. For this
  reason, the new `arc-is` dataset is now the official Icelandic dataset for the
  knowledge task.

## [v12.10.8] - 2024-06-21

### Fixed

- An import error caused `openai` to be installed for any evaluations to be done, which
  has now been fixed.

## [v12.10.7] - 2024-06-19

### Fixed

- Require `numpy` to be of version `1.x.x`, as the new `2.0.0` clashes with `outlines`.

## [v12.10.6] - 2024-06-19

### Fixed

- Updated `optimum` to `>=1.20.0` as `1.19.x` is incompatible with newer `transformers`
  versions.
- Updated `outlines` to `>=0.44.0` as this fixes an error in evaluating NorwAI models.

## [v12.10.5] - 2024-06-12

### Changed

- Remove almost all upper version bounds on dependencies. This makes it easier to be
  compatible with the `scandeval` package, with the risk of potentially introducing
  bugs when new dependency versions appear. We will monitor this risk and see if this
  is the way to go.

### Fixed

- Update `vllm` to `>=0.5.0`, `outlines` to `>=0.0.37` and `tiktoken` to `>=0.7.0`,
  which now resolves the dependency clash between the three of them.
- When detecting the `outlines` version we expected it to consist of integers, but we
  now accept strings as well (for development versions, say).

## [v12.10.4] - 2024-06-03

### Fixed

- Access to the evaluation datasets were shut down by Hugging Face again. It has now
  been restored.

## [v12.10.3] - 2024-06-03

### Fixed

- Access to the evaluation datasets were shut down by Hugging Face. It has now been
  restored.

## [v12.10.2] - 2024-05-30

### Fixed

- Correctly update logits processors and prefix allowed functions tokens functions for
  NER datasets when starting generation.
- We now use logprobs for OpenAI models, as this is supported by the chat models now.
  This is used for all sequence classification based tasks, which currently comprise of
  sentiment classification, linguistic acceptability, knowledge and common-sense
  reasoning. This fixes some incorrect evaluations of the newer GPT-4-turbo and GPT-4o
  models, as they tend to output things like "Sentiment: positive" rather than simply
  "positive".

## [v12.10.1] - 2024-05-28

### Fixed

- Now recognises the metadata for the new GPT-4o models correctly. Currently there is a
  version clash between `vllm` and `tiktoken`, meaning that one needs to manually
  upgrade `tiktoken` to evaluate GPT-4o - an informative error message notes this to
  the user now in that case.
- Number of generated tokens for sequence classification tasks has been changed back to
  1 (from 3). This makes no difference to open source models, as we only use the
  logprobs from the first token anyway, but this makes a big difference on multiple
  choice QA tasks for OpenAI models, as some of them might output things like "a is
  correct" rather than simply "a". Since we're using word edit distance to the labels,
  this might accidentally cause the final prediction to be different from "a".
- An error in `outlines<=0.0.36` meant that NER evaluations were near-random.
  Unfortunately, due to a strict `outlines` requirement in `vllm`, we cannot enforce
  `outlines>0.0.37` (see [this vLLM PR for a future
  fix](https://github.com/vllm-project/vllm/pull/4109)). For now, to prevent faulty
  evaluations, we raise an error, asking the user to manually upgrade `outlines` if
  they have an old version.

## [v12.10.0] - 2024-05-08

### Changed

- Update `autoawq` to `>=0.2.5,<0.3.0`, as it now doesn't have a dependency clash with
  `transformers`.
- Update `vllm` to `>=0.4.2,<0.5.0`, to support new models (such as Phi-3).
- Update `torch` to `>=2.3.0,<3.0.0`, as this is required by `vllm`.

### Fixed

- When overriding benchmark configuration parameters in `Benchmarker.benchmark` then
  these overridden parameters are now correctly used when building datasets.
- When a generative model was benchmarked on a NER task followed by another task, the
  structured generation wasn't set up correctly, as we're not re-initialising the model
  since v12.8.0. We now ensure that the logits processors are re-built for every
  dataset.

## [v12.9.1] - 2024-04-30

### Fixed

- Disables the prefix caching of vLLMs, as it has not been implemented with sliding
  window attention yet, causing re-initialisation errors.
- Updates `vllm` to `>=0.4.1,<0.5.0`, as this fixes an issue with benchmarking
  freezing.

## [v12.9.0] - 2024-04-26

### Changed

- Update `optimum` dependency to `>=1.19.1,<2.0.0`, as it is now compatible with
  `transformers>=4.40.0,<4.41.0`.

### Fixed

- Pin `vllm` to `v0.4.0`, since `v0.4.1` has breaking changes and is causing issues
  with flash attention.
- Catch vLLM error when prefix caching is set for models with sliding window attention,
  as this is not supported yet in vLLM.

## [v12.8.0] - 2024-04-23

### Changed

- Updated `vllm` to `>=0.4.0,<0.5.0`, which both fixes an issue with multi-gpu
  benchmarking as well as supporting more models.
- Updated `transformers` to `>=4.40.0,<4.41.0`, to support more models.
- Removed the `olmo` extra, as it is now included in `transformers`.
- Downgraded `outlines` to `v0.0.34` as any newer version is currently incompatible
  with `vllm`. This will be changed back to newer versions when [this vLLM
  PR](https://github.com/vllm-project/vllm/pull/4109) has been merged and released.

### Fixed

- Now does not reload generative models between each evaluation. This both saves some
  evaluation time, but it also prevents a bug when using multiple GPUs.
- Handle the change from having `float` logprobs in vLLM to the new `Logprob` objects.

## [v12.7.0] - 2024-04-19

### Added

- Added a script to evaluate human performance on datasets. This is a Gradio app which
  can be run using the command `human_evaluate --annotator-id <id>`, where
  `annotator-id` is the ID of the human annotator (from 0 to 10, inclusive). They will
  then annotate their answers for validation splits from the iteration corresponding to
  their annotator ID. All of the annotated results will be stored to
  `scandeval_benchmark_results.jsonl`, as usual - note here that this will create a
  single `human` entry, where multiple annotators will count as multiple iterations for
  the same `human` model.

### Fixed

- If a model has a very small maximal context length in its tokeniser configuration
  then we ignore this value and instead use the default value.
- When a model is generative then we use default context length to be 32,768.
- Now ensures that we use mixed precision when CUDA is available, as this is required
  by Flash Attention.
- By default we only use flash attention for generative models, as it leads to errors
  with several encoder models.
- Add missing OpenAI models to the model cache, to checking model existence when no
  OpenAI key is specified.
- Only imports from the `openai` package if it has been installed.
- Improved detection of the end-of-chat tokens for instruction tuned models, which
  previously caused errors when evaluating some instruction tuned models.
- Loading of a pretrained model configuration from the Hugging Face Hub failed when the
  model is gated and when the `cache_dir` is specified in `AutoConfig.from_pretrained`.
  We now do not set that argument if the model is gated, as a temporary fix.

## [v12.6.1] - 2024-04-11

### Fixed

- Changed vLLM inference parameters to limit the GPU memory usage during evaluation,
  which makes it possible to evaluate larger models on the same hardware as previously.
  Concretely, the `gpu_memory_utilization` has been raised from 0.9 to 0.95,
  `enforce_eager` is set to True, the `max_model_len` has been reduced from (at most)
  10,000 to (at most) 5,000. See [this
  issue](https://github.com/ScandEval/ScandEval/issues/383) for an overview of maximum
  amount of tokens in each dataset (as of v12.6.0 of ScandEval).
- Removed 1 sample from the Swedish sentiment classification dataset SweReC which was
  abnormally long, to keep the maximum amount of tokens in the samples below 5,000.
  Replaced the outlier sample with a new one.
- The number of allowed generated tokens for the Danish summarisation dataset
  Nordjylland News was mistakenly set to 128, compared to 256 for all other
  summarisation datasets. This has been fixed now.
- Now correctly detects if `autoawq` should be installed, when evaluating an AWQ model.
- Reduced `transformers` dependency to `4.38.x` again, as `autoawq` requires this.
- Do not use BitsAndBytes quantisation if the model is already quantised.

## [v12.6.0] - 2024-04-10

### Changed

- Updated `transformers` dependency to `>=4.39.3,<4.40.0`.

### Fixed

- Updated cached OpenAI model metadata.
- When loading local models we now more robustly detect the task of the model (i.e.,
  whether it is a generative model, encoder model or sequence-to-sequence model). This
  previously prevented evaluation of some local models.
- When detecting whether a local model exists, we now also look for the existence of
  `*.safetensors` files.

## [v12.5.3] - 2024-04-05

### Fixed

- The speed benchmark for OpenAI models was extremely slow, due to an issue with the
  tokenizer. This has been fixed now.

## [v12.5.2] - 2024-04-04

### Fixed

- Now using the same label order in the NER task as is in the dataset configuration.
  From v12.1.0 and onwards these were updated to sorting the labels, but this has
  resulted in significantly worse performance.
- Added GPT-4-turbo name variations to cached OpenAI model IDs. This means that we'll
  be able to see if a model ID should be an OpenAI model, without an OpenAI API key.

## [v12.5.1] - 2024-04-03

### Security

- Now uses an access token to access datasets, allowing the datasets to not be
  publicly available on the Hugging Face Hub.

## [v12.5.0] - 2024-04-02

### Added

- We now support evaluation of quantised models, such as GPTQ and AWQ, when the vLLM
  backend is being used (the default).

### Fixed

- Move tensor to the correct device when benchmarking seq-to-seq models (#363). Thanks
  to @ThomasKluiters for this contribution! :tada:
- Deals with the case where an instruction tuned model does not use any special token
  at the end of the chat, such as `<|im_end|>`. This holds for, e.g., Qwen models.
- Better auto-detection of pipeline tag for models on the Hugging Face Hub, in case the
  tag is not manually set.

## [v12.4.0] - 2024-03-27

### Added

- Support for Azure OpenAI models! These can now be benchmarked as with any other
  model, where either the environment variables `AZURE_OPENAI_API_KEY`,
  `AZURE_OPENAI_ENDPOINT` and `AZURE_OPENAI_API_VERSION` need to have been set, or
  alternatively through the `--azure-openai-api-key`, `--azure-openai-endpoint` and
  `--azure-openai-api-version` arguments. Thanks to
  @BramVanroy for all the help regarding the
  implementation of this :tada:
- We now use the new JSON mode for newer OpenAI models for the NER task, to ensure
  better JSON generation.
- If an error is thrown during generation with an OpenAI model, which for instance
  happens when the prompt is caught by the content filter, then we simply return a
  blank string instead.

### Changed

- Updated `outlines` dependency to v0.0.37, which can now correctly deal with a larger
  batch size when integrated with vLLM. This results in faster NER evaluation.

### Fixed

- Move models to the device before running any inference with it, as this causes issues
  when flash attention is enabled.
- When benchmarking instruction tuned models, we now ensure that generation stops when
  the end-of-chat token is reached (such as `<|im_end|>` and `[/INST]`). This had a
  negative performance impact on question answering and summarization, but the
  remaining tasks were not affected.

## [v12.3.2] - 2024-03-19

### Fixed

- There is an issue with the underlying `outlines` package that we use for structured
  generation, where many of the generations stop prematurely when the batch is too
  large. We fix this temporarily by lowering the batch size from the entire dataset to
  the standard 32 when vLLM is used for NER tasks. This will be changed back when the
  bug is fixed. Follow the progress in [this `outlines`
  issue](https://github.com/outlines-dev/outlines/issues/757).
- Issue when checking if the `openai` extra needed to be installed, or when the
  `OPENAI_API_KEY` needs to be set.
- Setting `add_prefix_space=False` caused an error during the loading of some
  tokenizers. To fix this, we only supply the `add_prefix_space` keyword argument
  during the loading of the tokenizer if it is True.

## [v12.3.1] - 2024-03-13

### Fixed

- An issue with Pydantic typing, causing initialisation of `Benchmarker` to throw an
  error.

## [v12.3.0] - 2024-03-13

### Changed

- Updated `outlines` dependency to `>=0.0.36,<0.1`. This fixes a race condition caused
  during evaluation of NER datasets and also includes integration with the
  `transformers` library. The existing hardcoded integration has now been removed in
  favour of the integration in that package.

## [v12.2.1] - 2024-03-12

### Fixed

- Now includes the `transformers` integration with `outlines` directly in the code,
  which caused issues as they weren't part of the newest `outlines` release. When it
  does get included then we will import these as before.
- When evaluating OpenAI models we now do not perform any structured generation, as we
  do not have access to the logits.

## [v12.2.0] - 2024-03-11

### Added

- Added the Icelandic common sense reasoning dataset Winogrande-is, being a manually
  translated version of the English Winogrande dataset. This also means that the
  HellaSwag-is dataset has been marked as unofficial, and will thus not automatically
  be included when benchmarking models on the Icelandic common sense reasoning task.

### Changed

- Updated `vllm` dependency to `>=0.3.3,<0.4.0`, which allows the benchmarking of the
  new Gemma and OLMO models, without the bug from vLLM v0.3.2.

### Fixed

- Do not show message regarding missing flash attention if CUDA is not available.
- Only use bfloat16 as quantisation compute type if it is available and that
  `torch_dtype` is set to "bfloat16" in the Hugging Face configuration - otherwise we
  use float16.
- Since flash attention is now enabled by default, some models couldn't be loaded due
  to them not supporting it. For these models, flash attention will now be disabled
  during model loading.
- Now uses a single GPU when finetuning, as previously evaluation would just freeze in
  this case. In the future we might support multi-GPU finetuning, but since encoder
  models usually doesn't require multiple GPUs, this is currently not prioritised.

## [v12.1.0] - 2024-02-29

### Changed

- Flash attention will now default to being used if `flash_attn` has been installed. If
  the `--use-flash-attention/no-use-flash-attention` hasn't been set and the
  `flash_attn` package hasn't been installed, then a logging message will be displayed,
  informing the user.
- Changed backend structured generation framework to `outlines` from
  `lm-format-enforcer`.

### Fixed

- Evaluating models on NER tasks used excessive amounts of memory and took very long.
  This was due to a bug in vLLM v0.3.2, and will be fixed in vLLM v0.3.3. We thus
  forbid v0.3.2, making it fast again, and we'll remain compatible with the new v0.3.3
  when it is released.
- A name clash has been fixed, which caused the MMLU-no dataset to not be run when
  running all Norwegian datasets.

## [v12.0.0] - 2024-02-26

### Added

- Now automatically uses multiple GPUs when evaluating generative models with vLLM.
- Now allows "unofficial" datasets, which are datasets which are not included on the
  official leaderboards and models will only be benchmarked on them if they have been
  explicitly set using the `--dataset` argument (or `dataset` argument if using the
  `Benchmarker` API). This allows the inclusion of more datasets, without bloating the
  evaluation time of "official" evaluations, as well as removing the need to remove old
  datasets when they are replaced by newer ones.
- The following datasets have been added as unofficial, all datasets that used to be
  part of ScandEval but has since been replaced:
    1. ARC-da
    2. ARC-no
    3. ARC-sv
    4. ARC-is
    5. ARC-de
    6. ARC-nl
    7. ARC
    8. DaNE
    9. WikiANN-fo
- A more informative error message is now being thrown if additional arguments need to
  be supplied to evaluate the model, such as
  `--trust-remote-code`/`trust_remote_code=True`.
- When determining a model's maximum sequence length, we now also look at the
  `max_sequence_length` attribute of the Hugging Face model configuration.

### Changed

- Computation of the BERTScore metric for summarisation tasks are now using the device
  stated in the benchmark config, making the metric computation significantly faster if
  a GPU is being used. This defaults to processing 32 samples at a time, which is
  reduced if OOM errors occur. If OOM errors occur with a batch size of 1 then the
  scores are computed on CPU, as before.
- Updated `transformers` dependency to `>=4.38.1,<4.39.0`, and `vllm` dependency to
  `>=0.3.2,<0.4.0`. This allows the benchmarking of the new Gemma and OLMO models.
- When using the `Benchmarker` API, the `save_results` argument now defaults to True.
- The `Benchmarker.benchmark` method now only returns the list of benchmark results
  from the given run, rather than all historic benchmark results as well.
- The framework now defaults to using a Hugging Face Hub token when accessing models,
  if available.

## [v11.0.0] - 2024-02-16

### Added

- Added arguments to `Benchmarker.benchmark` (or simply `Benchmarker.__call_`),
  corresponding to the same arguments during initialisation. The idea here is that the
  default parameters are set during initialisation, and then any of these can be
  changed if needed when performing a concrete evaluation, without having to
  re-initialise the `Benchmarker`.
- Added the Danish knowledge datasets `danske-talemaader` and `danish-citizen-tests`.
  Both are multiple choice datasets, where the first one tests knowledge about Danish
  idioms, and the second one tests knowledge about the Danish society. These replace
  the machine translated MMLU-da dataset.
- Added a `--num-iterations` flag (`num_iterations` in the Python CLI), which controls
  the number of times each model should be evaluated, defaulting to the usual 10
  iterations. This is only meant to be changed for power users, and if it is changed
  then the resulting scores will not be included in the leaderboards.

### Changed

- The default value of the languages are now all languages, rather than only Danish,
  Swedish and Norwegian.
- Changed all summarisation datasets to use one few-shot example (some were set to 2),
  and increased the maximum amount of generated tokens to 256 rather than the previous
  128, since many of the gold standard summaries are around 200 tokens.

### Fixed

- There was an error caused if an old version of the `openai` package was installed and
  if the `scandeval` package was checking if a model exists as an OpenAI model. Now an
  informative error is thrown if the model is not found on any available platforms, as
  well as noting the extras that are missing, which prevents the package from checking
  existence on those platforms.
- Changed the prompt for the English sentiment classification dataset SST5, where it
  previously stated that the documents were tweets - these have now been renamed to
  "texts".
- Correctly assess whether the `openai` extra should be used, which made it impossible
  to benchmark OpenAI models.
- Disabled `lmformatenforcer` logging, which happens in the rare case when we're
  few-shot evaluating a model on NER and there are no JSON-valid tokens to generate.

### Removed

- Removed all machine translated ARC datasets, as they had a near 100% correlation with
  the machine translated version of the MMLU datasets.

## [v10.0.1] - 2024-02-12

### Fixed

- A prefix space was added to labels in sequence classification tasks that
  automatically adds a prefix space (such as Mistral). We now check for this and ensure
  to only manually add prefix space to models that don't automatically do this (such as
  the Yi models).

## [v10.0.0] - 2024-02-12

### Added

- Now throws a more informative error when attempting to benchmark a non-generative
  model on a generative task.

### Changed

- Many dependencies are now optional, to make the package less bloated. These extras
  are `jax`, for models based on the JAX framework, `generative` for evaluating
  generative models, `olmo` for models based on the OLMO architecture, `openai` for
  evaluating OpenAI models, and `all` to install all of them.
- Updated many dependencies. In particular now uses `openai` version 1.x.x, which
  required some changes to the code base as they changed their API.
- Changed the `--dataset-task` CLI argument (`dataset_task` in the Python API) to
  `--task` (`task`). This is now the preferred way to choose what to benchmark a model
  on, rather than remembering all the names of the datasets. E.g., to benchmark a model
  on all Danish question-answering datasets, we call `scandeval -m <model_id> -l da -t
  question-answering`. All the names of the tasks is shown in `scandeval --help`.
- Renamed the `--no-ignore-duplicates` to `--force` (shorthand: `-f`), which _forces_
  the evaluation, meaning that it evaluates the model even if it has previously been
  evaluated.
- Renamed the `--model-id` to `--model`.

### Fixed

- Error when encoding a batch of size 1 with OpenAI models.
- Error when benchmarking OpenAI models on MacOS due to the `tiktoken.Encoding` object
  not being picklable.
- Fixed an issue with OOM errors when changing from benchmarking one generative model
  to another.
- Now allows loading tokenisers that require remote code, if `--trust-remote-code` has
  been set.
- Fixed an issue where the `max_sequence_length` parameter in the Hugging Face model
  configuration wasn't used to determine the `max_model_len` parameter in the
  `vllm.LLM` initialisation, causing some models not being loaded in vLLM.
- An error occured if a tokenizer had no defined BOS token, which happens for some
  generative models. It is now set to be equal to the EOS token in that case.
- Fixed error related to the extraction of predicted labels in sequence classification
  tasks for generative models, which unfairly evaluated generative models that require
  a prefix space on the labels (which are most of them currently).

### Removed

- Removed the `-d` shorthand for `--dataset` in the CLI, to encourage the use of `-t`
  (`--task`) and `-l` (`--language`) instead.

## [v9.3.2] - 2024-02-05

### Fixed

- Using model revisions did not work with vLLM models - this has now been fixed. These
  revisions are specified using the '@' operator in the model ID, e.g., `scandeval -m
  gpt2@main`.

## [v9.3.1] - 2024-01-31

### Fixed

- The prompts were not stripped correctly, causing bad evaluations for sequence
  classification tasks.

## [v9.3.0] - 2024-01-29

### Changed

- Now requires `transformers` versions `4.37.x`. As they often introduce breaking
  changes in minor versions, we now only allow a patch version difference and manually
  update to `4.38.x` when it comes out.
- Swapped primary/secondary metrics for the multiple choice tasks, where we now set MCC
  as the primary metric and accuracy and secondary. This is due to the fact that MCC
  handles class imbalance better.
- Removed speculative ngram sampling again, as `transformers` now requires the batch
  size to be 1, which doesn't make it any faster than normal.
- Swapped primary/secondary metrics for the multiple choice tasks, where we now set MCC
  as the primary metric and accuracy and secondary. This is due to the fact that MCC
  handles class imbalance better.
- Number of generated tokens for sequence classification tasks has been changed back to
  3 (from 1). This makes no difference to open source models, as we only use the
  logprobs from the first token anyway, but it _does_ make a difference to closed
  source models where the logprobs are not available (like OpenAI's chat models), as
  we're instead calculating word edit distance to the labels.

### Fixed

- Prevents FP16 overflow by using -1e3 instead of -1e9 for ~0% probability logprobs
  during generation with vLLM.
- Avoids excessive disk usage by not caching processed datasets to disk, as we are
  never using the cached versions anyway.
- We now only strip the prompts if the model's tokenizer includes a prefix space when
  tokenizing the labels.
- When testing a model's maximum sequence length, we put dummy inputs into them. This
  causes errors if the dummy inputs are one of the special tokens. Since the special
  tokens have not always been set up in the tokenizer, we instead rely on a heuristic
  that the 100th token ID is not a special token.
- An import depended on `vllm`, which is not installed on non-Linux devices, causing an
  `ImportError`. This has now been removed.
- Fixed an issue where structured generation wasn't triggered when vLLM wasn't
  available.

## [v9.2.0] - 2024-01-24

### Added

- Added (the English) datasets MMLU, ARC and HellaSwag, as well as Norwegian and
  Icelandic translations of it. Now the `knowledge` and `common-sense-reasoning` tasks
  are covered in all supported languages except Faroese (i.e., da, sv, no, is, de, nl &
  en).
- Now uses speculative ngram sampling for text generation when vLLM is not available.
  This has no effect on performance and increases evaluation speed by 3x on generation
  heavy tasks like NER and summarization.
- Added structured generation for the NER task, which enables the models to (almost)
  always output correct JSON, separating the NER capabilities from the JSON
  capabilities. JSON can be tested separately in a (future) coding benchmark.
- Now adds `scandeval_version` to the output JSONL results, to make it easier to
  determine when outdated results need re-benchmarking.

### Changed

- Swapped primary/secondary metrics for the NER task, as the `MISC` tag varies too much
  from dataset to dataset to be meaningful as a primary metric. Now uses micro-average
  F1-score across all tags except the `MISC` tag as a primary metric.

### Fixed

- There was a bug where all models were removed from disk prior to benchmarking. This
  will now only happen if the `--clear-model-cache` flag is set.
- The `vllm` package cannot be installed when CUDA is not available - this is now
  neither installed nor used when this is the case, and generative few-shot evaluation
  is done using the `transformers` package rather than `vllm`.
- Previously `temperature` was wrongly not set for vLLM and OpenAI models, instead
  defaulting to their 1.0 values. This was due to the fact that this is set in
  `transformers` using the `do_sample=False` argument, which doesn't transfer to the
  other libraries. This has now been set to 0.0.
- Now catches OpenAI `InvalidRequestError`s.
- Removed overly long or repetitive samples in the multiple choice datasets, which
  caused errors when evaluating OpenAI models on them.
- Now sets the `top_k` parameter in the vLLM `SamplingParams` based on the value it has
  in the `GenerationConfig`. This caused a discrepancy, as vLLM defaulted to -1 and
  `transformers` to 50.
- When loading a model using `transformers` then the quantized compute dtype is now
  correctly set to either `bfloat16` or `float16`, depending on the GPU available,
  rather than the previous `float32`. This does not affect generation performance.
- Fixed formatting of summarization metrics.
- Removed print output from `bert_score` during summarization metric computation.
- Now clears GPU memory properly after finishing the benchmark of a generative model
  with vLLM.

## [v9.1.2] - 2024-01-16

### Fixed

- When checking if a model has already been benchmarked, we only care about the
  `few_shot` parameter if the model is generative.

## [v9.1.1] - 2024-01-15

### Fixed

- Now adds a `generative` key to the logged results, to enable parsing few-shot
  evaluated models correctly when building leaderboards.

## [v9.1.0] - 2024-01-14

### Changed

- Now only stores the top-10 log probabilities of generated tokens when the generation
  length is less than 8 tokens. Also now keeps separate caches for each (model,
  dataset) combination, where it previously had a single cache for each model. Both of
  these help reduce the memory usage of the model output cache.
- Optimised cache saving/loading a bit, making the waiting time in between iterations
  slightly shorter.
- Removes the model output cache for a (model, dataset) combination when the
  benchmarking of the model on the dataset finishes successfully. Also removed indents
  in model output cache JSON files. Both of these help reducing the disk space used on
  caching.

### Fixed

- Only require generative models to output logprobs if the dataset is of a task that
  requires it. This caused the benchmarking to use excessive memory when benchmarking
  datasets that require long generative outputs, such as NER.

### Removed

- Removed some vLLM logging.

## [v9.0.0] - 2024-01-12

### Added

- Now caches the completions of open source generative models, which effectively makes
  benchmarking of these ~33% faster. We cannot store all logits for storage reasons (it
  quickly gets >100GB in that case), so we instead store the top-100 logits for each
  generated token, but only if the generated sequence is shorter than 50 tokens. We
  thus assume that (a) these are the only logits needed, and (b) that the generations
  don't change. We argue that (a) is the case since we only use the logits in
  classification tasks, in which case we only use the first token anyway. Further,
  since we're using a temperature of 0 anyway, the generations will be as close to
  deterministic as possible (up to small rounding fluctuations of logits, which is
  negligible). This is a breaking change, since it is not compatible with the previous
  way we cached OpenAI model outputs.
- Added a new `--clear-model-cache` flag, which removes the cached models after
  finishing the benchmarking of each model, to save disk space. This doesn't remove the
  cached model outputs or datasets.
- Added the following new datasets:
  - `fone`, a Faroese NER dataset, which replaces the previous `wikiann-fo` dataset.
  - `dansk`, a Danish NER dataset, which replaces the previous `dane` dataset.
  - `norquad`, a Norwegian question answering dataset, which replaces the previous
    `scandiqa-no` dataset.
  - Danish, Swedish, German and Dutch versions of the MMLU, ARC and HellaSwag
    datasets, testing knowledge and common sense reasoning of generative models.
    These have been machine translated by the University of Oregon using
    GPT-3.5-turbo. Machine translation is not adequate, of course, so see this as a
    first version of these kinds of evaluations, to get some benchmarks going asap.
  - `squad-nl`, a Dutch extract question answering dataset, which is a machine
    translated version of SQuAD-v2. As with the datasets mentioned above, this is
    meant as a first version of a Dutch QA dataset, until we have a better one
    available.
- Added `--only-validation-split` flag, which only benchmarks the model on the
  validation split, which is 5-10x smaller than the test split (depending on the
  dataset). This is especially useful with paid models like OpenAI models. The value of
  this flag is stored in the benchmark results, so this will be visible on
  leaderboards.
- Now uses vLLM as the underlying engine for few-shot evaluating generative models,
  which drastically improves the evaluation speed, as well as requiring less GPU
  memory.

### Changed

- Now compatible with`transformers >= 4.36.2`, and this is required now as they have
  changed their generation API in a breaking manner.
- Now removes all newlines from texts in the summarization task, where previously these
  were merely "squashed" to single newlines. This makes the separation of few-shot
  examples for generative models easier.
- Also removes newlines from the NER task, where these were not removed at all
  previously.
- Now doesn't force ASCII characters in the NER task for generative models, making the
  target JSON dictionary more consistent with the input text.
- If a model is stored in the Safetensors format on Hugging Face Hub, then we read out
  the number of parameters directly from those files. This results in more accurate
  parameter counts as opposed to loading in the model in 4-bit and counting manually.
- Samples with excessively short or long texts have been removed.
- Adjusted number of few-shot examples in datasets to ensure that the resulting prompt
  is at most ~3000 tokens long.
- When timeout errors occur when loading a model then we will try again at most 5 times
  now, where previously we would attempt to re-load it indefinitely.

### Fixed

- Removed `text2text-generation` temporarily from the tags defining generative models,
  since we do not support the benchmarking of these yet. This will be added back in as
  soon as we support them.
- Now catches `OSError`s when loading Hugging Face model configurations, which happen
  when there is no `config.json` file in the model repo.
- When sampling few-shot examples for question answering tasks we previously sampled
  among examples with context length less than 1024 characters, to keep the prompt
  short. This is too small for some datasets, so now we dynamically set this threshold
  based on the dataset itself, starting from 512 and doubling until we have at least
  the number of desired few-shot examples to choose from.
- Now only sets `torch_dtype` is CUDA is available, as otherwise errors are caused.
- Previously text generation in a batch would be stopped if any of the samples in the
  batch reached the stopping criteria, causing a lot of incomplete completions. Now
  the model continues to generate text until the entire batch is complete, and the
  excess generation is removed afterwards.
- When benchmarking encoder models on QA tasks the contexts are split up if they exceed
  the model's context length. The stride value used caused errors in rare cases where
  the model's maximum context length was really small (128). This has been fixed now.
- Now sets `ignore_mismatched_sizes` when loading models if the model cannot be loaded
  otherwise. This previously caused some issues when loading certain models.
- Fixed bug where some encoder models did not work properly when loaded in with FP16
  mixed precision due to overflow. We now load in models with BF16 as these have a
  larger range, but fall back to FP16 if BF16 is not available. If both lead to
  overflow then we attempt again with full FP32, and lastly throw an informative error
  and block evaluation if the overflow persists.
- When few-shot evaluating models on NER tasks, we are now more lenient towards the
  generated model output. Instead of taking the output as-is, we are now extracting the
  first dictionary (enclosed in curly brackets), as well as replacing all single
  apostrophes (') with double ones (").
- If a model is already pre-quantized then we will not attempt to quantize it as well.

## [v8.2.1] - 2023-12-20

### Fixed

- Removed the non-existent IsReC, FoReC and FoQA datasets.

## [v8.2.0] - 2023-12-20

### Added

- Added the following new datasets:
  - `sb10k`, a German sentiment classification dataset.
  - `dutch-social`, a Dutch sentiment classification dataset.
  - `sst5`, an English sentiment classification dataset.
  - `germeval`, a German NER dataset.
  - `conll-nl`, a Dutch NER dataset.
  - `conll-en`, an English NER dataset.
  - `scala-de`, a German linguistic acceptability dataset.
  - `scala-nl`, a Dutch linguistic acceptability dataset.
  - `scala-en`, an English linguistic acceptability dataset.
  - `nqii`, an Icelandic extractive question answering dataset.
  - `germanquad`, a German extractive question answering dataset.
  - `squad`, an English extractive question answering dataset.
  - `cnn-dailymail`, an English summarization dataset.

### Fixed

- Fixed bug with question answering benchmarking when the answer was a proper subset of
  the first token in the context, causing errors when benchmarking some models.
- Some models have been stored in mixed precision as well as containing an
  implementation of layer normalisation which is incompatible with such mixed
  precision. When loading models we now only load in mixed precision if `torch_dtype`
  has been specified in the Hugging Face model configuration (as with the Mistral
  model, for instance).
- When sampling examples to use in few-shot prompts in a sequence classification, we
  previously required that the samples are stratified with respect to the labels. This
  caused an issue if the dataset did not contain all labels, so now we only stratify
  with respect to the labels present in the dataset.
- When few-shot benchmarking on question answering datasets we previously only used the
  samples whose contexts were at most 512 characters long. This turns out to be too few
  for `germeval`, so this has been upped to 1024.

## [v8.1.0] - 2023-12-04

### Added

- Now added support for text-to-text tasks, which include tasks such as abstractive
  summarization, abstractive question-answering and translation. These can only be
  benchmarked with generative models. In this release, this includes the following
  datasets:
  - `nordjylland-news`, a Danish summarization dataset based on news articles.
  - `swedn`, a Swedish summarization dataset based on news articles.
  - `no-sammendrag`, a Norwegian summarization dataset based on news articles.
  - `rrn`, an Icelandic summarization dataset based on news articles.
  - `mlsum`, a German summarization dataset based on news articles.
  - `wiki-lingua-nl`, a Dutch summarization dataset based on WikiHow articles.
  These are all of the task `summarization`, meaning that they can also all be run
  using `scandeval --dataset-task summarization --model-id <model_id>`.
- A `--use-flash-attention` flag has been added, which enables Flash Attention 2.0,
  which is required by some models, such as Mistral-based ones. If `flash-attn` has not
  been installed then an informative error message will be raised. Thanks to
  @peter-sk for this contribution! :tada:

### Changed

- Now uses 8-bit AdamW whenever CUDA is available, as opposed to regular AdamW.
  Experiments shows that this does not affect benchmarking performance, but reduces
  memory usage and thus allows benchmarking of larger models

### Fixed

- A bug was removed which caused some overlap between the dataset splits of the
  ScandiQA datasets.
- Now allows loading in models in the data type that they were trained in, which
  previously caused errors if they weren't trained in float32.

## [v8.0.0] - 2023-11-29

### Added

- Support for few-shot evaluation of decoder models, both from the Hugging Face Hub and
  OpenAI models. This currently happens automatically when specifying a generative
  model from the Hugging Face Hub, and with all OpenAI models.
- Now stores model caches in separate directories, enabling parallel evaluations.
  Thanks to @KennethEnevoldsen for this
  contribution! :tada:
- Added `--device` argument to the CLI, which can be used to overwrite the automatic
  detection of device (CPU, CUDA GPU, MPS GPU, TPU) to use.
- Added `--trust-remote-code/--no-trust-remote-code` argument to the CLI, as some
  models require this flag to be loaded. It defaults to `False` for security reasons,
  however.
- Added `--load-in-4bit/--no-load-in-4bit` argument to the CLI, which can be used to
  overwrite the automatic 4bit loading of models. By default only generative models
  will be loaded in 4bit, and only if a CUDA GPU is available, as this is required by
  the underlying `bitsandbytes` package.
- Now manually adjusts the maximum sequence length of a model to ensure that the
  reported maximum length is correct.

### Changed

- Now only supports Python 3.10 and above.
- Changed the variation in the speed benchmark. Rather than using a fixed length
  document and computing iterations per second, it now uses varied length documents and
  computes tokens per second. This also has the added benefit of being able to better
  compare models with varying level of maximum sequence lengths. Further, it now uses
  GPU rather than CPU to accomodate 4-bit models, as these cannot be run on CPU.
- Changed the `--model-framework` argument to `--framework`.
- Changed the `--use-auth-token` and `--auth-token` arguments to `--use-token` and
  `--token`, reflecting the same change in the `transformers` package.
- Now reports all model parameters, rather than just the trainable ones.
- Now uses 8-bit AdamW optimizer when CUDA is available rather than the default AdamW,
  to save memory when working with larger models.

### Removed

- Previously generative models had their maximum sequence length altered by subtracting
  their padding token ID. This is not needed anymore and have been removed.

### Fixed

- Handles timeouts better now, when fetching models from the Hugging Face Hub. Instead
  of simply throwing the error, cancelling the benchmarking process, it simply tries
  again until the connection is up again.
- Some models output both logits and hidden states, which caused unnecessary
  out-of-memory issues. This is now handled using the `preprocess_logits_for_metrics`
  argument in `Trainer`.
- Now catches errors while loading model configurations.

## [v7.1.1] - 2023-07-01

### Fixed

- The feature names of the NER datasets have been changed, so the code have been
  updated to reflect this.

## [v7.1.0] - 2023-05-15

### Added

- Added support for the NorBERT3 models.

## [v7.0.0] - 2023-05-13

### Changed

- Now uses PyTorch 2.0, which (among other things) includes more control over the MPS.
  This means that MPS out of memory errors will now be caught and dealt with like CUDA
  out of memory errors, and we clear the MPS cache in between runs.

### Fixed

- Ensure that `type_vocab_size` is not changed if it was previously set to 0. This
  caused issues for some models when benchmarking question answering tasks.

## [v6.3.0] - 2023-04-12

### Added

- Now added support for benchmarking local models in the Hugging Face format (i.e.,
  saved with the `save_pretrained` method). This automatically detects the framework
  based on the file extension, but can also be set using the new `--model-framework`
  argument. Thanks to @peter-sk for implementing this!
  :tada:

### Fixed

- Now handles word-token alignment properly with SentencePiece tokenisers, which caused
  some models not being able to be benchmarked on token classification tasks.
- Now handles UNK tokens during word-token alignment, where it locates the word that is
  being tokenised into the UNK token, extracting the original value of the UNK token
  and replacing the token by that value.

## [v6.2.4] - 2023-03-10

### Fixed

- If the Hugging Face Hub is down, throwing a `HfHubHTTPError`, then catch it, wait 30
  seconds, and try again.
- Now always fixes the `model_max_length` attribute of the tokenizer, to prevent index
  errors during finetuning.

### Changed

- Changed `raise-error-on-invalid-model` to `raise-errors`. The flag now raises all
  errors instead of skipping the model evaluations, which can be used for debugging.

## [v6.2.3] - 2023-02-27

### Fixed

- Ensure that the `max_position_embeddings` fix from v6.2.2 only occurs if the
  tokenizer has a padding token, as this is used to set the `model_max_length`.
- If a model only has a JAX model but also has tags on the Hugging Face Hub from
  another framework, then re-try the evaluation with `from_flax` set to `True`.

## [v6.2.2] - 2023-02-25

### Fixed

- If `max_position_embeddings` is smaller than any of the context lengths specified in
  `model_max_length` and `max_model_input_sizes` then we use that as the the
  tokenization max length. This avoids dimension errors related to truncation.

## [v6.2.1] - 2023-02-22

### Fixed

- Now does not include models with the word "finetuned" in their name when benchmarking
  all models. These can still be benchmarked if specified directly.

## [v6.2.0] - 2023-01-09

### Changed

- Does not include by default models which indicate in their name that they're using
  more than a billion parameters, such as `EleutherAI/gpt-j-6B`.

### Fixed

- Now sets the default language for the (upcoming) XMOD models.
- If a model's `token_type_embeddings` layer has size (1, ...) when benchmarking the
  model for question answering, it is expanded to size (2, ...) with the second row
  being randomly initialised. This is required as question answering tasks need a least
  two token type embeddings.
- Now catches `OSError` when loading tokenizers.

## [v6.1.1] - 2023-01-02

### Fixed

- Fixed error where some tokenizers did not have special token IDs registered.
- Now catches `JSONDecodeError` when loading tokenizers.
- Now catches `KeyError` when loading model configurations.

## [v6.1.0] - 2022-12-29

### Added

- Added model inference speed estimation benchmark. This can now be run by setting
  either `task` or `dataset` to "speed". E.g., `scandeval -m <model_id> -d speed` or
  `scandeval -m <model_id> -dt speed`. This runs 10 iterations of 100 model inferences
  on a document of length 2,600 (the document "This is a dummy document. " repeated 100
  times). The inference speed includes tokenization, and is powered by the `pyinfer`
  package.

## [v6.0.1] - 2022-12-28

### Fixed

- Added prefix space to DeBERTa models.
- Now automatically changes a model's `type_vocab_size` to at least 2 when benchmarking
  the model on question-answering tasks. This previously caused an error when a model
  config had it set to 1.

## [v6.0.0] - 2022-12-24

### Added

- Added support for decoder models such as the GPT-series.
- Added new Swedish sentiment classification dataset, SweReC, which is not
  aspect-based, contrary to the previous ABSAbank-Imm dataset. This dataset is a
  three-way classification task into the classical `positive`, `neutral` and `negative`
  classes, thereby establishing uniformity between the sentiment classification
  datasets in the different languages. The dataset comes from reviews from both
  se.trustpilot.com and reco.se, and has been created by Kristoffer Svensson as part of
  his Bachelor thesis "Sentiment Analysis With Convolutional Neural Networks:
  Classifying sentiment in Swedish reviews".
- Added historic BERT models from `dbmdz` as part of the default multilingual list.
- Added the `--batch-size` argument, which can be used to manually select a batch size.
  Must be among 1, 2, 4, 8, 16 and 32.

### Removed

- As SweReC is a drop-in replacement for ABSAbank-Imm, the latter has been removed from
  the ScandEval benchmark.

### Fixed

- Now deals with an issue with DeBERTaV2 models where `pooler_hidden_size` has been set
  to a value different to `hidden_size` in its configuration, which made it impossible
  to do sequence classification with the model. The former is now forced to be the same
  as the latter, fixing the issue.
- Now ensures that tokenizers, model configurations and metrics are cached to the
  ScandEval cache, rather than the default Hugging Face cache.
- Previously, if a model's context length was greater than 1,000 it would be reduced to
  512, since an unset context length results in a very large `model_max_length` value
  of the tokenizer. This conflicted with longformer-style models whose context length
  _actually_ was greater than 1,000, so now this upper bound has been increased to
  100,000.
- Now includes `sacremoses` as a dependency, as this is required by some tokenizers.
- Converted the `id` column in ScandiQA to a string, to avoid integer overflow errors
  during preprocessing.
- If there is a `torch` operation which does not have a deterministic component, then a
  warning will be issued instead of raising an error.

## [v5.0.0] - 2022-11-03

### Added

- A new argument, `ignore_duplicates` (or `--ignore-duplicates/--no-ignore-duplicates`
  in the CLI) further ignores an evaluation if it has previously been evaluated. This
  argument defaults to `True`.
- Now stores the task and the dataset languages to the evaluation file with each
  evaluation.
- Now stores model metadata to the `scandeval_benchmark_results` file. Currently, this
  includes the number of trainable model parameters, the size of the model's vocabulary
  and the model's maximum sequence length.

### Changed

- Evaluation results are now saved in a JSONL file instead of a JSON file, and results
  are appended onto the file after every evaluation.
- You can now specify your Hugging Face authentication token in the `use_auth_token`
  argument of `Benchmarker` rather than manually logging in with `huggingface-cli
  login`. In the CLI an authentication token can also be applied directly using the new
  `--auth-token` argument. If an authentication is provided in this way in the CLI,
  then there is no need to add the `--use-auth-token` flag.
- The "random" models have now been renamed to "fresh", to emphasise that they are not
  random, but instead randomly initialized.
- The fresh models are now task independent, meaning that `fresh-xlmr-base` will now
  adapt to the task at hand, rather than having to benchmark, e.g.,
  `fresh-xlmr-base-sequence-clf` and `fresh-xlmr-base-token-clf` separately.

### Fixed

- ScandEval now works on TPUs.
- Removed `bf16` precision, as it only works for some GPUs.
- Should output less `transformers` logging now.
- Models were previously loaded in twice in the beginning of a benchmark. They are now
  only loaded in once (but re-loaded during each of the 10 iterations to ensure that we
  are starting from the same point).
- Changed the model architecture of the `fresh-xlmr-base` from `Roberta` to
  `XLMRoberta`.
- The `--dataset-task` is now correctly filtering the datasets benchmarked.
- Some tokenizers are not adding special tokens, despite them having registered them.
  These are now manually added, to ensure a proper evaluation of the models.

### Removed

- Removed support for evaluating finetuned models, as the package was primarily used to
  benchmark pretrained models anyway, and the change in datasets means that many
  finetuned models would have been trained on (part of) the test sets, resulting in
  artificially large scores. For evaluation of finetuned models, please check out the
  `aiai_eval` Python package instead.

## [v4.0.2] - 2022-07-22

### Fixed

- Now garbage collects properly, where previously (from v4 onwards) the `model` and
  `model_dict` were not removed from memory after each run, potentially causing a
  memory leak.

### Added

- Added the `HuggingFaceHubDown` and `NoInternetConnection` exceptions, to give more
  information to the user when benchmarking fails.
- Added unit tests.

## [v4.0.1] - 2022-07-14

### Fixed

- Removed temporary printing of scores for each iteration.

## [v4.0.0] - 2022-07-14

### Added

- Compatibility with Apple Silicon. If no CUDA GPU is available then MPS GPUs will
  automatically be used, if available.
- Added the datasets `scala-da`, `scala-sv`, `scala-nb`, `scala-nn`, `scala-is` and
  `scala-fo`. These are all linguistic acceptability datasets, being a binary text
  classification where a sentence has to be marked as grammatically correct or not.
- New randomly initialised ELECTRA-small model available for benchmarking, simply set
  `model-id` to either 'random-electra-small-sequence-clf or
  'random-electra-small-token-clf'. The randomly initialised XLM-RoBERTa-base model is
  still available by replacing 'electra-small' with 'xlmr-base'.
- Added `--raise-error-on-invalid-model` (`-r`) flag which raises an exception if an
  invalid model is specified. By default this is off, meaning that it simply skips the
  model if it is invalid.
- Added `--model-language` (`-ml`) and `--dataset-language` (`-dl`), which can be used
  to specify the model/dataset languages to benchmark. The `--language` (`-l`) argument
  will now be used for both models and datasets, where the `--model-language` and
  `--dataset-language` will override `--language` for models/datasets if specified.
- Added `--use-auth-token`, which is a flag that can be used when evaluating private
  models on Hugging Face Hub. This requires that the user has logged in via the
  `huggingface-cli login` command.
- Added scripts used to create all the datasets used in ScandEval, to ensure full
  transparency.

### Changed

- Models are now evaluated every 30 training steps (corresponding to having processed
  960 training samples) rather than every epoch. This decreases benchmarking time
  significantly, as early stopping kicks in earlier if the model is not learning
  anything.
- All training splits of datasets have been truncated to 1,024 samples. This has
  multiple benefits:
  - Faster benchmarking
  - More reliance on pretraining data
  - Enables consistent comparisons between different languages on the same task.
- Now uses `warmup_ratio` rather than `warmup_steps`, to ensure that 10% of the dataset
  is used to warm up the learning rate.
- All CLI arguments now use hyphens (`-`) rather than underscores (`_`). For instance,
  the `--model_id` argument has now been changed to `--model-id`.
- Text classification datasets are now using Matthew's correlation coefficient as
  metric, following the GLUE custom.
- Now requires PyTorch 1.12.0 or newer, to ensure compatibility with Apple Silicon.
- Renamed the `Benchmark` class to `Benchmarker`.

### Deprecated

- Deprecated support for evaluating finetuned models, as the package was primarily used to
  benchmark pretrained models anyway, and the change in datasets means that many
  finetuned models would have been trained on (part of) the test sets, resulting in
  artificially large scores. For evaluation of finetuned models, please check out the
  `aiai_eval` Python package instead (under development).

### Removed

- Removed support for Python 3.7, as this was incompatible with support for Apple
  Silicon.
- Removed the Danish sentiment analysis datasets `twitter-sent`, `europarl` and `lcc`,
  and instead using only the `angry-tweets` dataset for this task.
- Removed datasets `dkhate`, `nordial` and `dalaj`, to ensure a larger amount of
  benchmark uniformity across languages.
- Removed all part-of-speech datasets from the benchmark, as there was too little
  variance among the scores to differentiate models properly.
- Removed all dependency parsing datasets from the benchmark, both to focus more on the
  semantic tasks as that's closer to what is being used in practice, as well as to
  reduce the benchmarking time, as these datasets took way longer to benchmark than the
  others, due to the high number of labels.
- Removed the `load_dataset` function, as all datasets can now be found on the Hugging
  Face Hub and can thus be loaded using the `datasets` package. All the datasets can be
  found at `https://huggingface.com/ScandEval`.

### Fixed

- Now disables tokenizer progress bars properly, using the
  `datasets.utils.disable_progress_bar` function.
- Many of the datasets contained duplicate entries. These have now all been fixed.
- The `--model-id` now works as intended, where previously one was forced to use the
  shortcut `-m`.
- Now correctly determines whether a NER dataset contains `MISC` tags. Previously this
  required that both `B-MISC` and `I-MISC` tags were present in the dataset, where it
  has now been changed to at least one of them.

## [v3.0.0] - 2022-04-19

### Changed

- During finetuning, the i'th model will only be evaluated on the i'th
  bootstrapped dataset. This ensures that there will always be 10 scores, no
  matter if we're finetuning or purely evaluating, which means that the
  confidence intervals will be more comparable.

### Fixed

- Now sets `seed` in `TrainingArguments` rather than setting it explicitly in
  PyTorch. This has the added bonus of ensuring that the `DataLoader`s used
  during training also uses this seed, ensuring better reproducibility.
- Initialises model parameters with (fixed) different seeds during every
  iteration, to ensure variability and reproducibility.
- Explicitly uses the PyTorch implementation of `AdamW` now, rather than the
  (deprecated) `transformers` implementation.
- Fixed an error when a tokenizer has `max_model_input_sizes` set, but it being
  empty. In this case, the default truncation length is set to 512.

## [v2.3.2] - 2022-02-11

### Fixed

- Fixed a bug where a model's framework and pipeline tag were
  indistinguishable, as they are both using the same `tag-white` tag now.

## [v2.3.1] - 2022-02-11

### Fixed

- Changed the `tag-red`, which referred to the HTML class containing the model
  framework, to `tag-white`. This caused models to not be benchmarkable, as
  their framework could not be determined.

## [v2.3.0] - 2022-01-20

### Added

- Specific branches/commits/tags can now be benchmarked, using the `@`
  delimiter. For instance, `scandeval -m model_id@commit_hash` will benchmark
  the model with model ID `model_id`, stored at commit with hash `commit_hash`.
  Thanks to @versae for contributing! :tada:

## [v2.2.0] - 2022-01-18

### Added

- Added more label synonyms for the DKHate dataset.

## [v2.1.0] - 2022-01-17

### Added

- Added support for `flax` models. Thanks to @versae for contributing! :tada:

## [v2.0.0] - 2022-01-07

### Fixed

- Changed the anonymisation procedure for the tweet datasets `angry-tweets` and
  `twitter-sent`, now replacing user names by @USER and links by [LINK].

## [v1.5.9] - 2021-12-14

### Fixed

- Now removing all empty documents from datasets, as well as catching
  `KeyError` when trying to remove empty documents from dataset.

## [v1.5.8] - 2021-12-13

### Fixed

- Now explicitly removing empty tokenisations from the dataset.

## [v1.5.7] - 2021-12-10

### Fixed

- Now catching _all_ `CUDA error` exceptions and treating them as running out
  of memory. No harm done if this is not the case, however, as the script will
  simply decrease the batch size until it reaches 1, and if CUDA errors persist
  then it will skip that benchmark.

## [v1.5.6] - 2021-12-10

### Fixed

- When benchmarking a token classification dataset with a model whose tokenizer
  does not have a fast variant yet, this raised an error as the `word_ids`
  method of `BatchEncoding` objects only works when the tokenizer is fast. In
  that case these word IDs are now computed manually. This can currently handle
  WordPiece and SentencePiece prefixes (i.e., `##` and `▁`), and will raise an
  error if the manual alignment of words and tokens fail.
- Catch the CUDA error `CUDA error: CUBLAS_STATUS_ALLOC_FAILED`, which in this
  case is due to OOM.

## [v1.5.5] - 2021-12-08

### Fixed

- Deal with CUDA OOM errors when they occur on a replica, when multiple cores
  are used.

## [v1.5.4] - 2021-12-08

### Fixed

- Remove reference to `trainer` when CUDA OOM error is dealt with.

## [v1.5.3] - 2021-12-08

### Fixed

- Only try to to merge the `id2label` and `label2id` conversions if the model
  is finetuned. This caused some errors when a model was not finetuned but
  somehow still had conversion dictionaries.

## [v1.5.2] - 2021-12-08

### Fixed

- Deal with models with tasks `feature-extraction` or `sentence-similarity` as
  if they were `fill-mask`, meaning assume that they are merely pretrained
  models, rather than finetuned.

## [v1.5.1] - 2021-11-27

### Fixed

- Fixed bug when evaluating a finetuned model.

## [v1.5.0] - 2021-11-26

### Changed

- Added progress bar description when evaluating models without finetuning them
  first.
- Lowered the package requirements to the earliest possible versions.

### Removed

- Removed support for TensorFlow and Jax models, due to them not working
  properly anyway. They might be included at a later point, properly.

## [v1.4.0] - 2021-11-25

### Changed

- Now also outputting aggregated metrics in the resulting
  `scandeval_benchmark_results.json` file. This `json` file now has keys
  `raw_metrics` and `total`, with `raw_metrics` containing the previous (raw)
  scores, and the value of the new `total` key has aggregated scores (means and
  standard errors).

## [v1.3.8] - 2021-11-25

### Changed

- All training/evaluation progress bars are now removed when they are finished,
  and the training progress bar has no total anymore, as it was misleading.

## [v1.3.7] - 2021-11-25

### Fixed

- Removed `transformers` logging during evaluation as well.

## [v1.3.6] - 2021-11-25

### Changed

- Now only updating the list of benchmarks in the `Benchmark` during
  initialisation, and also logs it. This should make subsequent calls to the
  `benchmark` method faster.

### Fixed

- Removed `transformers` logging properly.

## [v1.3.5] - 2021-11-23

### Fixed

- Set the number of warmup steps to be the intended one training set pass,
  where previously it was effectively 8x that amount, due to gradient
  accumulation.
- Added the NER label synonyms `OBJORG=ORG`, `LOCPRS=LOC`, `LOCORG=LOC` and
  `ORGPRS=ORG`.
- Explicitly added `numpy` to the `install_requires` list. This is normally not
  a problem, as it's a requirement for other required packages, but this
  depends on the order in which the requirements are installed. This avoids
  such errors caused by misordering the requirements.

## [v1.3.4] - 2021-11-11

### Fixed

- Indexing error during synonym setup of finetuned models.

## [v1.3.3] - 2021-11-11

### Fixed

- When a finetuned model has labels which are synonyms of each other, they are
  now properly treated as synonyms, where previously this caused the model to
  have misaligned `id2label` and `label2id` conversion dictionaries.

## [v1.3.2] - 2021-11-11

### Fixed

- Added the NER label synonyms `GPE_LOC=LOC`, `GPE_ORG=ORG`, `LOC/ORG=LOC`,
  `ORG/PRS=ORG`, `OBJ/ORG=ORG`, as Norwegian and Swedish models tend to use
  these.

## [v1.3.1] - 2021-11-11

### Fixed

- Fixed a bug in label synonyms when benchmarking a finetuned spaCy for NER.

## [v1.3.0] - 2021-11-11

### Added

- Added label synonyms for NER benchmarking, which will enforce a more fair
  comparison of finetuned NER models, if the models have been trained on
  datasets with different labelling (e.g., `Person` instead of `PER`).

## [v1.2.1] - 2021-11-11

### Removed

- Properly removed the Icelandic WikiANN-IS data files. It was removed from the
  package, but the underlying files were still lying in the repository.

## [v1.2.0] - 2021-10-15

### Added

- Added the Icelandic NER dataset MIM-GOLD-NER. This can now be loaded as
  `mim-gold-ner` in the `Benchmark` class and through the CLI.

### Removed

- Removed the Icelandic WikiANN-IS dataset, as this has now been replaced by
  the MIM-GOLD-NER dataset.

## [v1.1.3] - 2021-10-04

### Fixed

- Added truncation and padding when tokenising token classification datasets.

## [v1.1.2] - 2021-09-27

### Fixed

- Missing dependency parsing tags.

## [v1.1.1] - 2021-09-27

### Fixed

- Reduce validation batch size if CUDA runs out of memory, rather than only
  reducing training batch size.

## [v1.1.0] - 2021-09-13

### Added

- Added Icelandic and Faroese translations of the Norwegian `NoReC` sentiment
  analysis dataset. These can be loaded as `norec-is` and `norec-fo`,
  respectively.

### Changed

- When loading datasets with `load_dataset`, the result is now four dataframes,
  rather than dictionaries. As the data can be accessed in the same way as with
  dictionaries, this maintains backwards compatibility.
- If a finetuned NER model has been trained on NER tags not present amongst the
  ones in the dataset, then these are either converted to `MISC` tags (if these
  are present in the dataset) and otherwise `O` tags. This will make the
  benchmarking of finetuned diverse NER models more fair.

### Fixed

- There was an error when a SpaCy model was benchmarked on a dataset that it
  was not trained on. It now raises an appropriate `InvalidBenchmark`
  exception, and will be skipped in the CLI and with the `Benchmark` class.

## [v1.0.2] - 2021-09-09

### Fixed

- Replaced abbreviations with spaces, such as "o s v" in the SDT corpus, with
  their proper version "o.s.v.".

## [v1.0.1] - 2021-09-09

### Fixed

- The URLs for the `wikiann-is` and `wikiann-fo` were wrong and have been
  corrected.

## [v1.0.0] - 2021-09-09

### Added

- Added the Icelandic and Faroese WikiANN datasets, for NER evaluation. They
  can be loaded as `wikiann-is` and `wikiann-fo` in the CLI and via the
  `Benchmark` class.
- Added the Icelandic and Faroese parts of the Universal Dependencies datasets,
  containing POS and dependency parsing tags. They can be loaded as `idt-pos`,
  `idt-dep`, `fdt-pos` and `fdt-dep`, respectively.

## [v0.17.0] - 2021-09-09

### Added

- Added the Dataset for Linguistic Acceptability Judgments (DaLaJ) dataset,
  which is here used as a binary classification dataset, in which sentences
  have to be classified as correct Swedish or not. It can be loaded as `dalaj`
  in the CLI and via the `Benchmark` class.
- Added the ABSAbank-Imm dataset, which is an aspect-based sentiment analysis
  dataset in Swedish, namely, the sentiment towards immigration. The original
  dataset featured a floating point score between 0 and 5, which has been
  reduced to a classifical three-way classification (`negative`, `neutral` and
  `positive`). It can be loaded as `absabank-imm` in the CLI and via the
  `Benchmark` class.
- Added the POS and dependency parsing parts of the Swedish Dependency Treebank
  (SDT). They can be loaded as `sdt-pos` and `sdt-dep` in the CLI and via the
  `Benchmark` class.
- Added the Stockholm-Umeå corpus 3.0 (SUC 3.0), a Swedish NER dataset. It can
  be loaded as `suc3` in the CLI and via the `Benchmark` class.
- Added abstract `NerBenchmark`, `PosBenchmark` and `DepBenchmark` classes, to
  ensure uniformity.

### Changed

- Uniformised all the NER datasets. They now all only have the NER tags `PER`,
  `LOC`, `ORG` and `MISC`.
- Uniformised all the dependency parsing datasets. They now all only have the
  main dependency parsing tags, without the subtags (so `acl:cleft` has been
  changed to `acl`, for instance).
- Changed the columns in all text classification datasets to `text` and
  `label`, to make it more uniform.

## [v0.16.0] - 2021-09-07

### Fixed

- Upped the number index tokens for dependency parsing from 100 to 512. This
  will need to be done better in the future, but is a fix for now.

### Added

- Added the random models `random-roberta-sequence-clf` and
  `random-roberta-token-clf` to the default list of model IDs when benchmarking
  all models.

## [v0.15.1] - 2021-09-03

### Fixed

- The list of dependency tags in the `ndt-nb-dep` and `ndt-nn-dep` were wrong.
  They have now been changed to all the tags occurring in the training sets.
- The `europarl_sent` data folder has now been renamed to `europarl`, so that
  it can be loaded correctly with `load_dataset`.

## [v0.15.0] - 2021-09-02

### Added

- Added the Bokmål and Nynorsk POS and DEP parts of the Norwegian Dependency
  Treebank dataset (NDT). They can be loaded as `ndt-nb-pos`, `ndt-nn-pos`,
  `ndt-nb-dep` and `ndt-nn-dep`, respectively, from the CLI and the `Benchmark`
  class.

### Removed

- Removed the `EuroparlSubj` and `TwitterSubj` datasets, as they were too easy
  and did not really differentiate models.
- Removed the abstract `SentimentClassificationBenchmark` and
  `BinaryClassificationBenchmark`, to simplify the classes. There is now only
  one `TextClassificationBenchmark`, which always evaluates with macro-F1.

### Changed

- Changed the name of `europarl-sent` to `europarl`, as `europarl-subj` now
  does not exist anymore.
- Changed the `nordial` dataset to the original 4-way classification dataset.

## [v0.14.1] - 2021-09-02

### Fixed

- Remove duplicate model IDs when calling the CLI or `Benchmark` class without
  any specified model IDs.

## [v0.14.0] - 2021-08-31

### Added

- Added the Bokmål and Nynorsk parts of the NorNE dataset, for named entity
  recognition. They can be loaded with the `norne-nb` and `norne-nn` names.
- There is now a `load_dataset` function, which can load any dataset, using the
  dataset's name (same name as in the CLI). For instance,
  `load_dataset('angry-tweets')` loads the `AngryTweets` dataset. This can be
  imported directly from the package: `from scandeval import load_dataset`. The
  individual dataset loading functions can still be imported as before; e.g.,
  `from scandeval.datasets import load_angry_tweets`.

### Changed

- Refactored folder structure with benchmarks and datasets.
- Separated `dane` and `dane-no-misc` into two distinct benchmark classes. The
  `dane-no-misc` can now also be loaded with the `load_dataset` function.

## [v0.13.0] - 2021-08-30

### Added

- Added the Norwegian Review Corpus (NoReC), a sentiment classification dataset
  in Norwegian.
- Added the Bokmål/Nynorsk part of the Norwegian Dialect dataset (NorDial), a
  binary classification dataset in Norwegian.

### Changed

- Changed the early stopping patience to `2 + 1000 // len(train)` from `2 + 250
  // len(train)`, to allow more patience (and thus, more stability), for
  smaller datasets.

## [v0.12.0] - 2021-08-26

### Changed

- Merged the `lcc1` and `lcc2` datasets into one `lcc` dataset, which is
  reasonable as they have been annotated by the same person. The `lcc2` dataset
  was too small to give reasonable benchmarking results.
- Renamed the `europarl2` dataset to `europarl_sent`

### Removed

- Removed the `europarl1` dataset, as it was too small to give reliable
  benchmarking results. This dataset could not simply be added to the
  `europarl2` dataset, as with the new `lcc` dataset, as the annotaters are not
  the same.

### Fixed

- If errors occur during benchmarking, then garbage collect before skipping to
  the next benchmark, to avoid memory issues.

## [v0.11.2] - 2021-08-25

### Fixed

- Issue with `model_max_length` in tokenizer meant that models with an ill-set
  value of `max_position_embeddings` could not be benchmarked. Now, if
  `model_max_length` is not set then the minimal value of the sizes in
  `max_model_input_sizes` will be used (which is usually 512).

### Changed

- Disabling CUDNN benchmark when using the `pytorch` framework, to enforce
  better reproducibility.

## [v0.11.1] - 2021-08-24

### Changed

- Rather than bootstrapping the training dataset and using the results to
  compute an estimator of the standard deviation, the same training dataset is
  trained on all ten times, and the mean of these along with a confidence
  interval is outputted.

### Fixed

- Updated the model metadata fetching to the new HTML structure of the
  HuggingFace Hub.
- A random seed is now set for all libraries, via the `transformers.set_seed`
  function.
- Always update the list of all the benchmarks when calling the
  `Benchmark.benchmark` method, to allow for possibility of setting new
  benchmark parameters after initialisation.

## [v0.11.0] - 2021-08-23

### Added

- The subjective/objective part of the `TwitterSent` and `Europarl2` datasets
  have now been added as binary classification tasks, called `TwitterSubj` and
  `EuroparlSubj`, respectively. These can now be benchmarked with the
  `Benchmark` class and the CLI using the `twitter-subj` and `europarl-subj`
  names, respectively.
- Added an abstract `BinaryClassificationBenchmark`, to streamline the binary
  classification benchmark datasets, which now includes the `DKHate`,
  `TwitterSubj` and `EuroparlSubj` datasets.

## [v0.10.1] - 2021-08-20

### Fixed

- Now catches `IndexError` during training.

## [v0.10.0] - 2021-08-20

### Fixed

- Properly filters by languages now via the `language` argument in the CLI and
  the `Benchmark` class. As HuggingFace Hub does not have a keyword for
  language, a search for language also means that any other non-language tag
  with that name also shows up in the results. These are now manually removed.
  This means it takes a few more seconds to compile the model list, but it will
  at least be accurate.
- In case `model_max_length` has not been set in a model configuration, it
  defaults to the value of `max_position_embeddings`. This fixes a problem with
  some models not being able to be trained on datasets whose texts were too
  long.
- Now handles the case where a non-classification model, such as a seq-to-seq
  model, are being benchmarked on a classification dataset.

### Added

- All the benchmark classes and `Benchmark` now has a `benchmark` method, which
  does the same as the `__call__` method. This is primarily so that it shows up
  in the Sphinx documentation.
- Added the default `LABEL_0` and `LABEL_1` label synonyms for `NOT` and `OFF`
  in the `DKHate` benchmark.
- Added the possibility of benchmarking randomly initialised RoBERTa models,
  using the model IDs `random-roberta-sequence-clf` and
  `random-roberta-token-clf`.

## [v0.9.0] - 2021-08-19

### Added

- Added the separate `nb` (Norwegian Bokmål) and `nn` (Norwegian Nynorsk)
  language tags, on top of the general `no` (Norwegian).
- Added more multilingual models.

### Fixed

- SpaCy models was evaluated wrongly on the `dane-no-misc` dataset, as their
  `MISC` predictions was not replaced with `O` tags.
- When evaluating models finetuned for token classification on a text
  classification task, a `ValueError` was raised, rather than an
  `InvalidBenchmark` exception.
- If none of the model's labels are among the dataset's labels, and are not
  even synonyms of them, then raise an `InvalidBenchmark`. This prevents things
  like evaluating a finetuned sentiment model on a NER task.
- When `evaluate_train` was `True`, this previously evaluated the test set
  instead.

### Changed

- Changed `Benchmark` API. Now the constructor and the `__call__` method have
  the same arguments, except the `model_id` and `dataset` in `__call__`, where
  the constructor sets the default values and the `__call__` method can change
  these to specific cases.
- Changed the benchmarking order. Now benchmarks all datasets for a model,
  before moving on to the next model
- Renamed the `multilabel` argument to the more descriptive `two_labels`.
- Updated docstrings to be more accurate.
- Early stopping patience is now set to `2 + 250 // len(train)`, so that
  smaller datasets can enjoy a bit more patience, but if the dataset contains
  at least 250 samples then it will remain at the current 2 patience.

### Removed

- Removed `learning_rate`, `batch_size`, `warmup_steps` and `num_finetunings`
  arguments from the benchmarks. These are now fixed to 2e-5, 32, 25% of the
  training dataset and 10, respectively. Note that the batch size will still
  automatically decrease if the GPU runs out of memory.

## [v0.8.0] - 2021-08-18

### Changed

- Models are now being trained for much longer, but with an early stopping
  callback with patience 2. This will enable a more uniform comparison between
  models that require a different number of finetuning epochs.

### Fixed

- There was a bug when evaluating a finetuned PyTorch model on a sequence
  classification task, if the model had only been trained on a proper subset of
  the labels present in the dataset.

### Removed

- All individual benchmarks have been removed from `__init__.py`. They can
  still be imported using their individual modules, for instance
  `from scandeval.dane import DaneBenchmark`, but the idea is to use the
  general `Benchmark` class instead.

## [v0.7.0] - 2021-08-17

### Changed

- Always ensure that a model can deal with the labels in the dataset when
  finetuning. If the model has not been trained on the label, then this will
  result in the model always getting that label wrong. For instance, this is
  the case for finetuned NER models not having been trained on MISC tags, if
  they are being evaluated on the DaNE dataset.

### Fixed

- Fixed bug when evaluating SpaCy models.
- Only removing objects at memory cleanup if they exist at all.

## [v0.6.0] - 2021-08-15

### Added

- When finetuning models, 10% of the training data is used to evaluate the
  models, which is used to choose the best performing model across all the
  epochs trained. This will allow for a more fair comparison, as some models
  degrade over time, while other models need a longer time to train.

### Changed

- Uniformised the `_log_metrics` method for all benchmarks, now only defined in
  `BaseBenchmark`.

### Fixed

- Garbage collects when downsizing batch size, to not keep all the previous
  models in memory.
- Typos in logging.

## [v0.5.2] - 2021-08-13

### Fixed

- Fixed bug when `evaluate_train` was set to False.

## [v0.5.1] - 2021-08-13

### Fixed

- The bootstrapping of the datasets is now done properly. Previously the
  bootstrapped datasets were not converted to HuggingFace Dataset objects.

## [v0.5.0] - 2021-08-12

### Added

- It is possible to only evaluate on the test sets, to save some time. This can
  be done in the `Benchmark` class using the `evaluate_train` argument, and in
  the CLI with the `--evaluate_train` flag.
- Added `progress_bar` argument to `Benchmark` to control whether progress bars
  should be shown, and added the `no_progress_bar` flag to the CLI for the same
  reason.

### Changed

- Updated `epochs` and `warmup_steps` of all the datasets to something more
  reasonable, enabling better comparisons of the finetuned models.
- Changed calculation of confidence intervals, which is now based on
  bootstrapping rather than the analytic approach. It will now evaluate ten
  times on the test set and compute a bootstrap estimate of the standard error,
  which is uses to compute an interval around the score on the entire test set.

## [v0.4.3] - 2021-08-12

### Fixed

- RuntimeErrors occuring during training will now raise an `InvalidBenchmark`
  exception, which means that the CLI and the `Benchmark` class will skip it.
  This is for instance caused when `max_length` has not been specified in the
  model config, meaning that the tokeniser does not know how much to truncate.

## [v0.4.2] - 2021-08-12

### Fixed

- Now catching the error where tokenisation is not possible, due to the model
  having been trained on a different task than what is present in the dataset.
  E.g., if a generator model is trained on a classification task.

## [v0.4.1] - 2021-08-12

### Fixed

- Now catching the error when the model's config does not align with the model
  class. When using the CLI or `Benchmark`, these will be skipped.

## [v0.4.0] - 2021-08-11

### Added

- Added confidence intervals for finetuned models, where there is a 95%
  likelihood that the true score would belong to the interval, given infinite
  data from the same distribution. In the case of "raw" pretrained models, this
  radius is added onto the existing interval, so that both the uncertainty in
  model initialisation as well as sample size of the validation dataset affects
  the size of the interval.
- Added garbage collection after each benchmark, which will (hopefully) prevent
  memory leaking when benchmarking several models.

### Changed

- New logo, including the Faroe Islands!
- Allow the possibility to include all languages and/or tasks in the CLI and
  the `Benchmark` class.
- Added Icelandic and Faroese to default list of languages in CLI and the
  `Benchmark` class.
- The default value for `task` is now all tasks, which also includes models
  that haven't been assigned any task on the HuggingFace Hub;
- If a model cannot be trained without running out of CUDA memory, even with a
  batch size of 1, then the model will be skipped in `Benchmark` and the CLI.

### Fixed

- New model is initialised if CUDA runs out of memory, to ensure that we are
  now continuing to train the previous model.
- Dependency parsing now implemented properly as two-label classification, with
  associated UAS and LAS metric computations. Works for pretrained SpaCy models
  as well as finetuning general language models.

## [v0.3.1] - 2021-08-10

### Fixed

- Reduces batch size if CUDA runs out of memory during evaluation.
- Loading of text classification datasets now working properly.

## [v0.3.0] - 2021-08-10

### Changed

- The `W036` warning message from SpaCy is no longer shown.

### Fixed

- Raise `InvalidBenchmark` if model cannot be loaded from the HuggingFace Hub.

## [v0.2.0] - 2021-08-09

### Added

- Added the part-of-speech tagging task from the Danish Dependency Treebank.
  Can be loaded with `load_ddt_pos` and used in `Benchmark` as `ddt-pos`.
- Added the dependency parsing task from the Danish Dependency Treebank.
  Can be loaded with `load_ddt_ddt` and used in `Benchmark` as `ddt-dep`.
- Documentation section and link to `README`
- The `Benchmark` class and the CLI now accepts a `batch_size` argument

### Changed

- `Benchmark` arguments `languages`, `tasks`, `model_ids` and `datasets` have
  been renamed to `language`, `task`, `model_id` and `dataset`, to keep it
  consistent with the CLI.
- When loading datasets, these will now be four dictionaries instead of lists,
  to allow for distinguishing features and labels.
- `batch_size` arguments can now only be among 1, 2, 4, 8, 16 and 32, and the
  corresponding gradient accumulation will be set to 32, 16, 8, 4, 2 and 1,
  respectively. This is to ensure that all finetuning is done using the same
  effective batch size, to ensure fair comparisons.
- Batch sizes are automatically halved if the GPU runs out of memory, with
  gradient accumulation correspondingly doubles.
- Evaluation of `SpaCy` models on token classification tasks are more accurate.

### Fixed

- `README` typos fixed, and image renders correctly

## [v0.1.0] - 2021-08-05

### Added

- First beta release
- Features Danish sentiment, hate speech detection and named entity
  recognition datasets for benchmarking<|MERGE_RESOLUTION|>--- conflicted
+++ resolved
@@ -16,14 +16,11 @@
 
 ### Added
 
-<<<<<<< HEAD
 - Added support for Hungarian 🇭🇺! This includes the sentiment classification dataset
   HuSST.
-=======
 - Added support for Bosnian 🇧🇦! This includes the sentiment classification dataset
   MMS-bs, the named entity recognition dataset WikiANN-bs, the reading comprehension
   dataset MultiWikiQA-bs, and the summarisation dataset LR-Sum-bs.
->>>>>>> dbfa384f
 - Now allows the 'low', 'medium' and 'high' reasoning effort parameters for the GPT-OSS
   models, which can be set by appending `#low`, `#medium` or `#high` to the model ID.
 
