--- conflicted
+++ resolved
@@ -9,19 +9,16 @@
 
 ### Added
 
-<<<<<<< HEAD
 - Added support for Greek 🇬🇷! This includes the binary sentiment classification dataset
   Greek-SA, the linguistic acceptability dataset ScaLA-el, the named entity recognition
   dataset elNER, the reading comprehension dataset MultiWikiQA-el, the summarisation
   dataset Greek-Wikipedia, the knowledge dataset Global-MMLU-el, and the common-sense
   reasoning dataset Winogrande-el.
-=======
 - Added support for Ukrainian 🇺🇦! This includes the sentiment classification dataset
   Cross-Domain UK Reviews, the linguistic acceptability dataset ScaLA-uk, the named
   entity recognition dataset NER-uk, the reading comprehension dataset MultiWikiQA-uk,
   the summarisation dataset LR-Sum-uk, and the knowledge dataset Global-MMLU-uk. This
   was contributed by @oliverkinch ✨
->>>>>>> 6f1c4667
 
 ### Fixed
 
