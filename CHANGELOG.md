# Changelog

All notable changes to this project will be documented in this file.

The format is based on [Keep a Changelog](http://keepachangelog.com/en/1.0.0/)
and this project adheres to [Semantic Versioning](http://semver.org/spec/v2.0.0.html).

## [Unreleased]

### Added

<<<<<<< HEAD
- Added support for Catalan! This includes the sentiment classification dataset
  GuiaCat, the linguistic acceptability dataset ScaLA-ca, the named entity recognition
  dataset WikiANN-ca, the reading comprehension dataset MultiWikiQA-ca, the summarisation
  dataset DACSA-ca, the knowledge dataset MMLU-ca, and the common-sense reasoning dataset
  Winogrande-ca.
- Added Lithuanian sentiment classification dataset Atsiliepimai to replace the now unofficial
  Lithuanian Emotions dataset.
=======
- Added Lithuanian sentiment classification dataset Atsiliepimai to replace the now
  unofficial Lithuanian Emotions dataset.
>>>>>>> e8cf1fbd
- Added support for Hungarian 🇭🇺! This includes the sentiment classification dataset
  HuSST, the linguistic acceptability dataset ScaLA-hu, the named entity recognition
  dataset SzegedNER, the reading comprehension dataset MultiWikiQA-hu, the
  summarisation dataset HunSum, the knowledge dataset MMLU-hu, and the common-sense
  reasoning dataset Winogrande-hu.
- Added new `--custom-datasets-file` (`custom_datasets_file` in the `Benchmarker` API)
  argument, which can be used to specify a custom Python file containing custom dataset
  definitions. It defaults to `custom_datasets.py` in the current working directory.

### Changed

- When evaluating models with the `--debug` flag (`debug=True` in the `Benchmarker`
  API), we now include the full model inputs and outputs in the JSON file stored to the
  current working directory, where we previously only included the model outputs.

## [v16.7.1] - 2025-11-18

### Fixed

- The `--no-progress-bar` argument (`progress_bar=False` in the `Benchmarker` API) was
  not hiding all the progress bars for generative models. This has been fixed now.
- Now respects the revision when loading tokenizers with vLLM models. I.e., if
  evaluating a model `<model_id>@<revision>` then we also load the tokenizer from the
  `<revision>` branch.

## [v16.7.0] - 2025-11-10

### Added

- Added support for Bosnian 🇧🇦! This includes the sentiment classification dataset
  MMS-bs, the named entity recognition dataset WikiANN-bs, the reading comprehension
  dataset MultiWikiQA-bs, and the summarisation dataset LR-Sum-bs.
- Now allows the 'low', 'medium' and 'high' reasoning effort parameters for the GPT-OSS
  models, which can be set by appending `#low`, `#medium` or `#high` to the model ID.

### Changed

- Improved the support for evaluating models on custom inference API servers. This
  includes the following:
  - We now dynamically reduce the number of concurrent connections if we run into
      issues with too many requests.
  - When benchmarking models on custom servers, we now automatically add the LiteLLM
      prefix `openai/` to the model ID if no prefix is given, as LiteLLM requires this.
  - We don't require the API key to be given if the server does not require it.
  - We added a more detailed documentation on how to evaluate models on custom
      inference APIs in the readme.
- Now always truncates prompts to fit within the model's maximum context length when
  evaluating vLLM models. Previously we only did this when catching the associated
  error, but we cannot do this anymore as vLLM only returns generic errors now.
- Marked OpenAI's GPT-OSS models as reasoning models when benchmarking them on a custom
  inference server.

### Fixed

- When evaluating encoder models on reading comprehension datasets, we now also truncate
  the question in case the model's maximum context length is very small.
- Now correctly detects the reasoning tokens of the GPT-OSS models.

### Deprecated

- Deprecated the `--model-language`, `--dataset-language`, and `--batch-size` arguments
  (and the equivalent ones in the `Benchmarker` API). We now only use the `--language`
  argument for languages, and now use `--finetuning-batch-size` for the batch size. We
  chose this renaming of the batch size argument as it is only used during finetuning,
  and this caused confusion when evaluating generative models.

## [v16.6.0] - 2025-11-04

### Added

- Added support for Croatian 🇭🇷! This includes the sentiment classification dataset
  MMS-hr, the linguistic acceptability dataset ScaLA-hr, the named entity recognition
  dataset WikiANN-hr, the reading comprehension dataset MultiWikiQA-hr, the knowledge
  dataset MMLU-hr, and the common-sense reasoning dataset Winogrande-hr.
- Added a system dependency check for `nvcc` in the `VLLMModel.__init__` method to
  ensure the CUDA Toolkit is installed. Raises an error with installation instructions
  if NVCC is not available in the system PATH.

### Changed

- Removed the `--custom-datasets-file` argument, which is now always
  `custom_datasets.py` in the current working directory. This enables us to auto-read
  this file, making it possible to evaluate custom datasets by name only when using the
  `Benchmarker` API.

### Fixed

- Now disabled structured generation for classification tasks if we're disabling
  logprobs, to force evaluation using raw outputs and word edit distance instead.

## [v16.5.0] - 2025-10-28

### Added

- Added support for Slovene 🇸🇮! This includes the sentiment classification dataset
  Sentinews, the linguistic acceptability dataset ScaLA-sl, the named entity recognition
  dataset ssj500k-NER, the reading comprehension
  dataset MultiWikiQA-sl, the knowledge dataset MMLU-sl, and the common-sense reasoning
  dataset Winogrande-sl.
- Added better support for evaluating on custom datasets, by allowing `DatasetConfig`
  objects directly in the `Benchmarker.benchmark` method. We also support custom
  datasets with the CLI, by simply defining the desired `DatasetConfig`s in a
  `custom_datasets.py` file (path can be changed with the `--custom-datasets-file`
  argument. In the `DatasetConfig`s we also support loading datasets from CSVs directly,
  with the new `source` argument. This argument can both be the Hugging Face Hub ID of
  the dataset or a dictionary with 'train', 'val' and 'test', and values the paths to
  the CSV files.
- Added support for Serbian 🇷🇸! This includes the sentiment classification dataset
  MMS-sr, the linguistic acceptability dataset ScaLA-sr, the named entity recognition
  dataset UNER-sr, the reading comprehension dataset MultiWikiQA-sr, the summarisation
  dataset LR-Sum-sr, the knowledge dataset MMLU-sr, and the common-sense reasoning
  dataset Winogrande-sr. This was contributed by @oliverkinch ✨
- Added support for Bulgarian 🇧🇬! This includes the sentiment classification dataset
  Cinexio, the linguistic acceptability dataset ScaLA-bg, the named entity recognition
  dataset BG-NER-BSNLP, the reading comprehension dataset MultiWikiQA-bg, the knowledge
  dataset Exams-bg, and the common-sense reasoning dataset Winogrande-bg. This was
  contributed by @oliverkinch ✨
- Added support for Greek 🇬🇷! This includes the binary sentiment classification dataset
  Greek-SA, the linguistic acceptability dataset ScaLA-el, the named entity recognition
  dataset elNER, the reading comprehension dataset MultiWikiQA-el, the summarisation
  dataset Greek-Wikipedia, the knowledge dataset Global-MMLU-el, and the common-sense
  reasoning dataset Winogrande-el. This was contributed by @oliverkinch ✨
- Added support for Ukrainian 🇺🇦! This includes the sentiment classification dataset
  Cross-Domain UK Reviews, the linguistic acceptability dataset ScaLA-uk, the named
  entity recognition dataset NER-uk, the reading comprehension dataset MultiWikiQA-uk,
  the summarisation dataset LR-Sum-uk, and the knowledge dataset Global-MMLU-uk. This
  was contributed by @oliverkinch ✨

### Changed

- Now returns all the desired results from the `Benchmarker.benchmark` method, rather
  than only the ones that were newly computed (so we load all previous results from disk
  as well).

### Fixed

- Fixed the "double option" problem in Winogrande datasets across all languages.
  Previously, option labels were duplicated for multiple languages (e.g.,
  "Svarmuligheder:\na. Valgmulighed A: Natalie\nb. Valgmulighed B: Betty" instead of
  just "Svarmuligheder:\na. Natalie\nb. Betty").
- The previous fix to close arrow writers in metrics did not work as intended, as the
  "too many open files" error still occurred. We now ensure that the writers are closed
  properly after each metric computation to avoid this issue.
- Now correctly allows specifying inference provider API keys with the `--api-key`
  argument. Previously, this conflicted with the Hugging Face API key.
- Fixed an issue where some pretrained generative models required prefix spaces in the
  labels for classification tasks, which resulted in faulty structured choice
  generation. We now correctly take this into account, which significantly increases
  the classification performance of these models.

## [v16.4.0] - 2025-10-21

### Added

- Added support for Slovak 🇸🇰! This includes the sentiment classification dataset
  CSFD-sentiment-sk, the linguistic acceptability dataset ScaLA-sk, the named entity
  recognition dataset UNER-sk, the reading comprehension dataset MultiWikiQA-sk, the
  multiple-choice classification dataset MMLU-sk, and the common-sense reasoning dataset
  Winogrande-sk. This was contributed by @oliverkinch ✨
- Added support for Czech 🇨🇿! This includes the sentiment classification dataset
  CSFD-sentiment, the linguistic acceptability dataset ScaLA-cs, the linguistic
  acceptability dataset CS-GEC, the named entity recognition dataset PONER, the reading
  comprehension dataset SQAD, the summarization dataset Czech News, the common-sense
  reasoning dataset HellaSwag-cs, and the knowledge dataset Umimeto-qa. This was
  contributed by @oliverkinch ✨
- Added the Lithuanian summarisation dataset Lrytas based on the Lithuanian
  public media news portal [Lrytas.lt](https://www.lrytas.lt/). This was contributed by
  @oliverkinch ✨
- Added the Estonian translation of MMLU, `mmlu-et`, as an unofficial knowledge
  dataset.

### Changed

- Updated vLLM to `>=0.11.0`, which features several breaking changes, so we had to
  force the minimum version. This also features support for multiple new models, such as
  Qwen3-Next and OLMo3.
- Now uses MultiWikiQA-da and MultiWikiQA-sv as the official Danish and Swedish reading
  comprehension datasets, respectively, as the quality is substantially better than
  ScandiQA-da and ScandiQA-sv.
- Used 128 of the test samples from the Winogrande datasets for validation, as we
  previously did not use a validation split. This is done for all languages except
  Icelandic and Estonian, as these are manually translated and corrected splits from a
  different source. Most of these are unofficial datasets and thus won't affect the
  leaderboard rankings. The only languages for which these are official are Lithuanian
  and Polish, which do not have official leaderboards yet - so no leaderboards are
  affected by this change.
- In the same vein as the above, we now use 32 samples for validation for the Lithuanian
  LT-history dataset and the Swedish Skolprov dataset.
- Changed logging styling.

### Fixed

- If a generative model consistently does not adhere to a given JSON schema, we disable
  structured generation for that model. This was triggered by Claude models not
  supporting Literal types in JSON schemas.
- Removed "e" options from the Skolprov multiple-choice dataset, as this inconsistency
  in number of options caused issues when evaluating models on it.
- Fixed an issue where an uninformative logging message was shown when a model
  configuration could not be loaded from the Hugging Face Hub, when the model was gated.
  We now show that this is due to the gatedness, indicating that the user should log in
  or provide a Hugging Face Hub access token to evaluate the model.
- Now caches functions related to loading repo info or fetching model configs from the
  Hugging Face Hub, to avoid repeated calls to the Hub, resulting in rate limits.
- When running an evaluation that required the test split (e.g., European values
  evaluation) as the last benchmark for a given model, then subsequent models would
  continue to be evaluated on the test split, even if the user requested to use the
  validation split. We now reset this not just after each dataset, but also after each
  model, so that this does not happen.
- Now catches more errors when evaluating LiteLLM models, which were related to some
  generation parameters not being supported (such as stop sequences) for some models.
- We now clean up metric writers when we're done with them, which prevents a "too many
  open files" error when evaluating many models and datasets in a single run.

## [v16.3.0] - 2025-09-23

### Added

- Added support for Lithuanian 🇱🇹! This includes the sentiment classification dataset
  Lithuanian Emotions, the linguistic acceptability dataset ScaLA-lt (unofficial), the
  reading comprehension dataset MultiWikiQA-lt, the named entity recognition dataset
  WikiANN-lt, the the history knowledge dataset LT-History, and the common-sense
  reasoning dataset Winogrande-lt. This was contributed by @oliverkinch ✨
- Added "slow-tokenizer" model parameter, which can be used to force the use of a slow
  tokenizer when loading it. Use this by replacing your model ID with
  `<model-id>#slow-tokenizer`.
- Now gives a warning when a reasoning model does not get to finish its reasoning due to
  running out of the 8,192 reasoning tokens. In this case, we use an empty string as the
  model output, which will lead to lower scores.
- Now allows changing the attention backend with vLLM, with the `VLLM_ATTENTION_BACKEND`
  environment variable, which was previously hardcoded. Only relevant for generative
  models running with vLLM.

### Changed

- Changed the default value of `gpu_memory_utilization` from 0.9 to 0.8, to have a bit
  more buffer memory, avoiding OOM errors. This can always be changed with the
  `--gpu-memory-utilization` argument (or `gpu_memory_utilization` in the `Benchmarker`
  API).

### Fixed

- We now take invalid (model, dataset) combinations into account when computing the
  total number of benchmarks to run. This only affects logging.
- We now correctly skip evaluations if the model's generative type (base decoder,
  instruction-tuned decoder, reasoning decoder) is not allowed for the given dataset.
- Correct the the titles for Estonian and Finnic scatter plots.
- Fixed an issue related to European values evaluation, when the model predicts an
  invalid option.
- Previously we did not detect that a model was already evaluated on a dataset if the
  dataset did not have a validation split (such as the European values dataset). This
  has been fixed now.
- We're now allowing generative models to output empty dictionaries for the NER task, as
  this is a valid output (no entities found). Previously this caused an error.

## [v16.2.2] - 2025-09-15

### Fixed

- Added missing benchmark arguments to the `Benchmarker.benchmark` method.
- Fixed another issue related to the `download_only` mode, causing model evaluations to
  fail, as it could not find the model locally. This has been fixed now.

## [v16.2.1] - 2025-09-15

### Fixed

- Some of the `download_only` arguments were missing in the code, and have now been
  added.

## [v16.2.0] - 2025-09-15

### Added

- Now supports evaluating models in an offline environment. This is done by first
  downloading all necessary models, datasets, metrics and other artifacts while online,
  using the new `--download-only` flag (or `download_only=True` in the `Benchmarker`
  API). Then you can safely disable internet access and run the evaluation as normal,
  and it will use the cached models, datasets and metrics. This was contributed by
  @viggo-gascou ✨
- Added the `timm` package to the set of `generative` extra dependencies, as it is
  required to load some multimodal models, such as Gemma-3n.

### Changed

- Now does not benchmark encoder models on multiple-choice classification tasks, as they
  get near-random performance and these scores are not used in the leaderboards. We can
  change this in the future if we find a way to make encoder models work better on these
  tasks.
- For generative vLLM models that can swap between reasoning and non-reasoning modes,
  we previously defaulted to reasoning. We now default to what the model uses by
  default, which is non-reasoning for most models.

### Fixed

- Fixed an issue where old evaluation records could not be loaded, as the format had
  changed. We are now able to load old records again.
- Fixed some grammatical errors in the Icelandic prompts.
- Now stores model IDs with parameters (e.g., `o3#low`) correctly in the benchmark
  results, rather than just the base model ID (e.g., `o3`).

## [v16.1.1] - 2025-09-12

### Fixed

- Fixed an issue from v16.1.0, where reasoning models were not using the tokeniser's
  chat template.
- Fixed an issue with some of the prompts for base decoders, that the list of possible
  labels for sequence classification tasks was not included in the prompt.

## [v16.1.0] - 2025-09-11

### Added

- Added support for Polish 🇵🇱! This includes the reading comprehension dataset PoQuAD,
  the sentiment classification dataset PolEmo 2.0, the linguistic acceptability dataset
  ScaLA-pl, the named entity recognition dataset KPWr-NER, the summarisation dataset
  PSC, the knowledge dataset LLMzSzŁ and the common-sense reasoning dataset
  Winogrande-pl. Also added MultiWikiQA-pl and GoldenSwag-pl as unofficial reading
  comprehension and common-sense reasoning datasets, respectively. This was contributed
  by @oliverkinch ✨
- Added the Swedish knowledge dataset Skolprov. It is unofficial for now. This was
  contributed by @oliverkinch ✨
- Added the knowledge dataset Trivia-et for Estonian. The dataset contains 800 trivia
  questions about Estonia. In this version we rearrange the examples in
  240 / 60 / 500 samples for training, validation and test splits, respectively.
  This replaces Exam-et as the official Estonian knowledge dataset. This was contributed
  by @slowwavesleep ✨
- Added the English and German versions of XQuAD as unofficial reading comprehension
  datasets.
- Added the English common-sense reasoning dataset Winogrande and its translated
  versions of Winogrande for Danish, German, Spanish, Finnish, French, Italian, Latvian,
  Dutch, Norwegian, Polish, Portuguese and Swedish. These are unofficial for now.
- Added new `--generative-type` argument, which can be used to override the automatic
  detection of the generative type (base decoder, instruction-tuned decoder, or
  reasoning decoder) of a decoder model. This can be useful if the automatic detection
  fails for a specific model.
- Now supports evaluating base decoders on inference servers. This requires the
  `--generative-type base` argument to be set, as the automatic detection will not work
  for these models.

### Changed

- Changed the model ID syntax, where we now use `#` to indicate parameters and still use
  `@` to indicate revision. For instance, `o3#low` indicates the `o3` model with the
  low reasoning effort, and `tencent/Hunyuan-1.8B-Instruct@v1#no-thinking` indicates the
  Hunyuan model from the `v1` branch and with the `enable_thinking=False` parameter set.
  This is fully backwards compatible, in the sense that API models still support using
  `@` for parameters as well, just like previously, but you will get a warning that this
  syntax is deprecated.
- Added `thinking` and `no-thinking` parameters for all open-weight models now. Of
  course, it only makes a difference for models that supports this flag.
- Reduced the number of tokens used for reasoning models from 32,768 to 8,192, as models
  reaching the full 32,768 tokens were because they ended up repeating themselves,
  making the evaluation slower without any benefit.

### Fixed

- Some generative models consistently generated empty dictionaries when using structured
  generation. We now catch this and retry the evaluation without structured generation.

## [v16.0.1] - 2025-09-07

### Fixed

- Fixed a bug causing encoders to fail when evaluating on the Exam-et dataset.
- Previously we would abort an evaluation completely if the model outputted a single
  invalid output on a classification task. As individual samples rarely have a great
  influence on the overall score, we now just assign the closest label to the sample and
  continue the evaluation. This will be logged to the user, so that they are aware of
  this. Some tasks are more sensitive to individual samples, such as European values,
  where we still abort the evaluation if a single sample is invalid.
- Fixed a bug where logprobs were not used for classification tasks when evaluating
  generative models, due to the fact that we raised the number of generated tokens to 10
  for such tasks. This did not affect the results, but it meant that some evaluations
  failed.
- Now includes FlashInfer as a dependency, as it is required by vLLM.
- Changed the choices in European values to use letters, like the other multiple
  choice tasks, rather than numbers. Aside from ensuring consistency, we also avoid the
  issue where '10' and '1' often both have the same first token ('1'), causing us not to
  be able to use logprobs to determine the answer.

## [v16.0.0] - 2025-09-05

### Added

- Added support for Latvian 🇱🇻! This includes the sentiment classification dataset
  Latvian Twitter Sentiment, the linguistic acceptability dataset ScaLA-lv, the named
  entity recognition datasets FullStack-NER-lv and WikiANN-lv, the reading comprehension
  dataset MultiWikiQA, the knowledge dataset MMLU-lv, the common-sense reasoning
  dataset COPA-lv, and the summarisation dataset LSM.
- Added support for Estonian 🇪🇪! It includes the sentiment classification dataset
  Estonian Valence, the linguistic acceptability datasets Grammar-et and ScaLA-et, the
  named entity recognition dataset EstNER, the reading comprehension dataset
  MultiWikiQA-et, the summarisation dataset ERRNews, the knowledge dataset Exam-et,
  and the common-sense reasoning dataset Winogrande-et. This was contributed by
  @slowwavesleep ✨
- It is now possible to evaluate how much a model adhere to European values! 🇪🇺 This
  probes 53 questions from the European values survey, which have been chosen based on
  an optimisation procedure that maximises agreement across the EU. We then measure how
  well the model's answers align with the distribution of answers across the EU, using a
  tree-based kernel density estimation. This can only be used zero-shot, and only with
  instruction-based decoder models (including reasoning models).

### Changed

- When evaluating classification tasks, we now force the model to output one of the
  labels. This is done directly with open models, and done via a JSON schema for API
  models. This won't change the results for existing tasks, as logprobs are used, but
  this was required to measure the European values.
- Updated `vllm` dependency to `>=0.10.1`, which includes GPT-OSS support.
- Updated `numpy` dependency to `>=2.0.0`, as the previous clash is not applicable
- Updated `transformers` dependency to `>=4.56.0`, which includes support for more
  models.
- Now requires Python >=3.11, as Python 3.10 does not support structured generation with
  a dynamic set of choices (Literal[*list_of_choices] is not supported)

### Fixed

- Enable support to evaluate Mistral models with their custom `mistral-common`
  tokeniser, which includes all recent Mistral models. Note that we currently assume
  that all of these models are instruction-tuned decoder models (which _is_ true
  currently), which can lead to errors in case they publish different types of models in
  the future.
- Now disables the `seed` parameter if the API inference model does not support it,
  which prevented evaluating some models.
- Now correctly detects an API inference model as non-existing, even if LiteLLM _does_
  see it as existing. We have an additional check during evaluation to ensure this now.
- Catch an `ImportError` error that sometimes happens when finishing the evaluation of a
  vLLM model, during shutdown.
- Now uses `litellm>=1.75.6`, which fixes an issue related to evaluation of GPT-5 models
  using Ollama.
- Now always uses the `multiprocessing` backend when evaluating vLLM models, rather than
  reverting to `ray` when using multiple GPUs, as `ray` led to evaluations of several
  models freezing.
- Now does not require the user to be logged in to Hugging Face to benchmark models on
  the Hugging Face Hub, if the models are public.

### Removed

- Removed support for human evaluation, as it was not actively maintained and not used.

## [v15.16.0] - 2025-08-12

### Added

- Added metadata for GPT-5 models.

### Changed

- Updated `transformers` dependency to `>=4.55.0`.

### Fixed

- If the model uses 'mxfp4' quantisation then we allow the dtype to be bfloat16, rather
  than forcing float16. This caused issues with the new GPT-OSS models.
- Prevent multiple `Model <model-id> does not exist` logs when evaluating a model
  that does not exist - now only logs this once.
- Cleaner error message when attempting to benchmark a generative model without having a
  GPU available.
- Now raises error if an inference API is used with a parameter that is not supported.

## [v15.15.0] - 2025-08-06

### Added

- Added the common-sense reasoning dataset GoldenSwag for the following
  languages: Danish, German, Spanish, Finnish, French, Italian, Dutch, Swedish.
  The datasets are unofficial for now. This was contributed by
  @oliverkinch ✨

### Changed

- Now allows metadata to be included in metrics, allowing more flexibility when
  implementing custom metrics. This is not used in any task yet.
- Changed structured decoding backend from Outlines to XGrammar, as the latter was more
  robust and now supports all the JSON features we need.
- Updated vLLM to `>=0.10.0`, which includes the updated XGrammar version.
- Now uses the V1 engine of vLLM, as we only used the V0 engine because XGrammar did not
  support all the JSON features we needed.

### Fixed

- Now sets `VLLM_ALLOW_LONG_MAX_MODEL_LEN=1` to ignore the vLLM error that happens when
  vLLM cannot determine the maximum context length of a model correctly, so that it
  thinks that the model's maximum context length is smaller than the amount that we
  allow it to generate. This is basically since we're doing a more thorough check
  through the config than vLLM does, so we can safely ignore this error.

## [v15.14.0] - 2025-07-30

### Changed

- Now runs a "test run" for API inference models with a single conversation to check for
  generation arguments that need changing, for instance if the model does not support
  logprobs or requires a specific temperature. This was done previously in the first
  batch, resulting in slower evaluation and many erroneous API calls. It is now
  significantly faster and faces fewer rate limits.
- Now also uses LiteLLM's `supports_reasoning` function to check if a model supports
  reasoning. This check is done on top of all the previous checks, for robustness.

### Fixed

- Disabling thinking (with the `@no-thinking` suffix) did not work properly for
  Anthropic models, as they don't support the `budget_tokens` parameter when thinking
  is disabled. This has been fixed now, so that the `@no-thinking` suffix now works
  properly for all models that support it.

## [v15.13.0] - 2025-07-21

### Added

- Added the new MultiWikiQA reading comprehension dataset for all languages, which is
  based on Wikipedia articles along with questions and answers generated by
  Gemini-1.5-pro. It has been set as unofficial for all languages except Portuguese,
  which did not have an official reading comprehension dataset previously.

### Fixed

- Updated lower bound version of the `accelerate` dependency to `1.9.0`, as this is
  required to evaluate some ModernBERT models.

## [v15.12.0] - 2025-07-19

### Added

- Added support for European Portuguese 🇵🇹 It includes 3 gold standard datasets and 4
  machine translated ones. The gold standard datasets include the named entity
  recognition dataset HAREM, the summarisation dataset Publico, and the linguistic
  acceptability dataset ScaLA-pt. The machine translated ones include the sentiment
  classification dataset SST-2, the multiple choice reading comprehension dataset BoolQ,
  the knowledge dataset MMLU, and the common-sense reasoning dataset GoldenSwag. This
  was contributed by @duarteocarmo ✨
- Added `--gpu-memory-utilization` argument (`gpu_memory_utilization` in the
  `Benchmarker` API), which can be lowered in case the user is experiencing OOM errors
  when evaluating models. The default is 0.9 (same as previously), which means that vLLM
  will reserve 90% of the GPU memory for itself, and leave 10% free for other processes.

### Fixed

- There was a breaking change in `datasets`, where feature indexing of datasets resulted
  in a `Column` instance, rather than a `list` as previously. We now detect this and
  convert the `Column` instance to a `list` before using it.
- Revert `enable_thinking` argument to `apply_chat_template` back to the default value,
  as this depends on the individual model implementation. In v15.11.0, this was
  explicitly set to `True`, which caused some inconsistencies when comparing models.

## [v15.11.0] - 2025-07-15

### Added

- Added the English knowledge dataset Life in the UK, which has been added as an
  official dataset, replacing the existing English knowledge dataset MMLU, which in turn
  has been marked as unofficial now. This was contributed by
  @oliverkinch ✨
- Added the Norwegian knowledge dataset Idioms-no, which is a multiple-choice question
  dataset where the alternative answers have been generated using GPT-4o. This has been
  added as an official dataset, and was contributed by
  @oliverkinch ✨
- Added new `LLMAsAJudgeMetric`, which allows evaluating the performance of a model with
  another judge model. This is useful for evaluating models in a reference-free manner,
  or if the metric is sufficiently complex. It is currently not used in any task, but
  the functionality is there for future use.
- Add `no-thinking` and `thinking` options for Gemini-2.5-flash and
  Gemini-2.5-flash-lite, which allows disabling and enabling the reasoning mode for
  these models, respectively. Note that the former model has reasoning enabled by
  default and the latter has it disabled by default (see the defaults in the [Gemini-2.5
  docs](https://ai.google.dev/gemini-api/docs/thinking#set-budget)).

### Fixed

- Evaluating freshly initialised encoder models on multiple-choice classification tasks
  caused an error, as the id-to-label mapping was not set up correctly. This has been
  fixed now.
- Now dynamically lowers the maximum amount of reasoning tokens for LiteLLM models if
  they do not support the full 32,768 tokens.

## [v15.10.1] - 2025-06-20

### Fixed

- Fixed an issue when benchmarking encoder models on reading comprehension tasks, where
  we sometimes would truncate the model outputs when they should not have been.

## [v15.10.0] - 2025-06-17

### Changed

- Updated `vllm` to `>=0.9.1`.
- Updated `litellm` to `>=1.72.2`.
- Updated `ollama` to `>=0.5.1`.
- Better detecmtion of instruction-tuned models.

### Fixed

- Fixed an issue where the EOS token would be included in the vLLM generation output,
  leading to incorrect evaluation results. We now manually remove all stop tokens from
  the generation output, which fixes this issue.
- Now correctly detects reasoning models for Ollama models and enables their new "think"
  parameter whenever a reasoning model is detected.
- Added a cap on the number of concurrent connections when evaluating API models, to
  avoid running into errors related to too many open file descriptors. In case this
  error _still_ occurs, we now give the user an informative error message on how to
  increase the maximum number of open file descriptors on their system.
- Catch requests.ConnectionError when loading datasets.
- When benchmarking encoder models on reading comprehension tasks, we allow the model
  outputs to have more than two elements (start and end position logits), where we
  instead just use the first two elements and ignore the rest.
- When an encoder model outputs additional tensors aside from the logits, we now remove
  these tensors from the output dictionary via the `preprocess_logits_for_metrics`
  argument to `Trainer`.

## [v15.9.2] - 2025-06-04

### Fixed

- Allow a model to not have any BOS and EOS tokens.
- Improved detection of beginning-of-reasoning tokens for models.
- Improves detection of reasoning tokens, by having a more strict list of possible
  such tokens.

## [v15.9.1] - 2025-06-01

### Fixed

- Now shows an informative message to remove `flash_attn` if it is installed, as it is
  now built into other dependencies and conflicts with the other implementations.

## [v15.9.0] - 2025-05-31

### Changed

- Updated `vllm` to `>=0.9.0`, as the bug in `v0.8.5` has been fixed.
- Removed the `--use-flash-attention` flag as well as the corresponding warning, as
  flash attention is now built-in to vLLM and is used by default.

### Fixed

- When truncating prompts with vLLM models, we now correctly truncate them down below
  the `MAX_CONTEXT_LENGTH` (set to 5,000 tokens). We have already ensured that all
  prompts have less than 5,000 Gemma-3 tokens, but sometimes tokenizers add a few more
  tokens.
- Fixed an issue regarding model existence check when benchmarking models on custom
  inference API servers.
- Fixed an issue with Phi-4 models, as they output multiple end-of-reasoning tokens, and
  it was previously cutting off at the first one, yielding faulty final answers. We now
  cut off at the last end-of-reasoning token, which is the correct one.

## [v15.8.2] - 2025-05-12

### Fixed

- Catch error when caching generative model outputs, when the number of model inputs and
  outputs do not match.
- Disallow vLLM >=0.8.5, as it breaks generation output for several models.

## [v15.8.1] - 2025-05-08

### Fixed

- NER labels were included twice in the prompt templates (which was due to there being
  both, e.g., `B-ORG` and `I-ORG`). This caused models not using structured generation,
  such as reasoning models, to sometimes output the wrong labels. This has been fixed
  now.
- If a model outputs a `\boxed{}` answer, we now extract and use that, rather than the
  full generated answer.

## [v15.8.0] - 2025-05-07

### Added

- Added the BeleBele datasets for Finnish, Italian and Spanish. They are listed as
  unofficial for now. This was contributed by
  @oliverkinch ✨

### Changed

- Now uses asyncronous requests when dealing with API models, speeding up the generation
  immensely. This was contributed by @mathiasesn ✨

### Fixed

- Add HellaSwag-fi back in, as the issue with the labels in the test split has been
  fixed.
- Now uses `eval_accumulation_steps` (set to 32) when evaluating encoder models, to
  avoid running out of memory during evaluation.
- Now also looks for `<|startoftext|>` as BOS token if the BOS token is not set in the
  model's config.

## [v15.7.2] - 2025-05-02

### Fixed

- Now does not check if a model exists if it has already been evaluated. This is an
  issue when evaluating Ollama models, if the Ollama server is not running.
- When evaluating instruction-tuned models on text classification tasks, the chat
  template sometimes ends with special symbols, such as a newline, which can change the
  tokenisation of the generated label. When we are evaluating the model using logprobs
  we are thus looking for the wrong label in these cases. We now take this into account,
  and log it to the user if the labels are not found, to avoid confusion.
- Finnish datasets were not included in the default "all" dataset list, which is the
  default used when no datasets are specified. This has been fixed now.
- Temporarily disabled HellaSwag-fi, as there is an issue with the labels in the test
  split, causing errors during evaluation. We will re-enable in a future release, when
  this has been fixed.

## [v15.7.1] - 2025-04-29

### Changed

- Marked the DBRD Dutch sentiment classification as official, as the quality is
  substantially better than the previous Dutch Social.

### Fixed

- Fixed an issue with NER evaluation of instruction-tuned models, which was caused by
  the "O" label mistakenly being included in the prompt template, causing an error
  during evaluation. No evaluations were affected by this, only that some evaluations
  could not be run.

## [v15.7.0] - 2025-04-28

### Added

- Added support for Finnish 🇫🇮! This includes the Finnish part of the reading
  comprehension dataset
  [TydiQA-fi](https://huggingface.co/datasets/google-research-datasets/tydiqa/viewer/secondary_task?views%5B%5D=secondary_task_train),
  the Finnish part of the binary sentiment classification dataset
  [ScandiSent](https://github.com/timpal0l/ScandiSent), the linguistic acceptability
  dataset ScaLA with the [Finnish Universal
  Dependencies](https://github.com/UniversalDependencies/UD_Finnish-TDT), the NER
  dataset [Turku NER](https://aclanthology.org/2020.lrec-1.567/), the summarisation
  dataset [XL-Sum-fi](https://huggingface.co/datasets/TurkuNLP/xlsum-fi), and the
  common-sense reasoning dataset
  [HellaSwag-fi](https://huggingface.co/datasets/Finnish-NLP/hellaswag-fi-google-translate).
  This was contributed by @oliverkinch ✨
- Added metadata for GPT-4.1 and Grok-3 models.
- Marked Gemini-2.5-flash and Grok-3-mini as reasoning models, giving them more tokens
  to think.

### Changed

- Updated `datasets` to `>=3.5.0`, as the previous versions were incompatible with the
  newer versions of `huggingface_hub`.
- Increase the number of allowed reasoning tokens from 8,192 to 32,768 for reasoning
  models. This is done as several models did not stop reasoning before running out of
  tokens, yielding a blank output.
- API models now use JSON schemas for the NER task if they support it, and if not then
  they resort to standard JSON mode (which does not enforce a specific schema, just that
  the output is JSON).

### Fixed

- If we fail to extract labels using a generative model's logprobs, we now fall back to
  using word edit distance between the outputted text and the labels instead of throwing
  an error.
- Fixed a bug where we could not use the `thinking` parameter with `claude-3-7-sonnet`,
  due to a typo. This has been fixed now.
- Now catches the error when an API model requires setting temperature to 1.0, and
  retries the evaluation with temperature set to 1.0.
- When benchmarking a model with a revision (i.e., of the form `<model-id>@<revision>`),
  we now correctly store this full model ID to the benchmark results on disk, including
  the revision.
- Fixed a GPU memory error while computing the BERTScore for the summarisation task,
  resulting in a memory crash. We have now reduced the batch size to 1 for this task,
  making it slightly slower but more memory efficient.
- Disabled structured outputs and logprobs for reasoning models, to ensure that they
  are allowed to output reasoning tokens before they output their answer.
- Do not supply stop sequences to API models if they do not support it.
- If a `SystemError` happens during LiteLLM generation then we now retry the
  generation.
- Handle if a LiteLLM model does not support specifying maxItems in the JSON schema
  during structured generation.
- Truncate prompts to decoder model's maximum sequence length if the model's maximum
  sequence length is smaller than 5,000 tokens.

## [v15.6.1] - 2025-04-14

### Changed

- Added more info about SQuAD-nl in the documentation. This was contributed by
  @Rijgersberg ✨

### Fixed

- The "E" option for the Norwegian NorCommonSenseQA dataset was not included in the
  refactor in v15.6.0, leading to evaluation errors. This has been fixed now.
- The number of few-shot examples for FoSent was not reduced to 5 again during the
  refactor in v15.6.0, leading to evaluation errors. This has been fixed now.

## [v15.6.0] - 2025-04-13

### Added

- We now support specifying custom inference providers when benchmarking via the Hugging
  Face inference APIs. This can be done by specifying the model as
  `huggingface/<inference-provider>/<organisation>/<model>`, as described in [these
  LiteLLM docs](https://docs.litellm.ai/docs/providers/huggingface).

### Changed

- Updated `transformers` to `>=4.51.0`, which includes support for Llama-4, Phi-4,
  Deepseek-v3 and Qwen3. This also includes the `image-text-to-text` pipeline tag
  properly, so that we do not have to use a custom fix for it anymore.
- Updated `vllm` to `>=0.8.3`, which includes support for Llama-4.
- Set the maximum amount of logprobs for generative models to 8, as that is the upper
  bound for xAI models.
- When benchmarking Ollama models, if the model is not found, we now also check if the
  model exists if prefixed with 'hf.co/'.
- Uniformised the prompt templates used for each task, so that they are more
  consistent across tasks. Evaluation tests across different model types and sizes show
  no significant performance difference between the new and old templates. This was
  contributed by @viggo-gascou ✨

### Fixed

- Avoid duplicate error messages when a rate limit occurs.
- ModernBERT models cannot be used on a CPU, which caused an error in our check for
  maximal context length. In this case we simply skip this check and use the reported
  maximal context length as-is.
- Fixed issue with benchmarking multiple generative models in the same evaluation
  command. This was caused by vLLM and Ray not being able to release GPU memory
  properly, but this seems to be released properly now.
- Now only logs when encoder models are being benchmarked on generative tasks if the
  `--verbose` flag is set (or `verbose=True` in the `Benchmarker` API).
- All Spanish NER datasets were mistakenly marked as unofficial. The `conll-es` is now
  marked as official.

## [v15.5.0] - 2025-04-07

### Added

- Now allows supplying a parameter to API models, which is done by using
  `<model-id>@<parameter>` as the model ID (only a single parameter is supported). The
  parameters allowed are "low" and "high" for OpenAI models (which is the reasoning
  effort of the model, supported by the o1- and o3-series, default is "medium"), and
  "thinking" for Anthropic models, to enable thinking mode (supported for
  Claude-Sonnet-3.7+). These will appear in the leaderboards as
  `<model-id>@<parameter>`.
- Added metadata for Google Gemini and xAI Grok models.
- Allows all vLLM versions from v0.8.0 again, as the issue with the generation output
  has been resolved.
- Added overall progress indicator during evaluation. This was contributed by
  @mathiasesn ✨

### Changed

- Now does not use logprobs in text classification tasks with Google VertexAI models, as
  they heavily rate limit logprobs usage. This shouldn't affect the scores significantly
  in any case, as the models are very confident in their predictions.
- Updated `litellm` to `>=1.63.0`, allowing better support for reasoning models.

### Fixed

- The Gemini-2.5-pro model uses different error messages than the other Gemini models,
  which caused an error when evaluating it. This has been fixed now.
- Now registers the Gemini-2.5-pro model series as reasoning models, as otherwise they
  did not generate any text as they were just generating reasoning tokens.
- Previously, if there were multiple labels whose first tokens were identical and that
  the (generative) model did not output the label as the first output token, we would
  randomly choose one of the labels, resulting in an evaluation error. This is very
  rare, but _does_ happen for very particular (model, dataset) pairs. If we are in this
  case, we now resort to choosing the label with closest word edit distance instead of
  relying on logprobs of the first token.
- Now defaults to BF16 if the model is registered as using FP32, assuming that BF16 is
  supported by the GPU.
- Improved model existence pipeline for Ollama model IDs with multiple forward slashes
  in the name, which caused some models to not be detected as existing.

## [v15.4.2] - 2025-03-31

### Added

- Now added version metadata to results, to easier track which versions of the various
  dependencies were used when evaluating a model. This currently includes
  `transformers`, `torch`, `vllm` and `outlines`.

### Changed

- Changed the name of the German 'mlsum' summarisation dataset to 'mlsum-de', to reflect
  that it is the German version of the dataset, and to avoid confusion with the Spanish
  'mlsum-es' dataset.

### Fixed

- Now uses `fp16` instead of `bf16` when evaluating decoder models on GPUs with CUDA
  compatibility < 8.0. This was contributed by
  @marksverdhei ✨
- Corrected the name of the French sentiment dataset AlloCiné. This was contributed by
  @Alkarex ✨
- Evaluating a specific model revision did not work for adapter models, as there was a
  confusion between the revision of the adapter and the revision of the base model. We
  now use the revision for the adapter and use the latest revision for the base model.
- In the (very unlikely) scenario that the model's tokeniser has the same first token
  for two different labels in a text classification task, we now also use the second
  token to ensure that we determine the correct label. If this is not possible, then we
  warn the user.
- Now catches `TypeError` when trying to generate with vLLM, and retries 3 times before
  giving up on evaluating the dataset.
- A bug in `transformers` caused models with the `image-text-to-text` pipeline tag to
  not be detected as generative models. This has been patched now, and will be fixed
  properly when [this transformers
  PR](https://github.com/huggingface/transformers/pull/37107) has been merged.
- Force `vllm` v0.8.0 for now, as the severe degradation in generation output of some
  models has not been resolved in versions v0.8.2 and v0.8.3.
- Only accepts the local labels for text classification tasks when evaluating decoder
  models now, where we before accepted both the local and English labels. The reason is
  that this caused a confusion mat times when there was a unique local label starting
  with a particular letter, but a different English label starting with the same letter,
  causing some models to be evaluated on the wrong label.
- When fetching the model information from the Hugging Face API we now attempt 3 times,
  as the API sometimes fails. If it still fails after 3 attempts, we raise the
  `HuggingFaceHubDown` exception.
- Now uses `fp16` instead of `bf16` when evaluating decoder models on GPUs with CUDA
  compatibility < 8.0. This was contributed by
  @marksverdhei ✨
- Fixed docs for ScandiQA-da and ScandiQA-sv, where it was incorrectly stated that
  the splits were made by considering the original train/validation/test splits.

## [v15.4.1] - 2025-03-25

### Fixed

- Disallow `vllm` v0.8.1, as it causes severe degradation in generation output of
  some models, resulting in artificially low scores.
- Fixed an issue with text classification tasks if the first token of multiple labels
  are identical, when tokenising with the model's tokeniser.

## [v15.4.0] - 2025-03-24

### Added

- Added support for Spanish! 🇪🇸This includes two reading comprehension datasets:
  [XQuAD-es](https://huggingface.co/datasets/google/xquad/viewer/xquad.es) and
  [MLQA-es](https://huggingface.co/datasets/facebook/mlqa/viewer/mlqa.es.es),
  [SentimentHeadlines-es](https://huggingface.co/datasets/pysentimiento/spanish-targeted-sentiment-headlines),
  the linguistic acceptability dataset ScaLA with the [Spanish Universal
  Dependencies](https://github.com/UniversalDependencies/UD_Spanish-AnCora),
  [MLSum-es](https://huggingface.co/datasets/reciTAL/mlsum), the knowledge dataset
  [MMLU-es](https://hf.co/datasets/alexandrainst/m_mmlu), the common-sense reasoning
  dataset [HellaSwag-es](https://hf.co/datasets/alexandrainst/m_hellaswag), and the
  named entity recognition dataset [CoNLL-es](https://aclanthology.org/W02-2024/). This
  was contributed by @oliverkinch ✨
- Now extracts number of parameters and context length for Ollama models, using the
  `ollama` package. Vocabulary size is currently not available available in the `ollama`
  package, so this is not extracted for Ollama models. For this reason, the `ollama`
  package has been added to the core dependencies, as it is very small (~10 KB)
- Now downloads Ollama models when evaluating them.

### Fixed

- When models output nested JSON dictionaries and structured generation isn't available,
  we use the inner-most dictionary. This caused issues with Anthropic models, since they
  do not support structured generation, and their output are always {"input": actual
  dictionary}. This has been fixed now.
- Now handles `ReadTimeout`s when loading datasets, rather than aborting evaluations.
- Benchmark configurations specified when calling `Benchmarker.benchmark` did not
  properly override the default configurations set during initialisation when
  benchmarking generative models. This has been fixed now.
- Now sets the `VLLM_WORKER_MULTIPROC_METHOD` environment variable to `spawn`, to avoid
  a `RuntimeError` when using newer versions of vLLM with multiple GPUs.
- Now also detects reasoning tokens specified in the prompt rather than in the
  completion, which is for instance the case for the QwQ reasoning model.
- Now recognises models with the pipeline tags `image-text-to-text`,
  `audio-text-to-text` and `video-text-to-text` as generative models, which mistakenly
  were detected as encoder models before.

### Changed

- Update `vllm` to `>=0.8.0`, `transformers` to `>=4.50.0` and `torch` to `>=2.6.0`.
- Moved the `demjson3` dependency from the `generative` extra to the main dependencies,
  to allow benchmarking API-based models without any extras.
- Now does not include the speed benchmark by default, as it is not used in the official
  leaderboards. It can still be used by including `--task speed` when benchmarking a
  model, or by using the `task` argument if using the `Benchmarker` API.
- Do not use sliding window sizes as candidates for maximum context length anymore, as
  this is no longer needed.

## [v15.3.1] - 2025-03-13

### Fixed

- Now handles `ConnectionError`s when loading datasets, rather than aborting evaluations.

## [v15.3.0] - 2025-03-12

### Added

- Added support for evaluating Italian 🇮🇹! This includes the reading comprehension
  dataset [SQuAD-it](https://hf.co/datasets/crux82/squad_it), the summarization dataset
  [IlPost](https://hf.co/datasets/ARTeLab/ilpost), the sentiment classification
  [Sentipolc-16](https://hf.co/datasets/cardiffnlp/tweet_sentiment_multilingual), the
  common-sense reasoning dataset
  [HellaSwag-it](https://hf.co/datasets/alexandrainst/m_hellaswag), the linguistic
  acceptability dataset ScaLA with the [Italian Universal Dependencies
  treebank](https://github.com/UniversalDependencies/UD_Italian-ISDT), the knowledge
  dataset [MMLU-it](https://hf.co/datasets/alexandrainst/m_mmlu), and the named entity
  recognition dataset [MultiNERD IT](https://hf.co/datasets/Babelscape/multinerd) (and
  unofficially [WikiNEuRal IT](https://hf.co/datasets/Babelscape/wikineural)). This was
  contributed by @viggo-gascou ✨
- Added the new Norwegian knowledge dataset NRK-Quiz-QA, consisting of quizzes on the
  Norwegian language and culture, in both Bokmål and Nynorsk. The dataset has been split
  into 635 / 256 / 2,048 samples for train, val, and test, respectively. This replaces
  the old MMLU-no as the official Norwegian knowledge dataset.
- Added the new Norwegian common-sense reasoning dataset NorCommonSenseQA, which is a
  manually translated and localised version of the English CommonsenseQA dataset, in
  both Bokmål and Nynorsk. The dataset has been split into 128 / 128 / 787 samples for
  train, val, and test, respectively. This replaces the old HellaSwag-no as the official
  Norwegian common-sense reasoning dataset.
- Added the Norwegian linguistic acceptability dataset NoCoLA, which is based on the
  annotated language learner corpus ASK. The dataset has been split into 1,024 / 256 /
  2,048 samples and converted into a binary correct/incorrect dataset, but
  stratified across the error categories.

### Changed

- Updated the Danish Citizen Tests dataset to include the newer 2024 tests, Further,
  rather than splitting the dataset randomly, we include all the citizenship tests in
  the test split, and prioritise the newer permanent residence tests in the test and
  validation splits.
- Changed the IcelandicKnowledge dataset to be the new official Icelandic knowledge
  dataset, as it is more specific to Icelandic culture and history than the previous
  machine translated ARC-is dataset. It has also been improved, as some of the generated
  alternative answers were formatted incorrectly.

### Fixed

- A bug caused fresh encoder models to not be benchmarkable on the speed benchmark -
  this has been fixed now.
- Some encoder models were not able to be evaluated on reading comprehensions, if their
  tokenizers were not subclassing `PreTrainedTokenizer`. This has been relaxed to
  `PreTrainedTokenizerBase` instead.
- Newer versions of the `transformers` package changed the model output format, causing
  errors when evaluating encoder models on some tasks. This has been fixed now.
- Added `setuptools` to the dependencies, as it is required for the package to be
  installed correctly.

## [v15.2.0] - 2025-02-28

### Changed

- Changed the name of the benchmark to `EuroEval`, to reflect the fact that the
  benchmark is not only for Scandinavian languages anymore. This is fully backwards
  compatible, however: you can still install the `scandeval` package, 'scandeval.com'
  redirects to the new 'euroeval.com' website, and the `scandeval` command line
  interface is still available.
- Update `litellm` to the stable version v1.16.13.

### Fixed

- If a tokenizer has not specified BOS and/or EOS token in its config, we now extract
  this manually.

### Deprecated

- Deprecated the ability to call the `Benchmarker` objects directly. Instead, please use
  the `benchmark` method.

## [v15.1.0] - 2025-02-12

### Added

- Added new `--only-allow-safetensors` flag, which disallows evaluating models from the
  Hugging Face Hub if they are not stored as safetensors. This ensures a high level of
  security on the system running the evaluations, if this is necessary. This was
  contributed by @Mikeriess ✨

### Fixed

- Regex mismatch caused the wrong sequence length for GPT-4o models. This has been fixed
  now.
- Fixed a truncation issue when evaluating encoder models on some knowledge datasets,
  which caused the evaluation to fail. This has been fixed now.
- A bug occurred when locating a model's end of reasoning token (e.g., `</think>`) if
  the model's tokenizer had no BOS token. This has been fixed now.
- Fixed an issue with the loading of freshly initialised models, caused by attempting to
  load the Hugging Face model configuration from the Hugging Face Hub instead of
  manually creating it.

## [v15.0.0] - 2025-02-02

### Added

- Added support for evaluating generative reasoning models, such as OpenAI o1 and
  Deepseek R1. This is done by upping the maximal sequence length to 8,192 tokens, and
  removing the reasoning part afterwards, to get the final answer.
- Added `generative_type` to the output dictionaries, which can currently be either
  'base', 'instruction_tuned' or 'reasoning'. This is now used in the leaderboards.
- Added `merge` to the output dictionaries, on whether the model is the result of a
  merge with other models.
- Added the summarisation dataset
  [personal-sum](https://github.com/SmartmediaAI/PersonalSum). It has been split into
  121 / 64 / 256 samples for train / validation / test, respectively, and is set to
  `unofficial` for now. This was contributed by
  @oliverkinch ✨
- Added the Jentoft dataset - a linguistic acceptability dataset which was published in
  [this Master's thesis](https://www.duo.uio.no/handle/10852/103885) by Matias Jentoft.
  The original dataset consists of 85,771 / 10,827 / 10487 samples for training,
  validation and test, respectively. We use a split of 1,024 / 256 / 2,048 samples for
  training, validation and test, respectively. In each split, the distribution of
  `correct` and `incorrect` is 50/50. This dataset has been set to `unofficial` for now.
  This was contributed by @oliverkinch ✨
- Added the dataset icelandic-knowledge, which is derived from the IcelandicQA dataset,
  reformatted as a knowledge dataset with GPT-4o generated candidate answers. The split
  is given by 845 / 128 / 1024 for train, val, and test, respectively. It is marked as
  `unofficial` for now. This was contributed by
  @oliverkinch ✨

### Changed

- Changed the instruction prompts to all text classification tasks by specifying
  that only the labels are allowed to be generated. This caused an issue with some of
  the reasoning models, as they tended to output a more verbose answer.

### Fixed

- Only use double newlines as stop tokens for base decoder models, and not instruction
  tuned models, as we only use the double newlines to separate the few-shot examples in
  the base case.
- A bug caused structured generation to not be used for generative models on named
  entity recognition tasks. This affects models evaluated from v14.2.0.
- Fixed an issue where some API models did not allow `logprobs`, `top_logprobs`,
  `max_tokens` and/or `temperature`.

### Removed

- Removed support for JAX/Flax models to simplify the code, as they are incredibly rare,
  and they usually have a PyTorch/Safetensors version available.

## [v14.4.0] - 2025-01-22

### Added

- Added support for French! 🇫🇷This includes the sentiment classification dataset
  [AlloCiné](https://hf.co/datasets/tblard/allocine), the linguistic acceptability
  dataset ScaLA with the [French Universal
  Dependencies](https://github.com/UniversalDependencies/UD_French-GSD), the reading
  comprehension dataset [FQuAD](https://hf.co/datasets/illuin/fquad) (and unofficially
  [Belebele-fr](https://hf.co/datasets/facebook/belebele)), the named entity recognition
  dataset
  [ELTeC](https://dspace-clarin-it.ilc.cnr.it/repository/xmlui/handle/20.500.11752/OPEN-986),
  the knowledge dataset [MMLU-fr](https://hf.co/datasets/alexandrainst/m_mmlu), the
  common-sense reasoning dataset
  [HellaSwag-fr](https://hf.co/datasets/alexandrainst/m_hellaswag) and the summarization
  dataset [OrangeSum](https://hf.co/datasets/EdinburghNLP/orange_sum).
- Added support for evaluating local models again, which supports models stored in the
  Hugging Face format with a Hugging Face model configuration file (`config.json`) in
  the model directory. This was contributed by @rlrs and
  @peter-sk ✨

### Changed

- Changed the Belebele splits, as there were too few training splits for evaluation on
  encoder models to make sense. We now use 256 samples for training, 64 for validation
  and the rest (580) for testing.
- Changed the prompting of Danske Talemåder dataset slightly, to only use the word
  "expression" (da. "udtryk") in the prompt, rather than mention idiom (da. "talemåde")
  directly.
- Changed the instruction prompts to multiple choice tasks by specifying that only 'a',
  'b', 'c' or 'd' should be used. This caused a mix-up with Claude models, since they do
  not support logprobs.

### Fixed

- Better error message when trying to benchmark a non-generative model on a generative
  task.
- Fixed an issue where NER datasets without `text` features could not be evaluated with
  generative models.
- Encoder models were not able to be evaluated on multiple choice classification tasks,
  such as Belebele, as it differs from other multiple choice datasets by having both a
  context and a question. This has been fixed now.
- Fixed an issue when generative models in gated repos caused an error message when both
  of the environment variables `HUGGINGFACE_API_KEY` and `HF_TOKEN` were not set.
- Sometimes the generative model cache becomes corrupt and cannot be stored to disk.
  Rather than raising an error we now reset the model cache and carry on.

## [v14.3.0] - 2025-01-14

### Added

- Added the Dutch sentiment classification dataset DBRD. This dataset only has positive
  and negative samples, but has a better quality than the existing Dutch Social dataset.
  We set it to unofficial for now, but it might eventually replace the Dutch Social
  dataset as the official Dutch sentiment classification dataset.

### Changed

- Updated the Dutch reading comprehension dataset SQuAD-nl, being a machine translated
  version of the English SQuAD dataset. Previously we used the `yhavinga/squad_v2_dutch`
  version, but this has been changed to `GroNLP/squad-nl-v2.0`, following [this
  evaluation showing that the latter is of higher
  quality](https://huggingface.co/datasets/yhavinga/squad_v2_dutch/discussions/2#6763ed4c42436c7f7005f4b4).
- Moved the label definition from the task-level to dataset-level, which now allows
  specifying dataset-specific labels that differ from other datasets in the same task.

### Fixed

- Fixed a bug when benchmarking base decoder models on reading comprehension tasks,
  where it was not checked if the prompts should be stripped or not. This caused a
  severe performance degradation on these tasks. This affects base decoder models
  benchmarked on reading comprehension tasks from v14.0.0.
- The `trust_remote_code` argument was not supplied when loading the Hugging Face
  configuration in some places, which caused an unnecessary dialogue with the user when
  evaluating models. This correctly now uses the `--trust-remote-code` argument as
  supplied by the user.
- If the model cache is corrupted, we now log this and re-initialise it, rather than
  raising an error.
- Some models were detected as API models when they were not, due to the fact that they
  _were_ available in LiteLLM. We now default to using vLLM for these models, as this
  is the default backend for ScandEval.
- Now correctly displays a message to the user when access to a model is contingent on
  approval from the repository authors, rather than raising an error.
- Fixed issue while determining the maximal sequence length of encoder models on CUDA
  devices, which caused an error when evaluating some models. We now move the model to
  CPU temporarily to determine the maximal sequence length.
- If a model configuration does not specify `architectures` then we assume that it is an
  older architecture and that it is an encoder model.
- Block unnecessary logging from `huggingface_hub`.

## [v14.2.0] - 2025-01-11

### Added

- Now supports evaluation of encoder models on the multiple choice tasks knowledge and
  common-sense reasoning. This is done by splitting the individual choices into separate
  inputs during training (framing it as a binary classification task), and then at test
  time we take the option with the highest probability as the answer. This is the same
  way that encoders were evaluated in the original HellaSwag paper.

### Changed

- Updated the Danish knowledge dataset Danske Talemåder, as a new professional version
  has been released, made by the Danish Language and Literature Society. This features
  1,000 examples in total, where we use a 808 samples in the test split. All the false
  options have been created manually.
- We now use the `architectures` parameter in the Hugging Face model configuration to
  determine whether a model is generative or not, as this is more reliable than the
  previous method of checking the model repository's tags. The downside of this is that
  the model config must be downloaded, but the overhead is minor.

## [v14.1.2] - 2025-01-07

### Fixed

- The labels were not displayed correctly in the few-shot examples for base generative
  models, when benchmarking text classification tasks, which negatively affected scores
  of the linguistic acceptability task, and to a lesser extent the sentiment
  classification task. This has been fixed now. The models benchmarked from v14.0.0 are
  affected and should be re-benchmarked.

## [v14.1.1] - 2025-01-06

### Fixed

- Downgraded `vllm` down to `>=0.6.3,<0.6.5`, as the later versions of vLLM uses a newer
  version of outlines, which causes memory errors. This will be updated when this is
  resolved. [Relevant `outlines`
  issue](https://github.com/dottxt-ai/outlines/issues/1351).
- Display initial "Benchmarking X on Y" logging for all datasets being benchmarked,
  instead of just the first one.
- Removed the `--load-in-4bit` argument, as it is not used anymore, since it was only
  used when loaded generative models with the `transformers` backend, but we now only
  use vLLM for generative models.

## [v14.1.0] - 2025-01-02

### Changed

- Updated `vllm` from `>=0.6.3` to `>=0.6.6` and `transformers` from `4.45.0` to
  `4.47.0`, to support more model architectures.

### Fixed

- Now automatically uses the environment variable `HUGGINGFACE_API_KEY` when loading
  models from the Hugging Face Hub, so that the `--api-key` argument isn't needed in
  that case.
- Added a `Tekstur:` prefix to the prompt template of the `foqa` dataset.
- Changed the instruction template prefix of `danske-talemaader` from `Spørgsmål:` to
  `Hvad er betydningen af følgende talemåde:`.
- Add `fbgemm-gpu` to `generative` dependencies, as it is required to load newer Llama
  models.
- When a generative model isn't stored as safetensors, we now report an unknown number
  of parameters, and log a warning to the user on how to fix this.
- When benchmarking encoder models, we now correctly use the attention mask when
  checking the model's maximum sequence length.

## [v14.0.4] - 2024-12-17

### Fixed

- Model cache was not working properly with zero-shot models, meaning that redundant
  generations were made. This has been fixed now, which also makes the zero-shot
  evaluation much faster.
- Use `ray` as distributed executor backend for vLLM if more than one GPU is available,
  which fixes an error when using multiple GPUs with vLLM.
- Do not re-initialise generative models after each dataset. This both makes evaluation
  a bit faster as well as avoids an error that occurs when finishing a (model, dataset)
  evaluation with multiple GPUs. Note that the same error still happens when
  benchmarking multiple models in the same `scandeval` run when using multiple GPUs, as
  this is a `ray` issue.

## [v14.0.3] - 2024-12-14

### Fixed

- Enforce `scikit-learn<1.6.0`, since 1.6.0 is incompatible with `evaluate`. This bound
  will be removed when [this `evaluate`
  issue](https://github.com/huggingface/evaluate/issues/655) has been fixed.

## [v14.0.2] - 2024-12-13

### Fixed

- Fixed a bug with the speed benchmark for vLLM models, when the model is instruction
  tuned.
- LiteLLM models now uses the instruction prompt, also when few-shot evaluating, just
  like all vLLM models.
- Now catches more LiteLLM exceptions when evaluating API models, and retries the
  evaluation after a short delay if the exception is due to a temporary issue.

## [v14.0.1] - 2024-12-11

### Added

- Added the `api_version` argument, mimicking the LiteLLM API.

### Changed

- Changed the `base_url` argument to `api_base`, to mimic the LiteLLM API.

### Fixed

- Now correctly uses the `api_base` argument when evaluating models with the LiteLLM
  API.

## [v14.0.0] - 2024-12-11

### Added

- Added support for [LiteLLM](https://docs.litellm.ai/), meaning that all LLMs on 100+
  APIs can now be benchmarked! This includes OpenAI, Anthropic, Google, Mistral AI,
  Cohere, Ollama, LM Studio, vLLM servers, and Hugging Face inference endpoints. Check
  out the full list of LiteLLM providers [here](https://docs.litellm.ai/docs/providers).
- Added new `--base-url` argument, which allows you to specify the base URL of your
  model, if you are using an OpenAI-compatible inference API.

### Changed

- No more tokenisation for generation tasks, resulting in faster preprocessing times.
- Now evaluates models on the validation split by default, to avoid overfitting to the
  test set. The test set can be evaluated on using the new `--evaluate-test-split` flag.
- Now evaluates instruction tuned models with their chat template. Further, if a
  tokeniser has multiple chat templates, then we use the one corresponding to the ISO
  639-1 language code of the dataset, if available (e.g., "en" for English, "is" for
  Icelandic and so on) - otherwise we will just use the default chat template of the
  tokeniser.

### Removed

- Removed the option to evaluate on the training split, as this is not a common use
  case and simplified the codebase. If you find that this should be re-added, please
  open an issue in the GitHub repository.
- All generative on-premises models are now evaluated with vLLM and thus does not use
  the `transformers` backend as a backup, as this was not used in practice, and
  simplified the codebase. If you find that this should be re-added, please open an
  issue in the GitHub repository.
- Removed the `--only-validation-split` flag, as this is now the default behaviour. If
  you find that this should be re-added, please open an issue in the GitHub repository.
- Removed the option to benchmark local models, as this was not used in practice, and
  simplified the codebase. If you find that this should be re-added, please open an
  issue in the GitHub repository.

### Fixed

- Better handling of adapter models. The Hugging Face model configuration and the
  tokeniser will now be attempted to be loaded from the base model ID, if available.
- Now uses EOS token as the PAD token if a generative model has neither PAD nor BOS
  token available.
- If a generative model has not defined its pad token ID then we now manually check the
  candidate tokens `<pad>`, `[pad]`, `<|endoftext|>`, `<|im_end|>`, and upper case
  versions of these tokens.

## [v13.3.0] - 2024-11-29

### Added

- Added the question answering part of the Norwegian NorGLM multi-task human annotated
  dataset NO-Multi-QA-Sum (norglm-multi-qa). This dataset is part of the NLEBench
  Norwegian benchmarks. The answers from the original dataset have been rephrased with
  gpt-4o to contain the answer from the context. It has been marked as `unofficial` for
  now. This was contributed by @viggo-gascou ✨
- Added the sentiment classification part of the Icelandic dataset Hotter and Colder,
  being a gold standard dataset. As no Icelandic sentiment classification dataset was
  included in the benchmark previously, this is now the official Icelandic sentiment
  classification dataset.
- Added the Faroese sentiment classification dataset FoSent, being a gold standard
  dataset. Note that this dataset is very small (74 train, 35 val, 283 test samples).
  The dataset consists of manually annotated Faroese news articles as well as individual
  sentences from the news articles. In creating the splits we ensure that there is no
  overlap between the news articles in the train, validation and test sets. As no
  Faroese sentiment classification dataset was included in the benchmark previously,
  this is now the official Icelandic sentiment classification dataset.

## [v13.2.0] - 2024-11-14

### Added

- Added the summarisation part of the Norwegian NorGLM multi-task human annotated
  dataset NO-Multi-QA-Sum (`norglm-multi-sum`). This dataset is part of the NLEBench
  Norwegian benchmarks. It has been marked as `unofficial` for now. This was contributed
  by @viggo-gascou ✨
- Added `ice-linguistic` a linguistic acceptability dataset which is a subset of the
  Icelandic Linguistic Benchmarks dataset. It is a small dataset with 94 train
  samples, 32 validation samples, and 256 test samples, and has been marked as
  `unofficial` for now. This was contributed by
  @oliverkinch ✨
- Added `icelandic-qa`, an Icelandic question answering dataset about Icelandic culture
  and history. The original dataset has 2000 samples, but only 375 of the samples have
  answers that are found in the context (exact match). An LLM has therefore been used to
  rephrase the answers and we now have 1683 samples where the answers are found in the
  context (531 train, 128 val, 1024 test). It has been set to `unofficial` for now. This
  was contributed by @oliverkinch ✨

### Fixed

- Small typo in prefix prompt used for few-shot evaluation of the English sentiment
  classification dataset SST5.
- If a model cannot be benchmarked with vLLM then we now properly load the model with
  the `transformers` backend.

## [v13.1.0] - 2024-10-31

- Added `ice-ec` (a subset of the dataset) and `ice-ec-full` (the full dataset), an
  Icelandic linguistic acceptability dataset. It has been set to `unofficial` for now.
  This was contributed by @oliverkinch ✨
- Added the Schibsted summarisation dataset, which contains summaries of published
  articles from Schibsted Media's Norwegian and Swedish newsrooms. The dataset has been
  split into two separate small datasets, `schibsted-sv` for Swedish and `schibsted-no`
  for Norwegian. Note that both of these datasets are really small (89 and 374 test
  samples in `schibsted-sv` and `schibsted-no`, respectively), and have been set to
  `unofficial` for now. This was contributed by
  @oliverkinch ✨
- Added the Icelandic summarisation dataset IceSum. IceSum is a collection of 1,000
  Icelandic news articles from mbl.is, which have been manually annotated with
  summaries. The dataset has been marked as unofficial, meaning that it will not be
  automatically included when benchmarking models, but can be included by specifying the
  dataset explicitly using the --dataset argument (or dataset argument if using the
  Benchmarker API). This was contributed by
  @viggo-gascou ✨
- Added the new Faroese reading comprehension dataset FoQA. This is now the default
  Faroese reading comprehension benchmark, as there was none previously.
- Now supports evaluation of models with adapters. This requires that the model
  repository has an `adapter_config.json` file, but no additional setup is needed.

### Fixed

- If a model does not use attention mask then we now do not supply it. This caused
  errors when evaluating state space models.
- Now limits the maximum sequence length when loading HF models (as opposed to vLLM
  models) to 5,000 tokens, just like we do with vLLM (no prompts are larger than that).
  This avoids OOM issues.
- Adds GPT-4o and GPT-4o-mini to the list of cached OpenAI model IDs, to correctly
  determine if the model exists, without needing an OpenAI API key.
- If a model has set its EOS token ID to multiple tokens and hasn't set the padding
  token ID, we use the first EOS token ID as the padding token ID.
- Fixed a bug related to the loading of some encoder models by updating `accelerate` to
  `>=0.34.2` and `transformers` to `>=4.45.0`.
- We now ensure that stop tokens in vLLM can't be empty, as this caused errors when
  evaluating some models.
- If the end-of-chat-token for a model only consists of whitespace and/or newlines then
  we ignore it, as this caused errors when evaluating some models and makes no
  difference to the evaluation of the model, since we are stripping the output anyway.
- Now identifies more models correctly as generative models.

## [v13.0.0] - 2024-07-31

### Added

- Evaluation of instruction tuned models is now possible! This is done by setting the
  `--zero-shot` flag when benchmarking a model (or `zero_shot=True` if using the
  `Benchmarker` API). This will evaluate the model using an instruction prompt and
  without any in-context examples. Furthermore, the chat template of the model will be
  used. This is to mimic the behaviour of the model when it is used in a user-facing
  setting.
- Debug mode for generative models is now possible now, which can be used to validate a
  model's output manually. This will log the predictions, and store all the inputs and
  predictions to a JSON file in the current working directory. This can be enabled by
  setting the `--debug` flag when benchmarking a model (or `debug=True` if using the
  `Benchmarker` API).
- Added the Dutch linguistic acceptability dataset `dutch-cola`. It has been set to
  `unofficial` for now, but it might eventually replace ScaLA-nl as the official Dutch
  linguistic acceptability dataset. For now, you can benchmark models on it by
  explicitly setting the dataset using the `--dataset` argument (or `dataset` argument
  if using the `Benchmarker` API). If you would prefer to run the full dataset, then you
  can benchmark models on `dutch-cola-full` as well - note that this evaluation will be
  significantly slower than the `dutch-cola` evaluation.
- Added the Belebele dataset, being a multilingual multiple-choice reading comprehension
  dataset. This has been added as a separate `multiple-choice-reading-comprehension`
  task, and is available in all supported languages except Faroese. The dataset has been
  marked as unofficial, meaning that it will not be automatically included when
  benchmarking models, but can be included by specifying the dataset explicitly using
  the `--dataset` argument (or `dataset` argument if using the `Benchmarker` API).

### Fixed

- Set upper bound on Python versions to `<4.0` from `<3.12`, to avoid installation
  issues.
- Removed the use of `ModelFilter` from the `huggingface_hub`, as it was removed from
  version `0.24.0` onwards. For the same reason, we now require `>=0.24.0` for the
  `huggingface_hub` dependency.
- Now checks the `sliding_window` and `sliding_window_size` config attributes when
  determining the vLLM context length. This would result in errors when the sliding
  window is less than 5,000, which for instance is the case with the Gemma 2 models.

### Changed

- Added `gpt-4o-mini` metadata, to correctly display maximum sequence length and
  vocabulary size.
- Changed the name of the `question-answering` task to the more descriptive name
  `reading-comprehension`.
- Update `vllm` to `>=0.5.3` and `transformers` to `>=4.43.0`, which now allows
  evaluation of Gemma 2 and Llama-3.1 models.
- Removed the `quantization` extra and instead prompt the user to manually install any
  missing quantisation packages when evaluating quantised models. This is due to several
  dependency clashes with `optimum` and `transformers`.

## [v12.11.0] - 2024-07-03

### Added

- Updated the `arc-is` dataset to a Claude translated version of ARC-challenge, from the
  dataset `mideind/icelandic-arc-challenge`. This has substantially higher translation
  quality than the previous `arc-is` and the current `mmlu-is` datasets. For this
  reason, the new `arc-is` dataset is now the official Icelandic dataset for the
  knowledge task.

## [v12.10.8] - 2024-06-21

### Fixed

- An import error caused `openai` to be installed for any evaluations to be done, which
  has now been fixed.

## [v12.10.7] - 2024-06-19

### Fixed

- Require `numpy` to be of version `1.x.x`, as the new `2.0.0` clashes with `outlines`.

## [v12.10.6] - 2024-06-19

### Fixed

- Updated `optimum` to `>=1.20.0` as `1.19.x` is incompatible with newer `transformers`
  versions.
- Updated `outlines` to `>=0.44.0` as this fixes an error in evaluating NorwAI models.

## [v12.10.5] - 2024-06-12

### Changed

- Remove almost all upper version bounds on dependencies. This makes it easier to be
  compatible with the `scandeval` package, with the risk of potentially introducing
  bugs when new dependency versions appear. We will monitor this risk and see if this
  is the way to go.

### Fixed

- Update `vllm` to `>=0.5.0`, `outlines` to `>=0.0.37` and `tiktoken` to `>=0.7.0`,
  which now resolves the dependency clash between the three of them.
- When detecting the `outlines` version we expected it to consist of integers, but we
  now accept strings as well (for development versions, say).

## [v12.10.4] - 2024-06-03

### Fixed

- Access to the evaluation datasets were shut down by Hugging Face again. It has now
  been restored.

## [v12.10.3] - 2024-06-03

### Fixed

- Access to the evaluation datasets were shut down by Hugging Face. It has now been
  restored.

## [v12.10.2] - 2024-05-30

### Fixed

- Correctly update logits processors and prefix allowed functions tokens functions for
  NER datasets when starting generation.
- We now use logprobs for OpenAI models, as this is supported by the chat models now.
  This is used for all sequence classification based tasks, which currently comprise of
  sentiment classification, linguistic acceptability, knowledge and common-sense
  reasoning. This fixes some incorrect evaluations of the newer GPT-4-turbo and GPT-4o
  models, as they tend to output things like "Sentiment: positive" rather than simply
  "positive".

## [v12.10.1] - 2024-05-28

### Fixed

- Now recognises the metadata for the new GPT-4o models correctly. Currently there is a
  version clash between `vllm` and `tiktoken`, meaning that one needs to manually
  upgrade `tiktoken` to evaluate GPT-4o - an informative error message notes this to
  the user now in that case.
- Number of generated tokens for sequence classification tasks has been changed back to
  1 (from 3). This makes no difference to open source models, as we only use the
  logprobs from the first token anyway, but this makes a big difference on multiple
  choice QA tasks for OpenAI models, as some of them might output things like "a is
  correct" rather than simply "a". Since we're using word edit distance to the labels,
  this might accidentally cause the final prediction to be different from "a".
- An error in `outlines<=0.0.36` meant that NER evaluations were near-random.
  Unfortunately, due to a strict `outlines` requirement in `vllm`, we cannot enforce
  `outlines>0.0.37` (see [this vLLM PR for a future
  fix](https://github.com/vllm-project/vllm/pull/4109)). For now, to prevent faulty
  evaluations, we raise an error, asking the user to manually upgrade `outlines` if
  they have an old version.

## [v12.10.0] - 2024-05-08

### Changed

- Update `autoawq` to `>=0.2.5,<0.3.0`, as it now doesn't have a dependency clash with
  `transformers`.
- Update `vllm` to `>=0.4.2,<0.5.0`, to support new models (such as Phi-3).
- Update `torch` to `>=2.3.0,<3.0.0`, as this is required by `vllm`.

### Fixed

- When overriding benchmark configuration parameters in `Benchmarker.benchmark` then
  these overridden parameters are now correctly used when building datasets.
- When a generative model was benchmarked on a NER task followed by another task, the
  structured generation wasn't set up correctly, as we're not re-initialising the model
  since v12.8.0. We now ensure that the logits processors are re-built for every
  dataset.

## [v12.9.1] - 2024-04-30

### Fixed

- Disables the prefix caching of vLLMs, as it has not been implemented with sliding
  window attention yet, causing re-initialisation errors.
- Updates `vllm` to `>=0.4.1,<0.5.0`, as this fixes an issue with benchmarking
  freezing.

## [v12.9.0] - 2024-04-26

### Changed

- Update `optimum` dependency to `>=1.19.1,<2.0.0`, as it is now compatible with
  `transformers>=4.40.0,<4.41.0`.

### Fixed

- Pin `vllm` to `v0.4.0`, since `v0.4.1` has breaking changes and is causing issues
  with flash attention.
- Catch vLLM error when prefix caching is set for models with sliding window attention,
  as this is not supported yet in vLLM.

## [v12.8.0] - 2024-04-23

### Changed

- Updated `vllm` to `>=0.4.0,<0.5.0`, which both fixes an issue with multi-gpu
  benchmarking as well as supporting more models.
- Updated `transformers` to `>=4.40.0,<4.41.0`, to support more models.
- Removed the `olmo` extra, as it is now included in `transformers`.
- Downgraded `outlines` to `v0.0.34` as any newer version is currently incompatible
  with `vllm`. This will be changed back to newer versions when [this vLLM
  PR](https://github.com/vllm-project/vllm/pull/4109) has been merged and released.

### Fixed

- Now does not reload generative models between each evaluation. This both saves some
  evaluation time, but it also prevents a bug when using multiple GPUs.
- Handle the change from having `float` logprobs in vLLM to the new `Logprob` objects.

## [v12.7.0] - 2024-04-19

### Added

- Added a script to evaluate human performance on datasets. This is a Gradio app which
  can be run using the command `human_evaluate --annotator-id <id>`, where
  `annotator-id` is the ID of the human annotator (from 0 to 10, inclusive). They will
  then annotate their answers for validation splits from the iteration corresponding to
  their annotator ID. All of the annotated results will be stored to
  `scandeval_benchmark_results.jsonl`, as usual - note here that this will create a
  single `human` entry, where multiple annotators will count as multiple iterations for
  the same `human` model.

### Fixed

- If a model has a very small maximal context length in its tokeniser configuration
  then we ignore this value and instead use the default value.
- When a model is generative then we use default context length to be 32,768.
- Now ensures that we use mixed precision when CUDA is available, as this is required
  by Flash Attention.
- By default we only use flash attention for generative models, as it leads to errors
  with several encoder models.
- Add missing OpenAI models to the model cache, to checking model existence when no
  OpenAI key is specified.
- Only imports from the `openai` package if it has been installed.
- Improved detection of the end-of-chat tokens for instruction tuned models, which
  previously caused errors when evaluating some instruction tuned models.
- Loading of a pretrained model configuration from the Hugging Face Hub failed when the
  model is gated and when the `cache_dir` is specified in `AutoConfig.from_pretrained`.
  We now do not set that argument if the model is gated, as a temporary fix.

## [v12.6.1] - 2024-04-11

### Fixed

- Changed vLLM inference parameters to limit the GPU memory usage during evaluation,
  which makes it possible to evaluate larger models on the same hardware as previously.
  Concretely, the `gpu_memory_utilization` has been raised from 0.9 to 0.95,
  `enforce_eager` is set to True, the `max_model_len` has been reduced from (at most)
  10,000 to (at most) 5,000. See [this
  issue](https://github.com/ScandEval/ScandEval/issues/383) for an overview of maximum
  amount of tokens in each dataset (as of v12.6.0 of ScandEval).
- Removed 1 sample from the Swedish sentiment classification dataset SweReC which was
  abnormally long, to keep the maximum amount of tokens in the samples below 5,000.
  Replaced the outlier sample with a new one.
- The number of allowed generated tokens for the Danish summarisation dataset
  Nordjylland News was mistakenly set to 128, compared to 256 for all other
  summarisation datasets. This has been fixed now.
- Now correctly detects if `autoawq` should be installed, when evaluating an AWQ model.
- Reduced `transformers` dependency to `4.38.x` again, as `autoawq` requires this.
- Do not use BitsAndBytes quantisation if the model is already quantised.

## [v12.6.0] - 2024-04-10

### Changed

- Updated `transformers` dependency to `>=4.39.3,<4.40.0`.

### Fixed

- Updated cached OpenAI model metadata.
- When loading local models we now more robustly detect the task of the model (i.e.,
  whether it is a generative model, encoder model or sequence-to-sequence model). This
  previously prevented evaluation of some local models.
- When detecting whether a local model exists, we now also look for the existence of
  `*.safetensors` files.

## [v12.5.3] - 2024-04-05

### Fixed

- The speed benchmark for OpenAI models was extremely slow, due to an issue with the
  tokenizer. This has been fixed now.

## [v12.5.2] - 2024-04-04

### Fixed

- Now using the same label order in the NER task as is in the dataset configuration.
  From v12.1.0 and onwards these were updated to sorting the labels, but this has
  resulted in significantly worse performance.
- Added GPT-4-turbo name variations to cached OpenAI model IDs. This means that we'll
  be able to see if a model ID should be an OpenAI model, without an OpenAI API key.

## [v12.5.1] - 2024-04-03

### Security

- Now uses an access token to access datasets, allowing the datasets to not be
  publicly available on the Hugging Face Hub.

## [v12.5.0] - 2024-04-02

### Added

- We now support evaluation of quantised models, such as GPTQ and AWQ, when the vLLM
  backend is being used (the default).

### Fixed

- Move tensor to the correct device when benchmarking seq-to-seq models (#363). Thanks
  to @ThomasKluiters for this contribution! :tada:
- Deals with the case where an instruction tuned model does not use any special token
  at the end of the chat, such as `<|im_end|>`. This holds for, e.g., Qwen models.
- Better auto-detection of pipeline tag for models on the Hugging Face Hub, in case the
  tag is not manually set.

## [v12.4.0] - 2024-03-27

### Added

- Support for Azure OpenAI models! These can now be benchmarked as with any other
  model, where either the environment variables `AZURE_OPENAI_API_KEY`,
  `AZURE_OPENAI_ENDPOINT` and `AZURE_OPENAI_API_VERSION` need to have been set, or
  alternatively through the `--azure-openai-api-key`, `--azure-openai-endpoint` and
  `--azure-openai-api-version` arguments. Thanks to
  @BramVanroy for all the help regarding the
  implementation of this :tada:
- We now use the new JSON mode for newer OpenAI models for the NER task, to ensure
  better JSON generation.
- If an error is thrown during generation with an OpenAI model, which for instance
  happens when the prompt is caught by the content filter, then we simply return a
  blank string instead.

### Changed

- Updated `outlines` dependency to v0.0.37, which can now correctly deal with a larger
  batch size when integrated with vLLM. This results in faster NER evaluation.

### Fixed

- Move models to the device before running any inference with it, as this causes issues
  when flash attention is enabled.
- When benchmarking instruction tuned models, we now ensure that generation stops when
  the end-of-chat token is reached (such as `<|im_end|>` and `[/INST]`). This had a
  negative performance impact on question answering and summarization, but the
  remaining tasks were not affected.

## [v12.3.2] - 2024-03-19

### Fixed

- There is an issue with the underlying `outlines` package that we use for structured
  generation, where many of the generations stop prematurely when the batch is too
  large. We fix this temporarily by lowering the batch size from the entire dataset to
  the standard 32 when vLLM is used for NER tasks. This will be changed back when the
  bug is fixed. Follow the progress in [this `outlines`
  issue](https://github.com/outlines-dev/outlines/issues/757).
- Issue when checking if the `openai` extra needed to be installed, or when the
  `OPENAI_API_KEY` needs to be set.
- Setting `add_prefix_space=False` caused an error during the loading of some
  tokenizers. To fix this, we only supply the `add_prefix_space` keyword argument
  during the loading of the tokenizer if it is True.

## [v12.3.1] - 2024-03-13

### Fixed

- An issue with Pydantic typing, causing initialisation of `Benchmarker` to throw an
  error.

## [v12.3.0] - 2024-03-13

### Changed

- Updated `outlines` dependency to `>=0.0.36,<0.1`. This fixes a race condition caused
  during evaluation of NER datasets and also includes integration with the
  `transformers` library. The existing hardcoded integration has now been removed in
  favour of the integration in that package.

## [v12.2.1] - 2024-03-12

### Fixed

- Now includes the `transformers` integration with `outlines` directly in the code,
  which caused issues as they weren't part of the newest `outlines` release. When it
  does get included then we will import these as before.
- When evaluating OpenAI models we now do not perform any structured generation, as we
  do not have access to the logits.

## [v12.2.0] - 2024-03-11

### Added

- Added the Icelandic common sense reasoning dataset Winogrande-is, being a manually
  translated version of the English Winogrande dataset. This also means that the
  HellaSwag-is dataset has been marked as unofficial, and will thus not automatically
  be included when benchmarking models on the Icelandic common sense reasoning task.

### Changed

- Updated `vllm` dependency to `>=0.3.3,<0.4.0`, which allows the benchmarking of the
  new Gemma and OLMO models, without the bug from vLLM v0.3.2.

### Fixed

- Do not show message regarding missing flash attention if CUDA is not available.
- Only use bfloat16 as quantisation compute type if it is available and that
  `torch_dtype` is set to "bfloat16" in the Hugging Face configuration - otherwise we
  use float16.
- Since flash attention is now enabled by default, some models couldn't be loaded due
  to them not supporting it. For these models, flash attention will now be disabled
  during model loading.
- Now uses a single GPU when finetuning, as previously evaluation would just freeze in
  this case. In the future we might support multi-GPU finetuning, but since encoder
  models usually doesn't require multiple GPUs, this is currently not prioritised.

## [v12.1.0] - 2024-02-29

### Changed

- Flash attention will now default to being used if `flash_attn` has been installed. If
  the `--use-flash-attention/no-use-flash-attention` hasn't been set and the
  `flash_attn` package hasn't been installed, then a logging message will be displayed,
  informing the user.
- Changed backend structured generation framework to `outlines` from
  `lm-format-enforcer`.

### Fixed

- Evaluating models on NER tasks used excessive amounts of memory and took very long.
  This was due to a bug in vLLM v0.3.2, and will be fixed in vLLM v0.3.3. We thus
  forbid v0.3.2, making it fast again, and we'll remain compatible with the new v0.3.3
  when it is released.
- A name clash has been fixed, which caused the MMLU-no dataset to not be run when
  running all Norwegian datasets.

## [v12.0.0] - 2024-02-26

### Added

- Now automatically uses multiple GPUs when evaluating generative models with vLLM.
- Now allows "unofficial" datasets, which are datasets which are not included on the
  official leaderboards and models will only be benchmarked on them if they have been
  explicitly set using the `--dataset` argument (or `dataset` argument if using the
  `Benchmarker` API). This allows the inclusion of more datasets, without bloating the
  evaluation time of "official" evaluations, as well as removing the need to remove old
  datasets when they are replaced by newer ones.
- The following datasets have been added as unofficial, all datasets that used to be
  part of ScandEval but has since been replaced:
    1. ARC-da
    2. ARC-no
    3. ARC-sv
    4. ARC-is
    5. ARC-de
    6. ARC-nl
    7. ARC
    8. DaNE
    9. WikiANN-fo
- A more informative error message is now being thrown if additional arguments need to
  be supplied to evaluate the model, such as
  `--trust-remote-code`/`trust_remote_code=True`.
- When determining a model's maximum sequence length, we now also look at the
  `max_sequence_length` attribute of the Hugging Face model configuration.

### Changed

- Computation of the BERTScore metric for summarisation tasks are now using the device
  stated in the benchmark config, making the metric computation significantly faster if
  a GPU is being used. This defaults to processing 32 samples at a time, which is
  reduced if OOM errors occur. If OOM errors occur with a batch size of 1 then the
  scores are computed on CPU, as before.
- Updated `transformers` dependency to `>=4.38.1,<4.39.0`, and `vllm` dependency to
  `>=0.3.2,<0.4.0`. This allows the benchmarking of the new Gemma and OLMO models.
- When using the `Benchmarker` API, the `save_results` argument now defaults to True.
- The `Benchmarker.benchmark` method now only returns the list of benchmark results
  from the given run, rather than all historic benchmark results as well.
- The framework now defaults to using a Hugging Face Hub token when accessing models,
  if available.

## [v11.0.0] - 2024-02-16

### Added

- Added arguments to `Benchmarker.benchmark` (or simply `Benchmarker.__call_`),
  corresponding to the same arguments during initialisation. The idea here is that the
  default parameters are set during initialisation, and then any of these can be
  changed if needed when performing a concrete evaluation, without having to
  re-initialise the `Benchmarker`.
- Added the Danish knowledge datasets `danske-talemaader` and `danish-citizen-tests`.
  Both are multiple choice datasets, where the first one tests knowledge about Danish
  idioms, and the second one tests knowledge about the Danish society. These replace
  the machine translated MMLU-da dataset.
- Added a `--num-iterations` flag (`num_iterations` in the Python CLI), which controls
  the number of times each model should be evaluated, defaulting to the usual 10
  iterations. This is only meant to be changed for power users, and if it is changed
  then the resulting scores will not be included in the leaderboards.

### Changed

- The default value of the languages are now all languages, rather than only Danish,
  Swedish and Norwegian.
- Changed all summarisation datasets to use one few-shot example (some were set to 2),
  and increased the maximum amount of generated tokens to 256 rather than the previous
  128, since many of the gold standard summaries are around 200 tokens.

### Fixed

- There was an error caused if an old version of the `openai` package was installed and
  if the `scandeval` package was checking if a model exists as an OpenAI model. Now an
  informative error is thrown if the model is not found on any available platforms, as
  well as noting the extras that are missing, which prevents the package from checking
  existence on those platforms.
- Changed the prompt for the English sentiment classification dataset SST5, where it
  previously stated that the documents were tweets - these have now been renamed to
  "texts".
- Correctly assess whether the `openai` extra should be used, which made it impossible
  to benchmark OpenAI models.
- Disabled `lmformatenforcer` logging, which happens in the rare case when we're
  few-shot evaluating a model on NER and there are no JSON-valid tokens to generate.

### Removed

- Removed all machine translated ARC datasets, as they had a near 100% correlation with
  the machine translated version of the MMLU datasets.

## [v10.0.1] - 2024-02-12

### Fixed

- A prefix space was added to labels in sequence classification tasks that
  automatically adds a prefix space (such as Mistral). We now check for this and ensure
  to only manually add prefix space to models that don't automatically do this (such as
  the Yi models).

## [v10.0.0] - 2024-02-12

### Added

- Now throws a more informative error when attempting to benchmark a non-generative
  model on a generative task.

### Changed

- Many dependencies are now optional, to make the package less bloated. These extras
  are `jax`, for models based on the JAX framework, `generative` for evaluating
  generative models, `olmo` for models based on the OLMO architecture, `openai` for
  evaluating OpenAI models, and `all` to install all of them.
- Updated many dependencies. In particular now uses `openai` version 1.x.x, which
  required some changes to the code base as they changed their API.
- Changed the `--dataset-task` CLI argument (`dataset_task` in the Python API) to
  `--task` (`task`). This is now the preferred way to choose what to benchmark a model
  on, rather than remembering all the names of the datasets. E.g., to benchmark a model
  on all Danish question-answering datasets, we call `scandeval -m <model_id> -l da -t
  question-answering`. All the names of the tasks is shown in `scandeval --help`.
- Renamed the `--no-ignore-duplicates` to `--force` (shorthand: `-f`), which _forces_
  the evaluation, meaning that it evaluates the model even if it has previously been
  evaluated.
- Renamed the `--model-id` to `--model`.

### Fixed

- Error when encoding a batch of size 1 with OpenAI models.
- Error when benchmarking OpenAI models on MacOS due to the `tiktoken.Encoding` object
  not being picklable.
- Fixed an issue with OOM errors when changing from benchmarking one generative model
  to another.
- Now allows loading tokenisers that require remote code, if `--trust-remote-code` has
  been set.
- Fixed an issue where the `max_sequence_length` parameter in the Hugging Face model
  configuration wasn't used to determine the `max_model_len` parameter in the
  `vllm.LLM` initialisation, causing some models not being loaded in vLLM.
- An error occured if a tokenizer had no defined BOS token, which happens for some
  generative models. It is now set to be equal to the EOS token in that case.
- Fixed error related to the extraction of predicted labels in sequence classification
  tasks for generative models, which unfairly evaluated generative models that require
  a prefix space on the labels (which are most of them currently).

### Removed

- Removed the `-d` shorthand for `--dataset` in the CLI, to encourage the use of `-t`
  (`--task`) and `-l` (`--language`) instead.

## [v9.3.2] - 2024-02-05

### Fixed

- Using model revisions did not work with vLLM models - this has now been fixed. These
  revisions are specified using the '@' operator in the model ID, e.g., `scandeval -m
  gpt2@main`.

## [v9.3.1] - 2024-01-31

### Fixed

- The prompts were not stripped correctly, causing bad evaluations for sequence
  classification tasks.

## [v9.3.0] - 2024-01-29

### Changed

- Now requires `transformers` versions `4.37.x`. As they often introduce breaking
  changes in minor versions, we now only allow a patch version difference and manually
  update to `4.38.x` when it comes out.
- Swapped primary/secondary metrics for the multiple choice tasks, where we now set MCC
  as the primary metric and accuracy and secondary. This is due to the fact that MCC
  handles class imbalance better.
- Removed speculative ngram sampling again, as `transformers` now requires the batch
  size to be 1, which doesn't make it any faster than normal.
- Swapped primary/secondary metrics for the multiple choice tasks, where we now set MCC
  as the primary metric and accuracy and secondary. This is due to the fact that MCC
  handles class imbalance better.
- Number of generated tokens for sequence classification tasks has been changed back to
  3 (from 1). This makes no difference to open source models, as we only use the
  logprobs from the first token anyway, but it _does_ make a difference to closed
  source models where the logprobs are not available (like OpenAI's chat models), as
  we're instead calculating word edit distance to the labels.

### Fixed

- Prevents FP16 overflow by using -1e3 instead of -1e9 for ~0% probability logprobs
  during generation with vLLM.
- Avoids excessive disk usage by not caching processed datasets to disk, as we are
  never using the cached versions anyway.
- We now only strip the prompts if the model's tokenizer includes a prefix space when
  tokenizing the labels.
- When testing a model's maximum sequence length, we put dummy inputs into them. This
  causes errors if the dummy inputs are one of the special tokens. Since the special
  tokens have not always been set up in the tokenizer, we instead rely on a heuristic
  that the 100th token ID is not a special token.
- An import depended on `vllm`, which is not installed on non-Linux devices, causing an
  `ImportError`. This has now been removed.
- Fixed an issue where structured generation wasn't triggered when vLLM wasn't
  available.

## [v9.2.0] - 2024-01-24

### Added

- Added (the English) datasets MMLU, ARC and HellaSwag, as well as Norwegian and
  Icelandic translations of it. Now the `knowledge` and `common-sense-reasoning` tasks
  are covered in all supported languages except Faroese (i.e., da, sv, no, is, de, nl &
  en).
- Now uses speculative ngram sampling for text generation when vLLM is not available.
  This has no effect on performance and increases evaluation speed by 3x on generation
  heavy tasks like NER and summarization.
- Added structured generation for the NER task, which enables the models to (almost)
  always output correct JSON, separating the NER capabilities from the JSON
  capabilities. JSON can be tested separately in a (future) coding benchmark.
- Now adds `scandeval_version` to the output JSONL results, to make it easier to
  determine when outdated results need re-benchmarking.

### Changed

- Swapped primary/secondary metrics for the NER task, as the `MISC` tag varies too much
  from dataset to dataset to be meaningful as a primary metric. Now uses micro-average
  F1-score across all tags except the `MISC` tag as a primary metric.

### Fixed

- There was a bug where all models were removed from disk prior to benchmarking. This
  will now only happen if the `--clear-model-cache` flag is set.
- The `vllm` package cannot be installed when CUDA is not available - this is now
  neither installed nor used when this is the case, and generative few-shot evaluation
  is done using the `transformers` package rather than `vllm`.
- Previously `temperature` was wrongly not set for vLLM and OpenAI models, instead
  defaulting to their 1.0 values. This was due to the fact that this is set in
  `transformers` using the `do_sample=False` argument, which doesn't transfer to the
  other libraries. This has now been set to 0.0.
- Now catches OpenAI `InvalidRequestError`s.
- Removed overly long or repetitive samples in the multiple choice datasets, which
  caused errors when evaluating OpenAI models on them.
- Now sets the `top_k` parameter in the vLLM `SamplingParams` based on the value it has
  in the `GenerationConfig`. This caused a discrepancy, as vLLM defaulted to -1 and
  `transformers` to 50.
- When loading a model using `transformers` then the quantized compute dtype is now
  correctly set to either `bfloat16` or `float16`, depending on the GPU available,
  rather than the previous `float32`. This does not affect generation performance.
- Fixed formatting of summarization metrics.
- Removed print output from `bert_score` during summarization metric computation.
- Now clears GPU memory properly after finishing the benchmark of a generative model
  with vLLM.

## [v9.1.2] - 2024-01-16

### Fixed

- When checking if a model has already been benchmarked, we only care about the
  `few_shot` parameter if the model is generative.

## [v9.1.1] - 2024-01-15

### Fixed

- Now adds a `generative` key to the logged results, to enable parsing few-shot
  evaluated models correctly when building leaderboards.

## [v9.1.0] - 2024-01-14

### Changed

- Now only stores the top-10 log probabilities of generated tokens when the generation
  length is less than 8 tokens. Also now keeps separate caches for each (model,
  dataset) combination, where it previously had a single cache for each model. Both of
  these help reduce the memory usage of the model output cache.
- Optimised cache saving/loading a bit, making the waiting time in between iterations
  slightly shorter.
- Removes the model output cache for a (model, dataset) combination when the
  benchmarking of the model on the dataset finishes successfully. Also removed indents
  in model output cache JSON files. Both of these help reducing the disk space used on
  caching.

### Fixed

- Only require generative models to output logprobs if the dataset is of a task that
  requires it. This caused the benchmarking to use excessive memory when benchmarking
  datasets that require long generative outputs, such as NER.

### Removed

- Removed some vLLM logging.

## [v9.0.0] - 2024-01-12

### Added

- Now caches the completions of open source generative models, which effectively makes
  benchmarking of these ~33% faster. We cannot store all logits for storage reasons (it
  quickly gets >100GB in that case), so we instead store the top-100 logits for each
  generated token, but only if the generated sequence is shorter than 50 tokens. We
  thus assume that (a) these are the only logits needed, and (b) that the generations
  don't change. We argue that (a) is the case since we only use the logits in
  classification tasks, in which case we only use the first token anyway. Further,
  since we're using a temperature of 0 anyway, the generations will be as close to
  deterministic as possible (up to small rounding fluctuations of logits, which is
  negligible). This is a breaking change, since it is not compatible with the previous
  way we cached OpenAI model outputs.
- Added a new `--clear-model-cache` flag, which removes the cached models after
  finishing the benchmarking of each model, to save disk space. This doesn't remove the
  cached model outputs or datasets.
- Added the following new datasets:
  - `fone`, a Faroese NER dataset, which replaces the previous `wikiann-fo` dataset.
  - `dansk`, a Danish NER dataset, which replaces the previous `dane` dataset.
  - `norquad`, a Norwegian question answering dataset, which replaces the previous
    `scandiqa-no` dataset.
  - Danish, Swedish, German and Dutch versions of the MMLU, ARC and HellaSwag
    datasets, testing knowledge and common sense reasoning of generative models.
    These have been machine translated by the University of Oregon using
    GPT-3.5-turbo. Machine translation is not adequate, of course, so see this as a
    first version of these kinds of evaluations, to get some benchmarks going asap.
  - `squad-nl`, a Dutch extract question answering dataset, which is a machine
    translated version of SQuAD-v2. As with the datasets mentioned above, this is
    meant as a first version of a Dutch QA dataset, until we have a better one
    available.
- Added `--only-validation-split` flag, which only benchmarks the model on the
  validation split, which is 5-10x smaller than the test split (depending on the
  dataset). This is especially useful with paid models like OpenAI models. The value of
  this flag is stored in the benchmark results, so this will be visible on
  leaderboards.
- Now uses vLLM as the underlying engine for few-shot evaluating generative models,
  which drastically improves the evaluation speed, as well as requiring less GPU
  memory.

### Changed

- Now compatible with`transformers >= 4.36.2`, and this is required now as they have
  changed their generation API in a breaking manner.
- Now removes all newlines from texts in the summarization task, where previously these
  were merely "squashed" to single newlines. This makes the separation of few-shot
  examples for generative models easier.
- Also removes newlines from the NER task, where these were not removed at all
  previously.
- Now doesn't force ASCII characters in the NER task for generative models, making the
  target JSON dictionary more consistent with the input text.
- If a model is stored in the Safetensors format on Hugging Face Hub, then we read out
  the number of parameters directly from those files. This results in more accurate
  parameter counts as opposed to loading in the model in 4-bit and counting manually.
- Samples with excessively short or long texts have been removed.
- Adjusted number of few-shot examples in datasets to ensure that the resulting prompt
  is at most ~3000 tokens long.
- When timeout errors occur when loading a model then we will try again at most 5 times
  now, where previously we would attempt to re-load it indefinitely.

### Fixed

- Removed `text2text-generation` temporarily from the tags defining generative models,
  since we do not support the benchmarking of these yet. This will be added back in as
  soon as we support them.
- Now catches `OSError`s when loading Hugging Face model configurations, which happen
  when there is no `config.json` file in the model repo.
- When sampling few-shot examples for question answering tasks we previously sampled
  among examples with context length less than 1024 characters, to keep the prompt
  short. This is too small for some datasets, so now we dynamically set this threshold
  based on the dataset itself, starting from 512 and doubling until we have at least
  the number of desired few-shot examples to choose from.
- Now only sets `torch_dtype` is CUDA is available, as otherwise errors are caused.
- Previously text generation in a batch would be stopped if any of the samples in the
  batch reached the stopping criteria, causing a lot of incomplete completions. Now
  the model continues to generate text until the entire batch is complete, and the
  excess generation is removed afterwards.
- When benchmarking encoder models on QA tasks the contexts are split up if they exceed
  the model's context length. The stride value used caused errors in rare cases where
  the model's maximum context length was really small (128). This has been fixed now.
- Now sets `ignore_mismatched_sizes` when loading models if the model cannot be loaded
  otherwise. This previously caused some issues when loading certain models.
- Fixed bug where some encoder models did not work properly when loaded in with FP16
  mixed precision due to overflow. We now load in models with BF16 as these have a
  larger range, but fall back to FP16 if BF16 is not available. If both lead to
  overflow then we attempt again with full FP32, and lastly throw an informative error
  and block evaluation if the overflow persists.
- When few-shot evaluating models on NER tasks, we are now more lenient towards the
  generated model output. Instead of taking the output as-is, we are now extracting the
  first dictionary (enclosed in curly brackets), as well as replacing all single
  apostrophes (') with double ones (").
- If a model is already pre-quantized then we will not attempt to quantize it as well.

## [v8.2.1] - 2023-12-20

### Fixed

- Removed the non-existent IsReC, FoReC and FoQA datasets.

## [v8.2.0] - 2023-12-20

### Added

- Added the following new datasets:
  - `sb10k`, a German sentiment classification dataset.
  - `dutch-social`, a Dutch sentiment classification dataset.
  - `sst5`, an English sentiment classification dataset.
  - `germeval`, a German NER dataset.
  - `conll-nl`, a Dutch NER dataset.
  - `conll-en`, an English NER dataset.
  - `scala-de`, a German linguistic acceptability dataset.
  - `scala-nl`, a Dutch linguistic acceptability dataset.
  - `scala-en`, an English linguistic acceptability dataset.
  - `nqii`, an Icelandic extractive question answering dataset.
  - `germanquad`, a German extractive question answering dataset.
  - `squad`, an English extractive question answering dataset.
  - `cnn-dailymail`, an English summarization dataset.

### Fixed

- Fixed bug with question answering benchmarking when the answer was a proper subset of
  the first token in the context, causing errors when benchmarking some models.
- Some models have been stored in mixed precision as well as containing an
  implementation of layer normalisation which is incompatible with such mixed
  precision. When loading models we now only load in mixed precision if `torch_dtype`
  has been specified in the Hugging Face model configuration (as with the Mistral
  model, for instance).
- When sampling examples to use in few-shot prompts in a sequence classification, we
  previously required that the samples are stratified with respect to the labels. This
  caused an issue if the dataset did not contain all labels, so now we only stratify
  with respect to the labels present in the dataset.
- When few-shot benchmarking on question answering datasets we previously only used the
  samples whose contexts were at most 512 characters long. This turns out to be too few
  for `germeval`, so this has been upped to 1024.

## [v8.1.0] - 2023-12-04

### Added

- Now added support for text-to-text tasks, which include tasks such as abstractive
  summarization, abstractive question-answering and translation. These can only be
  benchmarked with generative models. In this release, this includes the following
  datasets:
  - `nordjylland-news`, a Danish summarization dataset based on news articles.
  - `swedn`, a Swedish summarization dataset based on news articles.
  - `no-sammendrag`, a Norwegian summarization dataset based on news articles.
  - `rrn`, an Icelandic summarization dataset based on news articles.
  - `mlsum`, a German summarization dataset based on news articles.
  - `wiki-lingua-nl`, a Dutch summarization dataset based on WikiHow articles.
  These are all of the task `summarization`, meaning that they can also all be run
  using `scandeval --dataset-task summarization --model-id <model_id>`.
- A `--use-flash-attention` flag has been added, which enables Flash Attention 2.0,
  which is required by some models, such as Mistral-based ones. If `flash-attn` has not
  been installed then an informative error message will be raised. Thanks to
  @peter-sk for this contribution! :tada:

### Changed

- Now uses 8-bit AdamW whenever CUDA is available, as opposed to regular AdamW.
  Experiments shows that this does not affect benchmarking performance, but reduces
  memory usage and thus allows benchmarking of larger models

### Fixed

- A bug was removed which caused some overlap between the dataset splits of the
  ScandiQA datasets.
- Now allows loading in models in the data type that they were trained in, which
  previously caused errors if they weren't trained in float32.

## [v8.0.0] - 2023-11-29

### Added

- Support for few-shot evaluation of decoder models, both from the Hugging Face Hub and
  OpenAI models. This currently happens automatically when specifying a generative
  model from the Hugging Face Hub, and with all OpenAI models.
- Now stores model caches in separate directories, enabling parallel evaluations.
  Thanks to @KennethEnevoldsen for this
  contribution! :tada:
- Added `--device` argument to the CLI, which can be used to overwrite the automatic
  detection of device (CPU, CUDA GPU, MPS GPU, TPU) to use.
- Added `--trust-remote-code/--no-trust-remote-code` argument to the CLI, as some
  models require this flag to be loaded. It defaults to `False` for security reasons,
  however.
- Added `--load-in-4bit/--no-load-in-4bit` argument to the CLI, which can be used to
  overwrite the automatic 4bit loading of models. By default only generative models
  will be loaded in 4bit, and only if a CUDA GPU is available, as this is required by
  the underlying `bitsandbytes` package.
- Now manually adjusts the maximum sequence length of a model to ensure that the
  reported maximum length is correct.

### Changed

- Now only supports Python 3.10 and above.
- Changed the variation in the speed benchmark. Rather than using a fixed length
  document and computing iterations per second, it now uses varied length documents and
  computes tokens per second. This also has the added benefit of being able to better
  compare models with varying level of maximum sequence lengths. Further, it now uses
  GPU rather than CPU to accomodate 4-bit models, as these cannot be run on CPU.
- Changed the `--model-framework` argument to `--framework`.
- Changed the `--use-auth-token` and `--auth-token` arguments to `--use-token` and
  `--token`, reflecting the same change in the `transformers` package.
- Now reports all model parameters, rather than just the trainable ones.
- Now uses 8-bit AdamW optimizer when CUDA is available rather than the default AdamW,
  to save memory when working with larger models.

### Removed

- Previously generative models had their maximum sequence length altered by subtracting
  their padding token ID. This is not needed anymore and have been removed.

### Fixed

- Handles timeouts better now, when fetching models from the Hugging Face Hub. Instead
  of simply throwing the error, cancelling the benchmarking process, it simply tries
  again until the connection is up again.
- Some models output both logits and hidden states, which caused unnecessary
  out-of-memory issues. This is now handled using the `preprocess_logits_for_metrics`
  argument in `Trainer`.
- Now catches errors while loading model configurations.

## [v7.1.1] - 2023-07-01

### Fixed

- The feature names of the NER datasets have been changed, so the code have been
  updated to reflect this.

## [v7.1.0] - 2023-05-15

### Added

- Added support for the NorBERT3 models.

## [v7.0.0] - 2023-05-13

### Changed

- Now uses PyTorch 2.0, which (among other things) includes more control over the MPS.
  This means that MPS out of memory errors will now be caught and dealt with like CUDA
  out of memory errors, and we clear the MPS cache in between runs.

### Fixed

- Ensure that `type_vocab_size` is not changed if it was previously set to 0. This
  caused issues for some models when benchmarking question answering tasks.

## [v6.3.0] - 2023-04-12

### Added

- Now added support for benchmarking local models in the Hugging Face format (i.e.,
  saved with the `save_pretrained` method). This automatically detects the framework
  based on the file extension, but can also be set using the new `--model-framework`
  argument. Thanks to @peter-sk for implementing this!
  :tada:

### Fixed

- Now handles word-token alignment properly with SentencePiece tokenisers, which caused
  some models not being able to be benchmarked on token classification tasks.
- Now handles UNK tokens during word-token alignment, where it locates the word that is
  being tokenised into the UNK token, extracting the original value of the UNK token
  and replacing the token by that value.

## [v6.2.4] - 2023-03-10

### Fixed

- If the Hugging Face Hub is down, throwing a `HfHubHTTPError`, then catch it, wait 30
  seconds, and try again.
- Now always fixes the `model_max_length` attribute of the tokenizer, to prevent index
  errors during finetuning.

### Changed

- Changed `raise-error-on-invalid-model` to `raise-errors`. The flag now raises all
  errors instead of skipping the model evaluations, which can be used for debugging.

## [v6.2.3] - 2023-02-27

### Fixed

- Ensure that the `max_position_embeddings` fix from v6.2.2 only occurs if the
  tokenizer has a padding token, as this is used to set the `model_max_length`.
- If a model only has a JAX model but also has tags on the Hugging Face Hub from
  another framework, then re-try the evaluation with `from_flax` set to `True`.

## [v6.2.2] - 2023-02-25

### Fixed

- If `max_position_embeddings` is smaller than any of the context lengths specified in
  `model_max_length` and `max_model_input_sizes` then we use that as the the
  tokenization max length. This avoids dimension errors related to truncation.

## [v6.2.1] - 2023-02-22

### Fixed

- Now does not include models with the word "finetuned" in their name when benchmarking
  all models. These can still be benchmarked if specified directly.

## [v6.2.0] - 2023-01-09

### Changed

- Does not include by default models which indicate in their name that they're using
  more than a billion parameters, such as `EleutherAI/gpt-j-6B`.

### Fixed

- Now sets the default language for the (upcoming) XMOD models.
- If a model's `token_type_embeddings` layer has size (1, ...) when benchmarking the
  model for question answering, it is expanded to size (2, ...) with the second row
  being randomly initialised. This is required as question answering tasks need a least
  two token type embeddings.
- Now catches `OSError` when loading tokenizers.

## [v6.1.1] - 2023-01-02

### Fixed

- Fixed error where some tokenizers did not have special token IDs registered.
- Now catches `JSONDecodeError` when loading tokenizers.
- Now catches `KeyError` when loading model configurations.

## [v6.1.0] - 2022-12-29

### Added

- Added model inference speed estimation benchmark. This can now be run by setting
  either `task` or `dataset` to "speed". E.g., `scandeval -m <model_id> -d speed` or
  `scandeval -m <model_id> -dt speed`. This runs 10 iterations of 100 model inferences
  on a document of length 2,600 (the document "This is a dummy document. " repeated 100
  times). The inference speed includes tokenization, and is powered by the `pyinfer`
  package.

## [v6.0.1] - 2022-12-28

### Fixed

- Added prefix space to DeBERTa models.
- Now automatically changes a model's `type_vocab_size` to at least 2 when benchmarking
  the model on question-answering tasks. This previously caused an error when a model
  config had it set to 1.

## [v6.0.0] - 2022-12-24

### Added

- Added support for decoder models such as the GPT-series.
- Added new Swedish sentiment classification dataset, SweReC, which is not
  aspect-based, contrary to the previous ABSAbank-Imm dataset. This dataset is a
  three-way classification task into the classical `positive`, `neutral` and `negative`
  classes, thereby establishing uniformity between the sentiment classification
  datasets in the different languages. The dataset comes from reviews from both
  se.trustpilot.com and reco.se, and has been created by Kristoffer Svensson as part of
  his Bachelor thesis "Sentiment Analysis With Convolutional Neural Networks:
  Classifying sentiment in Swedish reviews".
- Added historic BERT models from `dbmdz` as part of the default multilingual list.
- Added the `--batch-size` argument, which can be used to manually select a batch size.
  Must be among 1, 2, 4, 8, 16 and 32.

### Removed

- As SweReC is a drop-in replacement for ABSAbank-Imm, the latter has been removed from
  the ScandEval benchmark.

### Fixed

- Now deals with an issue with DeBERTaV2 models where `pooler_hidden_size` has been set
  to a value different to `hidden_size` in its configuration, which made it impossible
  to do sequence classification with the model. The former is now forced to be the same
  as the latter, fixing the issue.
- Now ensures that tokenizers, model configurations and metrics are cached to the
  ScandEval cache, rather than the default Hugging Face cache.
- Previously, if a model's context length was greater than 1,000 it would be reduced to
  512, since an unset context length results in a very large `model_max_length` value
  of the tokenizer. This conflicted with longformer-style models whose context length
  _actually_ was greater than 1,000, so now this upper bound has been increased to
  100,000.
- Now includes `sacremoses` as a dependency, as this is required by some tokenizers.
- Converted the `id` column in ScandiQA to a string, to avoid integer overflow errors
  during preprocessing.
- If there is a `torch` operation which does not have a deterministic component, then a
  warning will be issued instead of raising an error.

## [v5.0.0] - 2022-11-03

### Added

- A new argument, `ignore_duplicates` (or `--ignore-duplicates/--no-ignore-duplicates`
  in the CLI) further ignores an evaluation if it has previously been evaluated. This
  argument defaults to `True`.
- Now stores the task and the dataset languages to the evaluation file with each
  evaluation.
- Now stores model metadata to the `scandeval_benchmark_results` file. Currently, this
  includes the number of trainable model parameters, the size of the model's vocabulary
  and the model's maximum sequence length.

### Changed

- Evaluation results are now saved in a JSONL file instead of a JSON file, and results
  are appended onto the file after every evaluation.
- You can now specify your Hugging Face authentication token in the `use_auth_token`
  argument of `Benchmarker` rather than manually logging in with `huggingface-cli
  login`. In the CLI an authentication token can also be applied directly using the new
  `--auth-token` argument. If an authentication is provided in this way in the CLI,
  then there is no need to add the `--use-auth-token` flag.
- The "random" models have now been renamed to "fresh", to emphasise that they are not
  random, but instead randomly initialized.
- The fresh models are now task independent, meaning that `fresh-xlmr-base` will now
  adapt to the task at hand, rather than having to benchmark, e.g.,
  `fresh-xlmr-base-sequence-clf` and `fresh-xlmr-base-token-clf` separately.

### Fixed

- ScandEval now works on TPUs.
- Removed `bf16` precision, as it only works for some GPUs.
- Should output less `transformers` logging now.
- Models were previously loaded in twice in the beginning of a benchmark. They are now
  only loaded in once (but re-loaded during each of the 10 iterations to ensure that we
  are starting from the same point).
- Changed the model architecture of the `fresh-xlmr-base` from `Roberta` to
  `XLMRoberta`.
- The `--dataset-task` is now correctly filtering the datasets benchmarked.
- Some tokenizers are not adding special tokens, despite them having registered them.
  These are now manually added, to ensure a proper evaluation of the models.

### Removed

- Removed support for evaluating finetuned models, as the package was primarily used to
  benchmark pretrained models anyway, and the change in datasets means that many
  finetuned models would have been trained on (part of) the test sets, resulting in
  artificially large scores. For evaluation of finetuned models, please check out the
  `aiai_eval` Python package instead.

## [v4.0.2] - 2022-07-22

### Fixed

- Now garbage collects properly, where previously (from v4 onwards) the `model` and
  `model_dict` were not removed from memory after each run, potentially causing a
  memory leak.

### Added

- Added the `HuggingFaceHubDown` and `NoInternetConnection` exceptions, to give more
  information to the user when benchmarking fails.
- Added unit tests.

## [v4.0.1] - 2022-07-14

### Fixed

- Removed temporary printing of scores for each iteration.

## [v4.0.0] - 2022-07-14

### Added

- Compatibility with Apple Silicon. If no CUDA GPU is available then MPS GPUs will
  automatically be used, if available.
- Added the datasets `scala-da`, `scala-sv`, `scala-nb`, `scala-nn`, `scala-is` and
  `scala-fo`. These are all linguistic acceptability datasets, being a binary text
  classification where a sentence has to be marked as grammatically correct or not.
- New randomly initialised ELECTRA-small model available for benchmarking, simply set
  `model-id` to either 'random-electra-small-sequence-clf or
  'random-electra-small-token-clf'. The randomly initialised XLM-RoBERTa-base model is
  still available by replacing 'electra-small' with 'xlmr-base'.
- Added `--raise-error-on-invalid-model` (`-r`) flag which raises an exception if an
  invalid model is specified. By default this is off, meaning that it simply skips the
  model if it is invalid.
- Added `--model-language` (`-ml`) and `--dataset-language` (`-dl`), which can be used
  to specify the model/dataset languages to benchmark. The `--language` (`-l`) argument
  will now be used for both models and datasets, where the `--model-language` and
  `--dataset-language` will override `--language` for models/datasets if specified.
- Added `--use-auth-token`, which is a flag that can be used when evaluating private
  models on Hugging Face Hub. This requires that the user has logged in via the
  `huggingface-cli login` command.
- Added scripts used to create all the datasets used in ScandEval, to ensure full
  transparency.

### Changed

- Models are now evaluated every 30 training steps (corresponding to having processed
  960 training samples) rather than every epoch. This decreases benchmarking time
  significantly, as early stopping kicks in earlier if the model is not learning
  anything.
- All training splits of datasets have been truncated to 1,024 samples. This has
  multiple benefits:
  - Faster benchmarking
  - More reliance on pretraining data
  - Enables consistent comparisons between different languages on the same task.
- Now uses `warmup_ratio` rather than `warmup_steps`, to ensure that 10% of the dataset
  is used to warm up the learning rate.
- All CLI arguments now use hyphens (`-`) rather than underscores (`_`). For instance,
  the `--model_id` argument has now been changed to `--model-id`.
- Text classification datasets are now using Matthew's correlation coefficient as
  metric, following the GLUE custom.
- Now requires PyTorch 1.12.0 or newer, to ensure compatibility with Apple Silicon.
- Renamed the `Benchmark` class to `Benchmarker`.

### Deprecated

- Deprecated support for evaluating finetuned models, as the package was primarily used to
  benchmark pretrained models anyway, and the change in datasets means that many
  finetuned models would have been trained on (part of) the test sets, resulting in
  artificially large scores. For evaluation of finetuned models, please check out the
  `aiai_eval` Python package instead (under development).

### Removed

- Removed support for Python 3.7, as this was incompatible with support for Apple
  Silicon.
- Removed the Danish sentiment analysis datasets `twitter-sent`, `europarl` and `lcc`,
  and instead using only the `angry-tweets` dataset for this task.
- Removed datasets `dkhate`, `nordial` and `dalaj`, to ensure a larger amount of
  benchmark uniformity across languages.
- Removed all part-of-speech datasets from the benchmark, as there was too little
  variance among the scores to differentiate models properly.
- Removed all dependency parsing datasets from the benchmark, both to focus more on the
  semantic tasks as that's closer to what is being used in practice, as well as to
  reduce the benchmarking time, as these datasets took way longer to benchmark than the
  others, due to the high number of labels.
- Removed the `load_dataset` function, as all datasets can now be found on the Hugging
  Face Hub and can thus be loaded using the `datasets` package. All the datasets can be
  found at `https://huggingface.com/ScandEval`.

### Fixed

- Now disables tokenizer progress bars properly, using the
  `datasets.utils.disable_progress_bar` function.
- Many of the datasets contained duplicate entries. These have now all been fixed.
- The `--model-id` now works as intended, where previously one was forced to use the
  shortcut `-m`.
- Now correctly determines whether a NER dataset contains `MISC` tags. Previously this
  required that both `B-MISC` and `I-MISC` tags were present in the dataset, where it
  has now been changed to at least one of them.

## [v3.0.0] - 2022-04-19

### Changed

- During finetuning, the i'th model will only be evaluated on the i'th
  bootstrapped dataset. This ensures that there will always be 10 scores, no
  matter if we're finetuning or purely evaluating, which means that the
  confidence intervals will be more comparable.

### Fixed

- Now sets `seed` in `TrainingArguments` rather than setting it explicitly in
  PyTorch. This has the added bonus of ensuring that the `DataLoader`s used
  during training also uses this seed, ensuring better reproducibility.
- Initialises model parameters with (fixed) different seeds during every
  iteration, to ensure variability and reproducibility.
- Explicitly uses the PyTorch implementation of `AdamW` now, rather than the
  (deprecated) `transformers` implementation.
- Fixed an error when a tokenizer has `max_model_input_sizes` set, but it being
  empty. In this case, the default truncation length is set to 512.

## [v2.3.2] - 2022-02-11

### Fixed

- Fixed a bug where a model's framework and pipeline tag were
  indistinguishable, as they are both using the same `tag-white` tag now.

## [v2.3.1] - 2022-02-11

### Fixed

- Changed the `tag-red`, which referred to the HTML class containing the model
  framework, to `tag-white`. This caused models to not be benchmarkable, as
  their framework could not be determined.

## [v2.3.0] - 2022-01-20

### Added

- Specific branches/commits/tags can now be benchmarked, using the `@`
  delimiter. For instance, `scandeval -m model_id@commit_hash` will benchmark
  the model with model ID `model_id`, stored at commit with hash `commit_hash`.
  Thanks to @versae for contributing! :tada:

## [v2.2.0] - 2022-01-18

### Added

- Added more label synonyms for the DKHate dataset.

## [v2.1.0] - 2022-01-17

### Added

- Added support for `flax` models. Thanks to @versae for contributing! :tada:

## [v2.0.0] - 2022-01-07

### Fixed

- Changed the anonymisation procedure for the tweet datasets `angry-tweets` and
  `twitter-sent`, now replacing user names by @USER and links by [LINK].

## [v1.5.9] - 2021-12-14

### Fixed

- Now removing all empty documents from datasets, as well as catching
  `KeyError` when trying to remove empty documents from dataset.

## [v1.5.8] - 2021-12-13

### Fixed

- Now explicitly removing empty tokenisations from the dataset.

## [v1.5.7] - 2021-12-10

### Fixed

- Now catching _all_ `CUDA error` exceptions and treating them as running out
  of memory. No harm done if this is not the case, however, as the script will
  simply decrease the batch size until it reaches 1, and if CUDA errors persist
  then it will skip that benchmark.

## [v1.5.6] - 2021-12-10

### Fixed

- When benchmarking a token classification dataset with a model whose tokenizer
  does not have a fast variant yet, this raised an error as the `word_ids`
  method of `BatchEncoding` objects only works when the tokenizer is fast. In
  that case these word IDs are now computed manually. This can currently handle
  WordPiece and SentencePiece prefixes (i.e., `##` and `▁`), and will raise an
  error if the manual alignment of words and tokens fail.
- Catch the CUDA error `CUDA error: CUBLAS_STATUS_ALLOC_FAILED`, which in this
  case is due to OOM.

## [v1.5.5] - 2021-12-08

### Fixed

- Deal with CUDA OOM errors when they occur on a replica, when multiple cores
  are used.

## [v1.5.4] - 2021-12-08

### Fixed

- Remove reference to `trainer` when CUDA OOM error is dealt with.

## [v1.5.3] - 2021-12-08

### Fixed

- Only try to to merge the `id2label` and `label2id` conversions if the model
  is finetuned. This caused some errors when a model was not finetuned but
  somehow still had conversion dictionaries.

## [v1.5.2] - 2021-12-08

### Fixed

- Deal with models with tasks `feature-extraction` or `sentence-similarity` as
  if they were `fill-mask`, meaning assume that they are merely pretrained
  models, rather than finetuned.

## [v1.5.1] - 2021-11-27

### Fixed

- Fixed bug when evaluating a finetuned model.

## [v1.5.0] - 2021-11-26

### Changed

- Added progress bar description when evaluating models without finetuning them
  first.
- Lowered the package requirements to the earliest possible versions.

### Removed

- Removed support for TensorFlow and Jax models, due to them not working
  properly anyway. They might be included at a later point, properly.

## [v1.4.0] - 2021-11-25

### Changed

- Now also outputting aggregated metrics in the resulting
  `scandeval_benchmark_results.json` file. This `json` file now has keys
  `raw_metrics` and `total`, with `raw_metrics` containing the previous (raw)
  scores, and the value of the new `total` key has aggregated scores (means and
  standard errors).

## [v1.3.8] - 2021-11-25

### Changed

- All training/evaluation progress bars are now removed when they are finished,
  and the training progress bar has no total anymore, as it was misleading.

## [v1.3.7] - 2021-11-25

### Fixed

- Removed `transformers` logging during evaluation as well.

## [v1.3.6] - 2021-11-25

### Changed

- Now only updating the list of benchmarks in the `Benchmark` during
  initialisation, and also logs it. This should make subsequent calls to the
  `benchmark` method faster.

### Fixed

- Removed `transformers` logging properly.

## [v1.3.5] - 2021-11-23

### Fixed

- Set the number of warmup steps to be the intended one training set pass,
  where previously it was effectively 8x that amount, due to gradient
  accumulation.
- Added the NER label synonyms `OBJORG=ORG`, `LOCPRS=LOC`, `LOCORG=LOC` and
  `ORGPRS=ORG`.
- Explicitly added `numpy` to the `install_requires` list. This is normally not
  a problem, as it's a requirement for other required packages, but this
  depends on the order in which the requirements are installed. This avoids
  such errors caused by misordering the requirements.

## [v1.3.4] - 2021-11-11

### Fixed

- Indexing error during synonym setup of finetuned models.

## [v1.3.3] - 2021-11-11

### Fixed

- When a finetuned model has labels which are synonyms of each other, they are
  now properly treated as synonyms, where previously this caused the model to
  have misaligned `id2label` and `label2id` conversion dictionaries.

## [v1.3.2] - 2021-11-11

### Fixed

- Added the NER label synonyms `GPE_LOC=LOC`, `GPE_ORG=ORG`, `LOC/ORG=LOC`,
  `ORG/PRS=ORG`, `OBJ/ORG=ORG`, as Norwegian and Swedish models tend to use
  these.

## [v1.3.1] - 2021-11-11

### Fixed

- Fixed a bug in label synonyms when benchmarking a finetuned spaCy for NER.

## [v1.3.0] - 2021-11-11

### Added

- Added label synonyms for NER benchmarking, which will enforce a more fair
  comparison of finetuned NER models, if the models have been trained on
  datasets with different labelling (e.g., `Person` instead of `PER`).

## [v1.2.1] - 2021-11-11

### Removed

- Properly removed the Icelandic WikiANN-IS data files. It was removed from the
  package, but the underlying files were still lying in the repository.

## [v1.2.0] - 2021-10-15

### Added

- Added the Icelandic NER dataset MIM-GOLD-NER. This can now be loaded as
  `mim-gold-ner` in the `Benchmark` class and through the CLI.

### Removed

- Removed the Icelandic WikiANN-IS dataset, as this has now been replaced by
  the MIM-GOLD-NER dataset.

## [v1.1.3] - 2021-10-04

### Fixed

- Added truncation and padding when tokenising token classification datasets.

## [v1.1.2] - 2021-09-27

### Fixed

- Missing dependency parsing tags.

## [v1.1.1] - 2021-09-27

### Fixed

- Reduce validation batch size if CUDA runs out of memory, rather than only
  reducing training batch size.

## [v1.1.0] - 2021-09-13

### Added

- Added Icelandic and Faroese translations of the Norwegian `NoReC` sentiment
  analysis dataset. These can be loaded as `norec-is` and `norec-fo`,
  respectively.

### Changed

- When loading datasets with `load_dataset`, the result is now four dataframes,
  rather than dictionaries. As the data can be accessed in the same way as with
  dictionaries, this maintains backwards compatibility.
- If a finetuned NER model has been trained on NER tags not present amongst the
  ones in the dataset, then these are either converted to `MISC` tags (if these
  are present in the dataset) and otherwise `O` tags. This will make the
  benchmarking of finetuned diverse NER models more fair.

### Fixed

- There was an error when a SpaCy model was benchmarked on a dataset that it
  was not trained on. It now raises an appropriate `InvalidBenchmark`
  exception, and will be skipped in the CLI and with the `Benchmark` class.

## [v1.0.2] - 2021-09-09

### Fixed

- Replaced abbreviations with spaces, such as "o s v" in the SDT corpus, with
  their proper version "o.s.v.".

## [v1.0.1] - 2021-09-09

### Fixed

- The URLs for the `wikiann-is` and `wikiann-fo` were wrong and have been
  corrected.

## [v1.0.0] - 2021-09-09

### Added

- Added the Icelandic and Faroese WikiANN datasets, for NER evaluation. They
  can be loaded as `wikiann-is` and `wikiann-fo` in the CLI and via the
  `Benchmark` class.
- Added the Icelandic and Faroese parts of the Universal Dependencies datasets,
  containing POS and dependency parsing tags. They can be loaded as `idt-pos`,
  `idt-dep`, `fdt-pos` and `fdt-dep`, respectively.

## [v0.17.0] - 2021-09-09

### Added

- Added the Dataset for Linguistic Acceptability Judgments (DaLaJ) dataset,
  which is here used as a binary classification dataset, in which sentences
  have to be classified as correct Swedish or not. It can be loaded as `dalaj`
  in the CLI and via the `Benchmark` class.
- Added the ABSAbank-Imm dataset, which is an aspect-based sentiment analysis
  dataset in Swedish, namely, the sentiment towards immigration. The original
  dataset featured a floating point score between 0 and 5, which has been
  reduced to a classifical three-way classification (`negative`, `neutral` and
  `positive`). It can be loaded as `absabank-imm` in the CLI and via the
  `Benchmark` class.
- Added the POS and dependency parsing parts of the Swedish Dependency Treebank
  (SDT). They can be loaded as `sdt-pos` and `sdt-dep` in the CLI and via the
  `Benchmark` class.
- Added the Stockholm-Umeå corpus 3.0 (SUC 3.0), a Swedish NER dataset. It can
  be loaded as `suc3` in the CLI and via the `Benchmark` class.
- Added abstract `NerBenchmark`, `PosBenchmark` and `DepBenchmark` classes, to
  ensure uniformity.

### Changed

- Uniformised all the NER datasets. They now all only have the NER tags `PER`,
  `LOC`, `ORG` and `MISC`.
- Uniformised all the dependency parsing datasets. They now all only have the
  main dependency parsing tags, without the subtags (so `acl:cleft` has been
  changed to `acl`, for instance).
- Changed the columns in all text classification datasets to `text` and
  `label`, to make it more uniform.

## [v0.16.0] - 2021-09-07

### Fixed

- Upped the number index tokens for dependency parsing from 100 to 512. This
  will need to be done better in the future, but is a fix for now.

### Added

- Added the random models `random-roberta-sequence-clf` and
  `random-roberta-token-clf` to the default list of model IDs when benchmarking
  all models.

## [v0.15.1] - 2021-09-03

### Fixed

- The list of dependency tags in the `ndt-nb-dep` and `ndt-nn-dep` were wrong.
  They have now been changed to all the tags occurring in the training sets.
- The `europarl_sent` data folder has now been renamed to `europarl`, so that
  it can be loaded correctly with `load_dataset`.

## [v0.15.0] - 2021-09-02

### Added

- Added the Bokmål and Nynorsk POS and DEP parts of the Norwegian Dependency
  Treebank dataset (NDT). They can be loaded as `ndt-nb-pos`, `ndt-nn-pos`,
  `ndt-nb-dep` and `ndt-nn-dep`, respectively, from the CLI and the `Benchmark`
  class.

### Removed

- Removed the `EuroparlSubj` and `TwitterSubj` datasets, as they were too easy
  and did not really differentiate models.
- Removed the abstract `SentimentClassificationBenchmark` and
  `BinaryClassificationBenchmark`, to simplify the classes. There is now only
  one `TextClassificationBenchmark`, which always evaluates with macro-F1.

### Changed

- Changed the name of `europarl-sent` to `europarl`, as `europarl-subj` now
  does not exist anymore.
- Changed the `nordial` dataset to the original 4-way classification dataset.

## [v0.14.1] - 2021-09-02

### Fixed

- Remove duplicate model IDs when calling the CLI or `Benchmark` class without
  any specified model IDs.

## [v0.14.0] - 2021-08-31

### Added

- Added the Bokmål and Nynorsk parts of the NorNE dataset, for named entity
  recognition. They can be loaded with the `norne-nb` and `norne-nn` names.
- There is now a `load_dataset` function, which can load any dataset, using the
  dataset's name (same name as in the CLI). For instance,
  `load_dataset('angry-tweets')` loads the `AngryTweets` dataset. This can be
  imported directly from the package: `from scandeval import load_dataset`. The
  individual dataset loading functions can still be imported as before; e.g.,
  `from scandeval.datasets import load_angry_tweets`.

### Changed

- Refactored folder structure with benchmarks and datasets.
- Separated `dane` and `dane-no-misc` into two distinct benchmark classes. The
  `dane-no-misc` can now also be loaded with the `load_dataset` function.

## [v0.13.0] - 2021-08-30

### Added

- Added the Norwegian Review Corpus (NoReC), a sentiment classification dataset
  in Norwegian.
- Added the Bokmål/Nynorsk part of the Norwegian Dialect dataset (NorDial), a
  binary classification dataset in Norwegian.

### Changed

- Changed the early stopping patience to `2 + 1000 // len(train)` from `2 + 250
  // len(train)`, to allow more patience (and thus, more stability), for
  smaller datasets.

## [v0.12.0] - 2021-08-26

### Changed

- Merged the `lcc1` and `lcc2` datasets into one `lcc` dataset, which is
  reasonable as they have been annotated by the same person. The `lcc2` dataset
  was too small to give reasonable benchmarking results.
- Renamed the `europarl2` dataset to `europarl_sent`

### Removed

- Removed the `europarl1` dataset, as it was too small to give reliable
  benchmarking results. This dataset could not simply be added to the
  `europarl2` dataset, as with the new `lcc` dataset, as the annotaters are not
  the same.

### Fixed

- If errors occur during benchmarking, then garbage collect before skipping to
  the next benchmark, to avoid memory issues.

## [v0.11.2] - 2021-08-25

### Fixed

- Issue with `model_max_length` in tokenizer meant that models with an ill-set
  value of `max_position_embeddings` could not be benchmarked. Now, if
  `model_max_length` is not set then the minimal value of the sizes in
  `max_model_input_sizes` will be used (which is usually 512).

### Changed

- Disabling CUDNN benchmark when using the `pytorch` framework, to enforce
  better reproducibility.

## [v0.11.1] - 2021-08-24

### Changed

- Rather than bootstrapping the training dataset and using the results to
  compute an estimator of the standard deviation, the same training dataset is
  trained on all ten times, and the mean of these along with a confidence
  interval is outputted.

### Fixed

- Updated the model metadata fetching to the new HTML structure of the
  HuggingFace Hub.
- A random seed is now set for all libraries, via the `transformers.set_seed`
  function.
- Always update the list of all the benchmarks when calling the
  `Benchmark.benchmark` method, to allow for possibility of setting new
  benchmark parameters after initialisation.

## [v0.11.0] - 2021-08-23

### Added

- The subjective/objective part of the `TwitterSent` and `Europarl2` datasets
  have now been added as binary classification tasks, called `TwitterSubj` and
  `EuroparlSubj`, respectively. These can now be benchmarked with the
  `Benchmark` class and the CLI using the `twitter-subj` and `europarl-subj`
  names, respectively.
- Added an abstract `BinaryClassificationBenchmark`, to streamline the binary
  classification benchmark datasets, which now includes the `DKHate`,
  `TwitterSubj` and `EuroparlSubj` datasets.

## [v0.10.1] - 2021-08-20

### Fixed

- Now catches `IndexError` during training.

## [v0.10.0] - 2021-08-20

### Fixed

- Properly filters by languages now via the `language` argument in the CLI and
  the `Benchmark` class. As HuggingFace Hub does not have a keyword for
  language, a search for language also means that any other non-language tag
  with that name also shows up in the results. These are now manually removed.
  This means it takes a few more seconds to compile the model list, but it will
  at least be accurate.
- In case `model_max_length` has not been set in a model configuration, it
  defaults to the value of `max_position_embeddings`. This fixes a problem with
  some models not being able to be trained on datasets whose texts were too
  long.
- Now handles the case where a non-classification model, such as a seq-to-seq
  model, are being benchmarked on a classification dataset.

### Added

- All the benchmark classes and `Benchmark` now has a `benchmark` method, which
  does the same as the `__call__` method. This is primarily so that it shows up
  in the Sphinx documentation.
- Added the default `LABEL_0` and `LABEL_1` label synonyms for `NOT` and `OFF`
  in the `DKHate` benchmark.
- Added the possibility of benchmarking randomly initialised RoBERTa models,
  using the model IDs `random-roberta-sequence-clf` and
  `random-roberta-token-clf`.

## [v0.9.0] - 2021-08-19

### Added

- Added the separate `nb` (Norwegian Bokmål) and `nn` (Norwegian Nynorsk)
  language tags, on top of the general `no` (Norwegian).
- Added more multilingual models.

### Fixed

- SpaCy models was evaluated wrongly on the `dane-no-misc` dataset, as their
  `MISC` predictions was not replaced with `O` tags.
- When evaluating models finetuned for token classification on a text
  classification task, a `ValueError` was raised, rather than an
  `InvalidBenchmark` exception.
- If none of the model's labels are among the dataset's labels, and are not
  even synonyms of them, then raise an `InvalidBenchmark`. This prevents things
  like evaluating a finetuned sentiment model on a NER task.
- When `evaluate_train` was `True`, this previously evaluated the test set
  instead.

### Changed

- Changed `Benchmark` API. Now the constructor and the `__call__` method have
  the same arguments, except the `model_id` and `dataset` in `__call__`, where
  the constructor sets the default values and the `__call__` method can change
  these to specific cases.
- Changed the benchmarking order. Now benchmarks all datasets for a model,
  before moving on to the next model
- Renamed the `multilabel` argument to the more descriptive `two_labels`.
- Updated docstrings to be more accurate.
- Early stopping patience is now set to `2 + 250 // len(train)`, so that
  smaller datasets can enjoy a bit more patience, but if the dataset contains
  at least 250 samples then it will remain at the current 2 patience.

### Removed

- Removed `learning_rate`, `batch_size`, `warmup_steps` and `num_finetunings`
  arguments from the benchmarks. These are now fixed to 2e-5, 32, 25% of the
  training dataset and 10, respectively. Note that the batch size will still
  automatically decrease if the GPU runs out of memory.

## [v0.8.0] - 2021-08-18

### Changed

- Models are now being trained for much longer, but with an early stopping
  callback with patience 2. This will enable a more uniform comparison between
  models that require a different number of finetuning epochs.

### Fixed

- There was a bug when evaluating a finetuned PyTorch model on a sequence
  classification task, if the model had only been trained on a proper subset of
  the labels present in the dataset.

### Removed

- All individual benchmarks have been removed from `__init__.py`. They can
  still be imported using their individual modules, for instance
  `from scandeval.dane import DaneBenchmark`, but the idea is to use the
  general `Benchmark` class instead.

## [v0.7.0] - 2021-08-17

### Changed

- Always ensure that a model can deal with the labels in the dataset when
  finetuning. If the model has not been trained on the label, then this will
  result in the model always getting that label wrong. For instance, this is
  the case for finetuned NER models not having been trained on MISC tags, if
  they are being evaluated on the DaNE dataset.

### Fixed

- Fixed bug when evaluating SpaCy models.
- Only removing objects at memory cleanup if they exist at all.

## [v0.6.0] - 2021-08-15

### Added

- When finetuning models, 10% of the training data is used to evaluate the
  models, which is used to choose the best performing model across all the
  epochs trained. This will allow for a more fair comparison, as some models
  degrade over time, while other models need a longer time to train.

### Changed

- Uniformised the `_log_metrics` method for all benchmarks, now only defined in
  `BaseBenchmark`.

### Fixed

- Garbage collects when downsizing batch size, to not keep all the previous
  models in memory.
- Typos in logging.

## [v0.5.2] - 2021-08-13

### Fixed

- Fixed bug when `evaluate_train` was set to False.

## [v0.5.1] - 2021-08-13

### Fixed

- The bootstrapping of the datasets is now done properly. Previously the
  bootstrapped datasets were not converted to HuggingFace Dataset objects.

## [v0.5.0] - 2021-08-12

### Added

- It is possible to only evaluate on the test sets, to save some time. This can
  be done in the `Benchmark` class using the `evaluate_train` argument, and in
  the CLI with the `--evaluate_train` flag.
- Added `progress_bar` argument to `Benchmark` to control whether progress bars
  should be shown, and added the `no_progress_bar` flag to the CLI for the same
  reason.

### Changed

- Updated `epochs` and `warmup_steps` of all the datasets to something more
  reasonable, enabling better comparisons of the finetuned models.
- Changed calculation of confidence intervals, which is now based on
  bootstrapping rather than the analytic approach. It will now evaluate ten
  times on the test set and compute a bootstrap estimate of the standard error,
  which is uses to compute an interval around the score on the entire test set.

## [v0.4.3] - 2021-08-12

### Fixed

- RuntimeErrors occuring during training will now raise an `InvalidBenchmark`
  exception, which means that the CLI and the `Benchmark` class will skip it.
  This is for instance caused when `max_length` has not been specified in the
  model config, meaning that the tokeniser does not know how much to truncate.

## [v0.4.2] - 2021-08-12

### Fixed

- Now catching the error where tokenisation is not possible, due to the model
  having been trained on a different task than what is present in the dataset.
  E.g., if a generator model is trained on a classification task.

## [v0.4.1] - 2021-08-12

### Fixed

- Now catching the error when the model's config does not align with the model
  class. When using the CLI or `Benchmark`, these will be skipped.

## [v0.4.0] - 2021-08-11

### Added

- Added confidence intervals for finetuned models, where there is a 95%
  likelihood that the true score would belong to the interval, given infinite
  data from the same distribution. In the case of "raw" pretrained models, this
  radius is added onto the existing interval, so that both the uncertainty in
  model initialisation as well as sample size of the validation dataset affects
  the size of the interval.
- Added garbage collection after each benchmark, which will (hopefully) prevent
  memory leaking when benchmarking several models.

### Changed

- New logo, including the Faroe Islands!
- Allow the possibility to include all languages and/or tasks in the CLI and
  the `Benchmark` class.
- Added Icelandic and Faroese to default list of languages in CLI and the
  `Benchmark` class.
- The default value for `task` is now all tasks, which also includes models
  that haven't been assigned any task on the HuggingFace Hub;
- If a model cannot be trained without running out of CUDA memory, even with a
  batch size of 1, then the model will be skipped in `Benchmark` and the CLI.

### Fixed

- New model is initialised if CUDA runs out of memory, to ensure that we are
  now continuing to train the previous model.
- Dependency parsing now implemented properly as two-label classification, with
  associated UAS and LAS metric computations. Works for pretrained SpaCy models
  as well as finetuning general language models.

## [v0.3.1] - 2021-08-10

### Fixed

- Reduces batch size if CUDA runs out of memory during evaluation.
- Loading of text classification datasets now working properly.

## [v0.3.0] - 2021-08-10

### Changed

- The `W036` warning message from SpaCy is no longer shown.

### Fixed

- Raise `InvalidBenchmark` if model cannot be loaded from the HuggingFace Hub.

## [v0.2.0] - 2021-08-09

### Added

- Added the part-of-speech tagging task from the Danish Dependency Treebank.
  Can be loaded with `load_ddt_pos` and used in `Benchmark` as `ddt-pos`.
- Added the dependency parsing task from the Danish Dependency Treebank.
  Can be loaded with `load_ddt_ddt` and used in `Benchmark` as `ddt-dep`.
- Documentation section and link to `README`
- The `Benchmark` class and the CLI now accepts a `batch_size` argument

### Changed

- `Benchmark` arguments `languages`, `tasks`, `model_ids` and `datasets` have
  been renamed to `language`, `task`, `model_id` and `dataset`, to keep it
  consistent with the CLI.
- When loading datasets, these will now be four dictionaries instead of lists,
  to allow for distinguishing features and labels.
- `batch_size` arguments can now only be among 1, 2, 4, 8, 16 and 32, and the
  corresponding gradient accumulation will be set to 32, 16, 8, 4, 2 and 1,
  respectively. This is to ensure that all finetuning is done using the same
  effective batch size, to ensure fair comparisons.
- Batch sizes are automatically halved if the GPU runs out of memory, with
  gradient accumulation correspondingly doubles.
- Evaluation of `SpaCy` models on token classification tasks are more accurate.

### Fixed

- `README` typos fixed, and image renders correctly

## [v0.1.0] - 2021-08-05

### Added

- First beta release
- Features Danish sentiment, hate speech detection and named entity
  recognition datasets for benchmarking<|MERGE_RESOLUTION|>--- conflicted
+++ resolved
@@ -9,18 +9,13 @@
 
 ### Added
 
-<<<<<<< HEAD
 - Added support for Catalan! This includes the sentiment classification dataset
   GuiaCat, the linguistic acceptability dataset ScaLA-ca, the named entity recognition
   dataset WikiANN-ca, the reading comprehension dataset MultiWikiQA-ca, the summarisation
   dataset DACSA-ca, the knowledge dataset MMLU-ca, and the common-sense reasoning dataset
   Winogrande-ca.
-- Added Lithuanian sentiment classification dataset Atsiliepimai to replace the now unofficial
-  Lithuanian Emotions dataset.
-=======
 - Added Lithuanian sentiment classification dataset Atsiliepimai to replace the now
   unofficial Lithuanian Emotions dataset.
->>>>>>> e8cf1fbd
 - Added support for Hungarian 🇭🇺! This includes the sentiment classification dataset
   HuSST, the linguistic acceptability dataset ScaLA-hu, the named entity recognition
   dataset SzegedNER, the reading comprehension dataset MultiWikiQA-hu, the
