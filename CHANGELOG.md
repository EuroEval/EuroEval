--- conflicted
+++ resolved
@@ -6,7 +6,6 @@
 and this project adheres to [Semantic Versioning](http://semver.org/spec/v2.0.0.html).
 
 
-<<<<<<< HEAD
 ## [Unreleased]
 ### Changed
 - Updated `vllm` to `>=0.4.3,<0.5.0`, to accomodate new models. This release also
@@ -15,12 +14,12 @@
   still needs manual updating when benchmarking NER tasks (this will be fixed when
   [this vLLM PR](https://github.com/vllm-project/vllm/pull/4109) has been merged and
   released).
-=======
+
+
 ## [v12.10.4] - 2024-06-03
 ### Fixed
 - Access to the evaluation datasets were shut down by Hugging Face again. It has now
   been restored.
->>>>>>> 4822f256
 
 
 ## [v12.10.3] - 2024-06-03
