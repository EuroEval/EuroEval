# Changelog

All notable changes to this project will be documented in this file.

The format is based on [Keep a Changelog](http://keepachangelog.com/en/1.0.0/)
and this project adheres to [Semantic Versioning](http://semver.org/spec/v2.0.0.html).


## [Unreleased]
<<<<<<< HEAD
### Deprecated
- Deprecated the ability to call the `Benchmarker` objects directly. Instead, please use
  the `benchmark` method.
=======
### Fixed
- If a tokenizer has not specified BOS and/or EOS token in its config, we now extract
  this manually.
>>>>>>> 8cbbdfc2


## [v15.1.0] - 2025-02-12
### Added
- Added new `--only-allow-safetensors` flag, which disallows evaluating models from the
  Hugging Face Hub if they are not stored as safetensors. This ensures a high level of
  security on the system running the evaluations, if this is necessary. This was
  contributed by [@Mikeriess](https://github.com/Mikeriess) ✨

### Fixed
- Regex mismatch caused the wrong sequence length for GPT-4o models. This has been fixed
  now.
- Fixed a truncation issue when evaluating encoder models on some knowledge datasets,
  which caused the evaluation to fail. This has been fixed now.
- A bug occurred when locating a model's end of reasoning token (e.g., `</think>`) if
  the model's tokenizer had no BOS token. This has been fixed now.
- Fixed an issue with the loading of freshly initialised models, caused by attempting to
  load the Hugging Face model configuration from the Hugging Face Hub instead of
  manually creating it.


## [v15.0.0] - 2025-02-02
### Added
- Added support for evaluating generative reasoning models, such as OpenAI o1 and
  Deepseek R1. This is done by upping the maximal sequence length to 8,192 tokens, and
  removing the reasoning part afterwards, to get the final answer.
- Added `generative_type` to the output dictionaries, which can currently be either
  'base', 'instruction_tuned' or 'reasoning'. This is now used in the leaderboards.
- Added `merge` to the output dictionaries, on whether the model is the result of a
  merge with other models.
- Added the summarisation dataset
  [personal-sum](https://github.com/SmartmediaAI/PersonalSum). It has been split into
  121 / 64 / 256 samples for train / validation / test, respectively, and is set to
  `unofficial` for now. This was contributed by
  [@oliverkinch](https://github.com/oliverkinch) ✨
- Added the Jentoft dataset - a linguistic acceptability dataset which was published in
  [this Master's thesis](https://www.duo.uio.no/handle/10852/103885) by Matias Jentoft.
  The original dataset consists of 85,771 / 10,827 / 10487 samples for training,
  validation and test, respectively. We use a split of 1,024 / 256 / 2,048 samples for
  training, validation and test, respectively. In each split, the distribution of
  `correct` and `incorrect` is 50/50. This dataset has been set to `unofficial` for now.
  This was contributed by [@oliverkinch](https://github.com/oliverkinch) ✨
- Added the dataset icelandic-knowledge, which is derived from the IcelandicQA dataset,
  reformatted as a knowledge dataset with GPT-4o generated candidate answers. The split
  is given by 845 / 128 / 1024 for train, val, and test, respectively. It is marked as
  `unofficial` for now. This was contributed by
  [@oliverkinch](https://github.com/oliverkinch) ✨

### Changed
- Changed the instruction prompts to all text classification tasks by specifying
  that only the labels are allowed to be generated. This caused an issue with some of
  the reasoning models, as they tended to output a more verbose answer.

### Fixed
- Only use double newlines as stop tokens for base decoder models, and not instruction
  tuned models, as we only use the double newlines to separate the few-shot examples in
  the base case.
- A bug caused structured generation to not be used for generative models on named
  entity recognition tasks. This affects models evaluated from v14.2.0.
- Fixed an issue where some API models did not allow `logprobs`, `top_logprobs`,
  `max_tokens` and/or `temperature`.

### Removed
- Removed support for JAX/Flax models to simplify the code, as they are incredibly rare,
  and they usually have a PyTorch/Safetensors version available.


## [v14.4.0] - 2025-01-22
- Added support for French! 🇫🇷This includes the sentiment classification dataset
  [Allocine](https://hf.co/datasets/tblard/allocine), the linguistic acceptability
  dataset ScaLA with the [French Universal
  Dependencies](https://github.com/UniversalDependencies/UD_French-GSD), the reading
  comprehension dataset [FQuAD](https://hf.co/datasets/illuin/fquad) (and unofficially
  [Belebele-fr](https://hf.co/datasets/facebook/belebele)), the named entity recognition
  dataset
  [ELTeC](https://dspace-clarin-it.ilc.cnr.it/repository/xmlui/handle/20.500.11752/OPEN-986),
  the knowledge dataset [MMLU-fr](https://hf.co/datasets/alexandrainst/m_mmlu), the
  common-sense reasoning dataset
  [HellaSwag-fr](https://hf.co/datasets/alexandrainst/m_hellaswag) and the summarization
  dataset [OrangeSum](https://hf.co/datasets/EdinburghNLP/orange_sum).
- Added support for evaluating local models again, which supports models stored in the
  Hugging Face format with a Hugging Face model configuration file (`config.json`) in
  the model directory. This was contributed by [@rlrs](https://github.com/rlrs) and
  [@peter-sk](https://github.com/peter-sk) ✨

### Changed
- Changed the Belebele splits, as there were too few training splits for evaluation on
  encoder models to make sense. We now use 256 samples for training, 64 for validation
  and the rest (580) for testing.
- Changed the prompting of Danske Talemåder dataset slightly, to only use the word
  "expression" (da. "udtryk") in the prompt, rather than mention idiom (da. "talemåde")
  directly.
- Changed the instruction prompts to multiple choice tasks by specifying that only 'a',
  'b', 'c' or 'd' should be used. This caused a mix-up with Claude models, since they do
  not support logprobs.

### Fixed
- Better error message when trying to benchmark a non-generative model on a generative
  task.
- Fixed an issue where NER datasets without `text` features could not be evaluated with
  generative models.
- Encoder models were not able to be evaluated on multiple choice classification tasks,
  such as Belebele, as it differs from other multiple choice datasets by having both a
  context and a question. This has been fixed now.
- Fixed an issue when generative models in gated repos caused an error message when both
  of the environment variables `HUGGINGFACE_API_KEY` and `HF_TOKEN` were not set.
- Sometimes the generative model cache becomes corrupt and cannot be stored to disk.
  Rather than raising an error we now reset the model cache and carry on.


## [v14.3.0] - 2025-01-14
### Added
- Added the Dutch sentiment classification dataset DBRD. This dataset only has positive
  and negative samples, but has a better quality than the existing Dutch Social dataset.
  We set it to unofficial for now, but it might eventually replace the Dutch Social
  dataset as the official Dutch sentiment classification dataset.

### Changed
- Updated the Dutch reading comprehension dataset SQuAD-nl, being a machine translated
  version of the English SQuAD dataset. Previously we used the `yhavinga/squad_v2_dutch`
  version, but this has been changed to `GroNLP/squad-nl-v2.0`, following [this
  evaluation showing that the latter is of higher
  quality](https://huggingface.co/datasets/yhavinga/squad_v2_dutch/discussions/2#6763ed4c42436c7f7005f4b4).
- Moved the label definition from the task-level to dataset-level, which now allows
  specifying dataset-specific labels that differ from other datasets in the same task.

### Fixed
- Fixed a bug when benchmarking base decoder models on reading comprehension tasks,
  where it was not checked if the prompts should be stripped or not. This caused a
  severe performance degradation on these tasks. This affects base decoder models
  benchmarked on reading comprehension tasks from v14.0.0.
- The `trust_remote_code` argument was not supplied when loading the Hugging Face
  configuration in some places, which caused an unnecessary dialogue with the user when
  evaluating models. This correctly now uses the `--trust-remote-code` argument as
  supplied by the user.
- If the model cache is corrupted, we now log this and re-initialise it, rather than
  raising an error.
- Some models were detected as API models when they were not, due to the fact that they
  _were_ available in LiteLLM. We now default to using vLLM for these models, as this
  is the default backend for ScandEval.
- Now correctly displays a message to the user when access to a model is contingent on
  approval from the repository authors, rather than raising an error.
- Fixed issue while determining the maximal sequence length of encoder models on CUDA
  devices, which caused an error when evaluating some models. We now move the model to
  CPU temporarily to determine the maximal sequence length.
- If a model configuration does not specify `architectures` then we assume that it is an
  older architecture and that it is an encoder model.
- Block unnecessary logging from `huggingface_hub`.


## [v14.2.0] - 2025-01-11
### Added
- Now supports evaluation of encoder models on the multiple choice tasks knowledge and
  common-sense reasoning. This is done by splitting the individual choices into separate
  inputs during training (framing it as a binary classification task), and then at test
  time we take the option with the highest probability as the answer. This is the same
  way that encoders were evaluated in the original HellaSwag paper.

### Changed
- Updated the Danish knowledge dataset Danske Talemåder, as a new professional version
  has been released, made by the Danish Language and Literature Society. This features
  1,000 examples in total, where we use a 808 samples in the test split. All the false
  options have been created manually.
- We now use the `architectures` parameter in the Hugging Face model configuration to
  determine whether a model is generative or not, as this is more reliable than the
  previous method of checking the model repository's tags. The downside of this is that
  the model config must be downloaded, but the overhead is minor.


## [v14.1.2] - 2025-01-07
### Fixed
- The labels were not displayed correctly in the few-shot examples for base generative
  models, when benchmarking text classification tasks, which negatively affected scores
  of the linguistic acceptability task, and to a lesser extent the sentiment
  classification task. This has been fixed now. The models benchmarked from v14.0.0 are
  affected and should be re-benchmarked.


## [v14.1.1] - 2025-01-06
### Fixed
- Downgraded `vllm` down to `>=0.6.3,<0.6.5`, as the later versions of vLLM uses a newer
  version of outlines, which causes memory errors. This will be updated when this is
  resolved. [Relevant `outlines`
  issue](https://github.com/dottxt-ai/outlines/issues/1351).
- Display initial "Benchmarking X on Y" logging for all datasets being benchmarked,
  instead of just the first one.
- Removed the `--load-in-4bit` argument, as it is not used anymore, since it was only
  used when loaded generative models with the `transformers` backend, but we now only
  use vLLM for generative models.


## [v14.1.0] - 2025-01-02
### Changed
- Updated `vllm` from `>=0.6.3` to `>=0.6.6` and `transformers` from `4.45.0` to
  `4.47.0`, to support more model architectures.

### Fixed
- Now automatically uses the environment variable `HUGGINGFACE_API_KEY` when loading
  models from the Hugging Face Hub, so that the `--api-key` argument isn't needed in
  that case.
- Added a `Tekstur: ` prefix to the prompt template of the `foqa` dataset.
- Changed the instruction template prefix of `danske-talemaader` from `Spørgsmål: ` to
  `Hvad er betydningen af følgende talemåde: `.
- Add `fbgemm-gpu` to `generative` dependencies, as it is required to load newer Llama
  models.
- When a generative model isn't stored as safetensors, we now report an unknown number
  of parameters, and log a warning to the user on how to fix this.
- When benchmarking encoder models, we now correctly use the attention mask when
  checking the model's maximum sequence length.


## [v14.0.4] - 2024-12-17
### Fixed
- Model cache was not working properly with zero-shot models, meaning that redundant
  generations were made. This has been fixed now, which also makes the zero-shot
  evaluation much faster.
- Use `ray` as distributed executor backend for vLLM if more than one GPU is available,
  which fixes an error when using multiple GPUs with vLLM.
- Do not re-initialise generative models after each dataset. This both makes evaluation
  a bit faster as well as avoids an error that occurs when finishing a (model, dataset)
  evaluation with multiple GPUs. Note that the same error still happens when
  benchmarking multiple models in the same `scandeval` run when using multiple GPUs, as
  this is a `ray` issue.


## [v14.0.3] - 2024-12-14
### Fixed
- Enforce `scikit-learn<1.6.0`, since 1.6.0 is incompatible with `evaluate`. This bound
  will be removed when [this `evaluate`
  issue](https://github.com/huggingface/evaluate/issues/655) has been fixed.


## [v14.0.2] - 2024-12-13
### Fixed
- Fixed a bug with the speed benchmark for vLLM models, when the model is instruction
  tuned.
- LiteLLM models now uses the instruction prompt, also when few-shot evaluating, just
  like all vLLM models.
- Now catches more LiteLLM exceptions when evaluating API models, and retries the
  evaluation after a short delay if the exception is due to a temporary issue.


## [v14.0.1] - 2024-12-11
### Added
- Added the `api_version` argument, mimicking the LiteLLM API.

### Changed
- Changed the `base_url` argument to `api_base`, to mimic the LiteLLM API.

### Fixed
- Now correctly uses the `api_base` argument when evaluating models with the LiteLLM
  API.


## [v14.0.0] - 2024-12-11
### Added
- Added support for [LiteLLM](https://docs.litellm.ai/), meaning that all LLMs on 100+
  APIs can now be benchmarked! This includes OpenAI, Anthropic, Google, Mistral AI,
  Cohere, Ollama, LM Studio, vLLM servers, and Hugging Face inference endpoints. Check
  out the full list of LiteLLM providers [here](https://docs.litellm.ai/docs/providers).
- Added new `--base-url` argument, which allows you to specify the base URL of your
  model, if you are using an OpenAI-compatible inference API.

### Changed
- No more tokenisation for generation tasks, resulting in faster preprocessing times.
- Now evaluates models on the validation split by default, to avoid overfitting to the
  test set. The test set can be evaluated on using the new `--evaluate-test-split` flag.
- Now evaluates instruction tuned models with their chat template. Further, if a
  tokeniser has multiple chat templates, then we use the one corresponding to the ISO
  639-1 language code of the dataset, if available (e.g., "en" for English, "is" for
  Icelandic and so on) - otherwise we will just use the default chat template of the
  tokeniser.

### Removed
- Removed the option to evaluate on the training split, as this is not a common use
  case and simplified the codebase. If you find that this should be re-added, please
  open an issue in the GitHub repository.
- All generative on-premises models are now evaluated with vLLM and thus does not use
  the `transformers` backend as a backup, as this was not used in practice, and
  simplified the codebase. If you find that this should be re-added, please open an
  issue in the GitHub repository.
- Removed the `--only-validation-split` flag, as this is now the default behaviour. If
  you find that this should be re-added, please open an issue in the GitHub repository.
- Removed the option to benchmark local models, as this was not used in practice, and
  simplified the codebase. If you find that this should be re-added, please open an
  issue in the GitHub repository.

### Fixed
- Better handling of adapter models. The Hugging Face model configuration and the
  tokeniser will now be attempted to be loaded from the base model ID, if available.
- Now uses EOS token as the PAD token if a generative model has neither PAD nor BOS
  token available.
- If a generative model has not defined its pad token ID then we now manually check the
  candidate tokens `<pad>`, `[pad]`, `<|endoftext|>`, `<|im_end|>`, and upper case
  versions of these tokens.


## [v13.3.0] - 2024-11-29
### Added
- Added the question answering part of the Norwegian NorGLM multi-task human annotated
  dataset NO-Multi-QA-Sum (norglm-multi-qa). This dataset is part of the NLEBench
  Norwegian benchmarks. The answers from the original dataset have been rephrased with
  gpt-4o to contain the answer from the context. It has been marked as `unofficial` for
  now. This was contributed by [@viggo-gascou](https://github.com/viggo-gascou) ✨
- Added the sentiment classification part of the Icelandic dataset Hotter and Colder,
  being a gold standard dataset. As no Icelandic sentiment classification dataset was
  included in the benchmark previously, this is now the official Icelandic sentiment
  classification dataset.
- Added the Faroese sentiment classification dataset FoSent, being a gold standard
  dataset. Note that this dataset is very small (74 train, 35 val, 283 test samples).
  The dataset consists of manually annotated Faroese news articles as well as individual
  sentences from the news articles. In creating the splits we ensure that there is no
  overlap between the news articles in the train, validation and test sets. As no
  Faroese sentiment classification dataset was included in the benchmark previously,
  this is now the official Icelandic sentiment classification dataset.


## [v13.2.0] - 2024-11-14
### Added
- Added the summarisation part of the Norwegian NorGLM multi-task human annotated
  dataset NO-Multi-QA-Sum (`norglm-multi-sum`). This dataset is part of the NLEBench
  Norwegian benchmarks. It has been marked as `unofficial` for now. This was contributed
  by [@viggo-gascou](https://github.com/viggo-gascou) ✨
- Added `ice-linguistic` a linguistic acceptability dataset which is a subset of the
  Icelandic Linguistic Benchmarks dataset. It is a small dataset with 94 train
  samples, 32 validation samples, and 256 test samples, and has been marked as
  `unofficial` for now. This was contributed by
  [@oliverkinch](https://github.com/oliverkinch) ✨
- Added `icelandic-qa`, an Icelandic question answering dataset about Icelandic culture
  and history. The original dataset has 2000 samples, but only 375 of the samples have
  answers that are found in the context (exact match). An LLM has therefore been used to
  rephrase the answers and we now have 1683 samples where the answers are found in the
  context (531 train, 128 val, 1024 test). It has been set to `unofficial` for now. This
  was contributed by [@oliverkinch](http://github.com/oliverkinch) ✨

### Fixed
- Small typo in prefix prompt used for few-shot evaluation of the English sentiment
  classification dataset SST5.
- If a model cannot be benchmarked with vLLM then we now properly load the model with
  the `transformers` backend.


## [v13.1.0] - 2024-10-31
- Added `ice-ec` (a subset of the dataset) and `ice-ec-full` (the full dataset), an
  Icelandic linguistic acceptability dataset. It has been set to `unofficial` for now.
  This was contributed by [@oliverkinch](https://github.com/oliverkinch) ✨
- Added the Schibsted summarisation dataset, which contains summaries of published
  articles from Schibsted Media's Norwegian and Swedish newsrooms. The dataset has been
  split into two separate small datasets, `schibsted-sv` for Swedish and `schibsted-no`
  for Norwegian. Note that both of these datasets are really small (89 and 374 test
  samples in `schibsted-sv` and `schibsted-no`, respectively), and have been set to
  `unofficial` for now. This was contributed by
  [@oliverkinch](https://github.com/oliverkinch) ✨
- Added the Icelandic summarisation dataset IceSum. IceSum is a collection of 1,000
  Icelandic news articles from mbl.is, which have been manually annotated with
  summaries. The dataset has been marked as unofficial, meaning that it will not be
  automatically included when benchmarking models, but can be included by specifying the
  dataset explicitly using the --dataset argument (or dataset argument if using the
  Benchmarker API). This was contributed by
  [@viggo-gascou](https://github.com/viggo-gascou) ✨
- Added the new Faroese reading comprehension dataset FoQA. This is now the default
  Faroese reading comprehension benchmark, as there was none previously.
- Now supports evaluation of models with adapters. This requires that the model
  repository has an `adapter_config.json` file, but no additional setup is needed.

### Fixed
- If a model does not use attention mask then we now do not supply it. This caused
  errors when evaluating state space models.
- Now limits the maximum sequence length when loading HF models (as opposed to vLLM
  models) to 5,000 tokens, just like we do with vLLM (no prompts are larger than that).
  This avoids OOM issues.
- Adds GPT-4o and GPT-4o-mini to the list of cached OpenAI model IDs, to correctly
  determine if the model exists, without needing an OpenAI API key.
- If a model has set its EOS token ID to multiple tokens and hasn't set the padding
  token ID, we use the first EOS token ID as the padding token ID.
- Fixed a bug related to the loading of some encoder models by updating `accelerate` to
  `>=0.34.2` and `transformers` to `>=4.45.0`.
- We now ensure that stop tokens in vLLM can't be empty, as this caused errors when
  evaluating some models.
- If the end-of-chat-token for a model only consists of whitespace and/or newlines then
  we ignore it, as this caused errors when evaluating some models and makes no
  difference to the evaluation of the model, since we are stripping the output anyway.
- Now identifies more models correctly as generative models.


## [v13.0.0] - 2024-07-31
### Added
- Evaluation of instruction tuned models is now possible! This is done by setting the
  `--zero-shot` flag when benchmarking a model (or `zero_shot=True` if using the
  `Benchmarker` API). This will evaluate the model using an instruction prompt and
  without any in-context examples. Furthermore, the chat template of the model will be
  used. This is to mimic the behaviour of the model when it is used in a user-facing
  setting.
- Debug mode for generative models is now possible now, which can be used to validate a
  model's output manually. This will log the predictions, and store all the inputs and
  predictions to a JSON file in the current working directory. This can be enabled by
  setting the `--debug` flag when benchmarking a model (or `debug=True` if using the
  `Benchmarker` API).
- Added the Dutch linguistic acceptability dataset `dutch-cola`. It has been set to
  `unofficial` for now, but it might eventually replace ScaLA-nl as the official Dutch
  linguistic acceptability dataset. For now, you can benchmark models on it by
  explicitly setting the dataset using the `--dataset` argument (or `dataset` argument
  if using the `Benchmarker` API). If you would prefer to run the full dataset, then you
  can benchmark models on `dutch-cola-full` as well - note that this evaluation will be
  significantly slower than the `dutch-cola` evaluation.
- Added the Belebele dataset, being a multilingual multiple-choice reading comprehension
  dataset. This has been added as a separate `multiple-choice-reading-comprehension`
  task, and is available in all supported languages except Faroese. The dataset has been
  marked as unofficial, meaning that it will not be automatically included when
  benchmarking models, but can be included by specifying the dataset explicitly using
  the `--dataset` argument (or `dataset` argument if using the `Benchmarker` API).

### Fixed
- Set upper bound on Python versions to `<4.0` from `<3.12`, to avoid installation
  issues.
- Removed the use of `ModelFilter` from the `huggingface_hub`, as it was removed from
  version `0.24.0` onwards. For the same reason, we now require `>=0.24.0` for the
  `huggingface_hub` dependency.
- Now checks the `sliding_window` and `sliding_window_size` config attributes when
  determining the vLLM context length. This would result in errors when the sliding
  window is less than 5,000, which for instance is the case with the Gemma 2 models.

### Changed
- Added `gpt-4o-mini` metadata, to correctly display maximum sequence length and
  vocabulary size.
- Changed the name of the `question-answering` task to the more descriptive name
  `reading-comprehension`.
- Update `vllm` to `>=0.5.3` and `transformers` to `>=4.43.0`, which now allows
  evaluation of Gemma 2 and Llama-3.1 models.
- Removed the `quantization` extra and instead prompt the user to manually install any
  missing quantisation packages when evaluating quantised models. This is due to several
  dependency clashes with `optimum` and `transformers`.


## [v12.11.0] - 2024-07-03
### Added
- Updated the `arc-is` dataset to a Claude translated version of ARC-challenge, from the
  dataset `mideind/icelandic-arc-challenge`. This has substantially higher translation
  quality than the previous `arc-is` and the current `mmlu-is` datasets. For this
  reason, the new `arc-is` dataset is now the official Icelandic dataset for the
  knowledge task.


## [v12.10.8] - 2024-06-21
### Fixed
- An import error caused `openai` to be installed for any evaluations to be done, which
  has now been fixed.


## [v12.10.7] - 2024-06-19
### Fixed
- Require `numpy` to be of version `1.x.x`, as the new `2.0.0` clashes with `outlines`.


## [v12.10.6] - 2024-06-19
### Fixed
- Updated `optimum` to `>=1.20.0` as `1.19.x` is incompatible with newer `transformers`
  versions.
- Updated `outlines` to `>=0.44.0` as this fixes an error in evaluating NorwAI models.


## [v12.10.5] - 2024-06-12
### Changed
- Remove almost all upper version bounds on dependencies. This makes it easier to be
  compatible with the `scandeval` package, with the risk of potentially introducing
  bugs when new dependency versions appear. We will monitor this risk and see if this
  is the way to go.

### Fixed
- Update `vllm` to `>=0.5.0`, `outlines` to `>=0.0.37` and `tiktoken` to `>=0.7.0`,
  which now resolves the dependency clash between the three of them.
- When detecting the `outlines` version we expected it to consist of integers, but we
  now accept strings as well (for development versions, say).


## [v12.10.4] - 2024-06-03
### Fixed
- Access to the evaluation datasets were shut down by Hugging Face again. It has now
  been restored.


## [v12.10.3] - 2024-06-03
### Fixed
- Access to the evaluation datasets were shut down by Hugging Face. It has now been
  restored.


## [v12.10.2] - 2024-05-30
### Fixed
- Correctly update logits processors and prefix allowed functions tokens functions for
  NER datasets when starting generation.
- We now use logprobs for OpenAI models, as this is supported by the chat models now.
  This is used for all sequence classification based tasks, which currently comprise of
  sentiment classification, linguistic acceptability, knowledge and common-sense
  reasoning. This fixes some incorrect evaluations of the newer GPT-4-turbo and GPT-4o
  models, as they tend to output things like "Sentiment: positive" rather than simply
  "positive".


## [v12.10.1] - 2024-05-28
### Fixed
- Now recognises the metadata for the new GPT-4o models correctly. Currently there is a
  version clash between `vllm` and `tiktoken`, meaning that one needs to manually
  upgrade `tiktoken` to evaluate GPT-4o - an informative error message notes this to
  the user now in that case.
- Number of generated tokens for sequence classification tasks has been changed back to
  1 (from 3). This makes no difference to open source models, as we only use the
  logprobs from the first token anyway, but this makes a big difference on multiple
  choice QA tasks for OpenAI models, as some of them might output things like "a is
  correct" rather than simply "a". Since we're using word edit distance to the labels,
  this might accidentally cause the final prediction to be different from "a".
- An error in `outlines<=0.0.36` meant that NER evaluations were near-random.
  Unfortunately, due to a strict `outlines` requirement in `vllm`, we cannot enforce
  `outlines>0.0.37` (see [this vLLM PR for a future
  fix](https://github.com/vllm-project/vllm/pull/4109)). For now, to prevent faulty
  evaluations, we raise an error, asking the user to manually upgrade `outlines` if
  they have an old version.


## [v12.10.0] - 2024-05-08
### Changed
- Update `autoawq` to `>=0.2.5,<0.3.0`, as it now doesn't have a dependency clash with
  `transformers`.
- Update `vllm` to `>=0.4.2,<0.5.0`, to support new models (such as Phi-3).
- Update `torch` to `>=2.3.0,<3.0.0`, as this is required by `vllm`.

### Fixed
- When overriding benchmark configuration parameters in `Benchmarker.benchmark` then
  these overridden parameters are now correctly used when building datasets.
- When a generative model was benchmarked on a NER task followed by another task, the
  structured generation wasn't set up correctly, as we're not re-initialising the model
  since v12.8.0. We now ensure that the logits processors are re-built for every
  dataset.


## [v12.9.1] - 2024-04-30
### Fixed
- Disables the prefix caching of vLLMs, as it has not been implemented with sliding
  window attention yet, causing re-initialisation errors.
- Updates `vllm` to `>=0.4.1,<0.5.0`, as this fixes an issue with benchmarking
  freezing.


## [v12.9.0] - 2024-04-26
### Changed
- Update `optimum` dependency to `>=1.19.1,<2.0.0`, as it is now compatible with
  `transformers>=4.40.0,<4.41.0`.

### Fixed
- Pin `vllm` to `v0.4.0`, since `v0.4.1` has breaking changes and is causing issues
  with flash attention.
- Catch vLLM error when prefix caching is set for models with sliding window attention,
  as this is not supported yet in vLLM.


## [v12.8.0] - 2024-04-23
### Changed
- Updated `vllm` to `>=0.4.0,<0.5.0`, which both fixes an issue with multi-gpu
  benchmarking as well as supporting more models.
- Updated `transformers` to `>=4.40.0,<4.41.0`, to support more models.
- Removed the `olmo` extra, as it is now included in `transformers`.
- Downgraded `outlines` to `v0.0.34` as any newer version is currently incompatible
  with `vllm`. This will be changed back to newer versions when [this vLLM
  PR](https://github.com/vllm-project/vllm/pull/4109) has been merged and released.

### Fixed
- Now does not reload generative models between each evaluation. This both saves some
  evaluation time, but it also prevents a bug when using multiple GPUs.
- Handle the change from having `float` logprobs in vLLM to the new `Logprob` objects.


## [v12.7.0] - 2024-04-19
### Added
- Added a script to evaluate human performance on datasets. This is a Gradio app which
  can be run using the command `human_evaluate --annotator-id <id>`, where
  `annotator-id` is the ID of the human annotator (from 0 to 10, inclusive). They will
  then annotate their answers for validation splits from the iteration corresponding to
  their annotator ID. All of the annotated results will be stored to
  `scandeval_benchmark_results.jsonl`, as usual - note here that this will create a
  single `human` entry, where multiple annotators will count as multiple iterations for
  the same `human` model.

### Fixed
- If a model has a very small maximal context length in its tokeniser configuration
  then we ignore this value and instead use the default value.
- When a model is generative then we use default context length to be 32,768.
- Now ensures that we use mixed precision when CUDA is available, as this is required
  by Flash Attention.
- By default we only use flash attention for generative models, as it leads to errors
  with several encoder models.
- Add missing OpenAI models to the model cache, to checking model existence when no
  OpenAI key is specified.
- Only imports from the `openai` package if it has been installed.
- Improved detection of the end-of-chat tokens for instruction tuned models, which
  previously caused errors when evaluating some instruction tuned models.
- Loading of a pretrained model configuration from the Hugging Face Hub failed when the
  model is gated and when the `cache_dir` is specified in `AutoConfig.from_pretrained`.
  We now do not set that argument if the model is gated, as a temporary fix.


## [v12.6.1] - 2024-04-11
### Fixed
- Changed vLLM inference parameters to limit the GPU memory usage during evaluation,
  which makes it possible to evaluate larger models on the same hardware as previously.
  Concretely, the `gpu_memory_utilization` has been raised from 0.9 to 0.95,
  `enforce_eager` is set to True, the `max_model_len` has been reduced from (at most)
  10,000 to (at most) 5,000. See [this
  issue](https://github.com/ScandEval/ScandEval/issues/383) for an overview of maximum
  amount of tokens in each dataset (as of v12.6.0 of ScandEval).
- Removed 1 sample from the Swedish sentiment classification dataset SweReC which was
  abnormally long, to keep the maximum amount of tokens in the samples below 5,000.
  Replaced the outlier sample with a new one.
- The number of allowed generated tokens for the Danish summarisation dataset
  Nordjylland News was mistakenly set to 128, compared to 256 for all other
  summarisation datasets. This has been fixed now.
- Now correctly detects if `autoawq` should be installed, when evaluating an AWQ model.
- Reduced `transformers` dependency to `4.38.x` again, as `autoawq` requires this.
- Do not use BitsAndBytes quantisation if the model is already quantised.


## [v12.6.0] - 2024-04-10
### Changed
- Updated `transformers` dependency to `>=4.39.3,<4.40.0`.

### Fixed
- Updated cached OpenAI model metadata.
- When loading local models we now more robustly detect the task of the model (i.e.,
  whether it is a generative model, encoder model or sequence-to-sequence model). This
  previously prevented evaluation of some local models.
- When detecting whether a local model exists, we now also look for the existence of
  `*.safetensors` files.


## [v12.5.3] - 2024-04-05
### Fixed
- The speed benchmark for OpenAI models was extremely slow, due to an issue with the
  tokenizer. This has been fixed now.


## [v12.5.2] - 2024-04-04
### Fixed
- Now using the same label order in the NER task as is in the dataset configuration.
  From v12.1.0 and onwards these were updated to sorting the labels, but this has
  resulted in significantly worse performance.
- Added GPT-4-turbo name variations to cached OpenAI model IDs. This means that we'll
  be able to see if a model ID should be an OpenAI model, without an OpenAI API key.


## [v12.5.1] - 2024-04-03
### Security
- Now uses an access token to access datasets, allowing the datasets to not be
  publicly available on the Hugging Face Hub.


## [v12.5.0] - 2024-04-02
### Added
- We now support evaluation of quantised models, such as GPTQ and AWQ, when the vLLM
  backend is being used (the default).

### Fixed
- Move tensor to the correct device when benchmarking seq-to-seq models (#363). Thanks
  to [@ThomasKluiters](https://github.com/ThomasKluiters) for this contribution! :tada:
- Deals with the case where an instruction tuned model does not use any special token
  at the end of the chat, such as `<|im_end|>`. This holds for, e.g., Qwen models.
- Better auto-detection of pipeline tag for models on the Hugging Face Hub, in case the
  tag is not manually set.


## [v12.4.0] - 2024-03-27
### Added
- Support for Azure OpenAI models! These can now be benchmarked as with any other
  model, where either the environment variables `AZURE_OPENAI_API_KEY`,
  `AZURE_OPENAI_ENDPOINT` and `AZURE_OPENAI_API_VERSION` need to have been set, or
  alternatively through the `--azure-openai-api-key`, `--azure-openai-endpoint` and
  `--azure-openai-api-version` arguments. Thanks to
  [@BramVanroy](https://github.com/BramVanroy) for all the help regarding the
  implementation of this :tada:
- We now use the new JSON mode for newer OpenAI models for the NER task, to ensure
  better JSON generation.
- If an error is thrown during generation with an OpenAI model, which for instance
  happens when the prompt is caught by the content filter, then we simply return a
  blank string instead.

### Changed
- Updated `outlines` dependency to v0.0.37, which can now correctly deal with a larger
  batch size when integrated with vLLM. This results in faster NER evaluation.

### Fixed
- Move models to the device before running any inference with it, as this causes issues
  when flash attention is enabled.
- When benchmarking instruction tuned models, we now ensure that generation stops when
  the end-of-chat token is reached (such as `<|im_end|>` and `[/INST]`). This had a
  negative performance impact on question answering and summarization, but the
  remaining tasks were not affected.


## [v12.3.2] - 2024-03-19
### Fixed
- There is an issue with the underlying `outlines` package that we use for structured
  generation, where many of the generations stop prematurely when the batch is too
  large. We fix this temporarily by lowering the batch size from the entire dataset to
  the standard 32 when vLLM is used for NER tasks. This will be changed back when the
  bug is fixed. Follow the progress in [this `outlines`
  issue](https://github.com/outlines-dev/outlines/issues/757).
- Issue when checking if the `openai` extra needed to be installed, or when the
  `OPENAI_API_KEY` needs to be set.
- Setting `add_prefix_space=False` caused an error during the loading of some
  tokenizers. To fix this, we only supply the `add_prefix_space` keyword argument
  during the loading of the tokenizer if it is True.


## [v12.3.1] - 2024-03-13
### Fixed
- An issue with Pydantic typing, causing initialisation of `Benchmarker` to throw an
  error.


## [v12.3.0] - 2024-03-13
### Changed
- Updated `outlines` dependency to `>=0.0.36,<0.1`. This fixes a race condition caused
  during evaluation of NER datasets and also includes integration with the
  `transformers` library. The existing hardcoded integration has now been removed in
  favour of the integration in that package.


## [v12.2.1] - 2024-03-12
### Fixed
- Now includes the `transformers` integration with `outlines` directly in the code,
  which caused issues as they weren't part of the newest `outlines` release. When it
  does get included then we will import these as before.
- When evaluating OpenAI models we now do not perform any structured generation, as we
  do not have access to the logits.


## [v12.2.0] - 2024-03-11
### Added
- Added the Icelandic common sense reasoning dataset Winogrande-is, being a manually
  translated version of the English Winogrande dataset. This also means that the
  HellaSwag-is dataset has been marked as unofficial, and will thus not automatically
  be included when benchmarking models on the Icelandic common sense reasoning task.

### Changed
- Updated `vllm` dependency to `>=0.3.3,<0.4.0`, which allows the benchmarking of the
  new Gemma and OLMO models, without the bug from vLLM v0.3.2.

### Fixed
- Do not show message regarding missing flash attention if CUDA is not available.
- Only use bfloat16 as quantisation compute type if it is available and that
  `torch_dtype` is set to "bfloat16" in the Hugging Face configuration - otherwise we
  use float16.
- Since flash attention is now enabled by default, some models couldn't be loaded due
  to them not supporting it. For these models, flash attention will now be disabled
  during model loading.
- Now uses a single GPU when finetuning, as previously evaluation would just freeze in
  this case. In the future we might support multi-GPU finetuning, but since encoder
  models usually doesn't require multiple GPUs, this is currently not prioritised.


## [v12.1.0] - 2024-02-29
### Changed
- Flash attention will now default to being used if `flash_attn` has been installed. If
  the `--use-flash-attention/no-use-flash-attention` hasn't been set and the
  `flash_attn` package hasn't been installed, then a logging message will be displayed,
  informing the user.
- Changed backend structured generation framework to `outlines` from
  `lm-format-enforcer`.

### Fixed
- Evaluating models on NER tasks used excessive amounts of memory and took very long.
  This was due to a bug in vLLM v0.3.2, and will be fixed in vLLM v0.3.3. We thus
  forbid v0.3.2, making it fast again, and we'll remain compatible with the new v0.3.3
  when it is released.
- A name clash has been fixed, which caused the MMLU-no dataset to not be run when
  running all Norwegian datasets.


## [v12.0.0] - 2024-02-26
### Added
- Now automatically uses multiple GPUs when evaluating generative models with vLLM.
- Now allows "unofficial" datasets, which are datasets which are not included on the
  official leaderboards and models will only be benchmarked on them if they have been
  explicitly set using the `--dataset` argument (or `dataset` argument if using the
  `Benchmarker` API). This allows the inclusion of more datasets, without bloating the
  evaluation time of "official" evaluations, as well as removing the need to remove old
  datasets when they are replaced by newer ones.
- The following datasets have been added as unofficial, all datasets that used to be
  part of ScandEval but has since been replaced:
    1. ARC-da
    2. ARC-no
    3. ARC-sv
    4. ARC-is
    5. ARC-de
    6. ARC-nl
    7. ARC
    8. DaNE
    9. WikiANN-fo
- A more informative error message is now being thrown if additional arguments need to
  be supplied to evaluate the model, such as
  `--trust-remote-code`/`trust_remote_code=True`.
- When determining a model's maximum sequence length, we now also look at the
  `max_sequence_length` attribute of the Hugging Face model configuration.

### Changed
- Computation of the BERTScore metric for summarisation tasks are now using the device
  stated in the benchmark config, making the metric computation significantly faster if
  a GPU is being used. This defaults to processing 32 samples at a time, which is
  reduced if OOM errors occur. If OOM errors occur with a batch size of 1 then the
  scores are computed on CPU, as before.
- Updated `transformers` dependency to `>=4.38.1,<4.39.0`, and `vllm` dependency to
  `>=0.3.2,<0.4.0`. This allows the benchmarking of the new Gemma and OLMO models.
- When using the `Benchmarker` API, the `save_results` argument now defaults to True.
- The `Benchmarker.benchmark` method now only returns the list of benchmark results
  from the given run, rather than all historic benchmark results as well.
- The framework now defaults to using a Hugging Face Hub token when accessing models,
  if available.


## [v11.0.0] - 2024-02-16
### Added
- Added arguments to `Benchmarker.benchmark` (or simply `Benchmarker.__call_`),
  corresponding to the same arguments during initialisation. The idea here is that the
  default parameters are set during initialisation, and then any of these can be
  changed if needed when performing a concrete evaluation, without having to
  re-initialise the `Benchmarker`.
- Added the Danish knowledge datasets `danske-talemaader` and `danish-citizen-tests`.
  Both are multiple choice datasets, where the first one tests knowledge about Danish
  idioms, and the second one tests knowledge about the Danish society. These replace
  the machine translated MMLU-da dataset.
- Added a `--num-iterations` flag (`num_iterations` in the Python CLI), which controls
  the number of times each model should be evaluated, defaulting to the usual 10
  iterations. This is only meant to be changed for power users, and if it is changed
  then the resulting scores will not be included in the leaderboards.

### Changed
- The default value of the languages are now all languages, rather than only Danish,
  Swedish and Norwegian.
- Changed all summarisation datasets to use one few-shot example (some were set to 2),
  and increased the maximum amount of generated tokens to 256 rather than the previous
  128, since many of the gold standard summaries are around 200 tokens.

### Fixed
- There was an error caused if an old version of the `openai` package was installed and
  if the `scandeval` package was checking if a model exists as an OpenAI model. Now an
  informative error is thrown if the model is not found on any available platforms, as
  well as noting the extras that are missing, which prevents the package from checking
  existence on those platforms.
- Changed the prompt for the English sentiment classification dataset SST5, where it
  previously stated that the documents were tweets - these have now been renamed to
  "texts".
- Correctly assess whether the `openai` extra should be used, which made it impossible
  to benchmark OpenAI models.
- Disabled `lmformatenforcer` logging, which happens in the rare case when we're
  few-shot evaluating a model on NER and there are no JSON-valid tokens to generate.

### Removed
- Removed all machine translated ARC datasets, as they had a near 100% correlation with
  the machine translated version of the MMLU datasets.


## [v10.0.1] - 2024-02-12
### Fixed
- A prefix space was added to labels in sequence classification tasks that
  automatically adds a prefix space (such as Mistral). We now check for this and ensure
  to only manually add prefix space to models that don't automatically do this (such as
  the Yi models).


## [v10.0.0] - 2024-02-12
### Added
- Now throws a more informative error when attempting to benchmark a non-generative
  model on a generative task.

### Changed
- Many dependencies are now optional, to make the package less bloated. These extras
  are `jax`, for models based on the JAX framework, `generative` for evaluating
  generative models, `olmo` for models based on the OLMO architecture, `openai` for
  evaluating OpenAI models, and `all` to install all of them.
- Updated many dependencies. In particular now uses `openai` version 1.x.x, which
  required some changes to the code base as they changed their API.
- Changed the `--dataset-task` CLI argument (`dataset_task` in the Python API) to
  `--task` (`task`). This is now the preferred way to choose what to benchmark a model
  on, rather than remembering all the names of the datasets. E.g., to benchmark a model
  on all Danish question-answering datasets, we call `scandeval -m <model_id> -l da -t
  question-answering`. All the names of the tasks is shown in `scandeval --help`.
- Renamed the `--no-ignore-duplicates` to `--force` (shorthand: `-f`), which _forces_
  the evaluation, meaning that it evaluates the model even if it has previously been
  evaluated.
- Renamed the `--model-id` to `--model`.

### Fixed
- Error when encoding a batch of size 1 with OpenAI models.
- Error when benchmarking OpenAI models on MacOS due to the `tiktoken.Encoding` object
  not being picklable.
- Fixed an issue with OOM errors when changing from benchmarking one generative model
  to another.
- Now allows loading tokenisers that require remote code, if `--trust-remote-code` has
  been set.
- Fixed an issue where the `max_sequence_length` parameter in the Hugging Face model
  configuration wasn't used to determine the `max_model_len` parameter in the
  `vllm.LLM` initialisation, causing some models not being loaded in vLLM.
- An error occured if a tokenizer had no defined BOS token, which happens for some
  generative models. It is now set to be equal to the EOS token in that case.
- Fixed error related to the extraction of predicted labels in sequence classification
  tasks for generative models, which unfairly evaluated generative models that require
  a prefix space on the labels (which are most of them currently).

### Removed
- Removed the `-d` shorthand for `--dataset` in the CLI, to encourage the use of `-t`
  (`--task`) and `-l` (`--language`) instead.


## [v9.3.2] - 2024-02-05
### Fixed
- Using model revisions did not work with vLLM models - this has now been fixed. These
  revisions are specified using the '@' operator in the model ID, e.g., `scandeval -m
  gpt2@main`.


## [v9.3.1] - 2024-01-31
### Fixed
- The prompts were not stripped correctly, causing bad evaluations for sequence
  classification tasks.


## [v9.3.0] - 2024-01-29
### Changed
- Now requires `transformers` versions `4.37.x`. As they often introduce breaking
  changes in minor versions, we now only allow a patch version difference and manually
  update to `4.38.x` when it comes out.
- Swapped primary/secondary metrics for the multiple choice tasks, where we now set MCC
  as the primary metric and accuracy and secondary. This is due to the fact that MCC
  handles class imbalance better.
- Removed speculative ngram sampling again, as `transformers` now requires the batch
  size to be 1, which doesn't make it any faster than normal.
- Swapped primary/secondary metrics for the multiple choice tasks, where we now set MCC
  as the primary metric and accuracy and secondary. This is due to the fact that MCC
  handles class imbalance better.
- Number of generated tokens for sequence classification tasks has been changed back to
  3 (from 1). This makes no difference to open source models, as we only use the
  logprobs from the first token anyway, but it *does* make a difference to closed
  source models where the logprobs are not available (like OpenAI's chat models), as
  we're instead calculating word edit distance to the labels.

### Fixed
- Prevents FP16 overflow by using -1e3 instead of -1e9 for ~0% probability logprobs
  during generation with vLLM.
- Avoids excessive disk usage by not caching processed datasets to disk, as we are
  never using the cached versions anyway.
- We now only strip the prompts if the model's tokenizer includes a prefix space when
  tokenizing the labels.
- When testing a model's maximum sequence length, we put dummy inputs into them. This
  causes errors if the dummy inputs are one of the special tokens. Since the special
  tokens have not always been set up in the tokenizer, we instead rely on a heuristic
  that the 100th token ID is not a special token.
- An import depended on `vllm`, which is not installed on non-Linux devices, causing an
  `ImportError`. This has now been removed.
- Fixed an issue where structured generation wasn't triggered when vLLM wasn't
  available.


## [v9.2.0] - 2024-01-24
### Added
- Added (the English) datasets MMLU, ARC and HellaSwag, as well as Norwegian and
  Icelandic translations of it. Now the `knowledge` and `common-sense-reasoning` tasks
  are covered in all supported languages except Faroese (i.e., da, sv, no, is, de, nl &
  en).
- Now uses speculative ngram sampling for text generation when vLLM is not available.
  This has no effect on performance and increases evaluation speed by 3x on generation
  heavy tasks like NER and summarization.
- Added structured generation for the NER task, which enables the models to (almost)
  always output correct JSON, separating the NER capabilities from the JSON
  capabilities. JSON can be tested separately in a (future) coding benchmark.
- Now adds `scandeval_version` to the output JSONL results, to make it easier to
  determine when outdated results need re-benchmarking.

### Changed
- Swapped primary/secondary metrics for the NER task, as the `MISC` tag varies too much
  from dataset to dataset to be meaningful as a primary metric. Now uses micro-average
  F1-score across all tags except the `MISC` tag as a primary metric.

### Fixed
- There was a bug where all models were removed from disk prior to benchmarking. This
  will now only happen if the `--clear-model-cache` flag is set.
- The `vllm` package cannot be installed when CUDA is not available - this is now
  neither installed nor used when this is the case, and generative few-shot evaluation
  is done using the `transformers` package rather than `vllm`.
- Previously `temperature` was wrongly not set for vLLM and OpenAI models, instead
  defaulting to their 1.0 values. This was due to the fact that this is set in
  `transformers` using the `do_sample=False` argument, which doesn't transfer to the
  other libraries. This has now been set to 0.0.
- Now catches OpenAI `InvalidRequestError`s.
- Removed overly long or repetitive samples in the multiple choice datasets, which
  caused errors when evaluating OpenAI models on them.
- Now sets the `top_k` parameter in the vLLM `SamplingParams` based on the value it has
  in the `GenerationConfig`. This caused a discrepancy, as vLLM defaulted to -1 and
  `transformers` to 50.
- When loading a model using `transformers` then the quantized compute dtype is now
  correctly set to either `bfloat16` or `float16`, depending on the GPU available,
  rather than the previous `float32`. This does not affect generation performance.
- Fixed formatting of summarization metrics.
- Removed print output from `bert_score` during summarization metric computation.
- Now clears GPU memory properly after finishing the benchmark of a generative model
  with vLLM.


## [v9.1.2] - 2024-01-16
### Fixed
- When checking if a model has already been benchmarked, we only care about the
  `few_shot` parameter if the model is generative.


## [v9.1.1] - 2024-01-15
### Fixed
- Now adds a `generative` key to the logged results, to enable parsing few-shot
  evaluated models correctly when building leaderboards.


## [v9.1.0] - 2024-01-14
### Changed
- Now only stores the top-10 log probabilities of generated tokens when the generation
  length is less than 8 tokens. Also now keeps separate caches for each (model,
  dataset) combination, where it previously had a single cache for each model. Both of
  these help reduce the memory usage of the model output cache.
- Optimised cache saving/loading a bit, making the waiting time in between iterations
  slightly shorter.
- Removes the model output cache for a (model, dataset) combination when the
  benchmarking of the model on the dataset finishes successfully. Also removed indents
  in model output cache JSON files. Both of these help reducing the disk space used on
  caching.

### Fixed
- Only require generative models to output logprobs if the dataset is of a task that
  requires it. This caused the benchmarking to use excessive memory when benchmarking
  datasets that require long generative outputs, such as NER.

### Removed
- Removed some vLLM logging.


## [v9.0.0] - 2024-01-12
### Added
- Now caches the completions of open source generative models, which effectively makes
  benchmarking of these ~33% faster. We cannot store all logits for storage reasons (it
  quickly gets >100GB in that case), so we instead store the top-100 logits for each
  generated token, but only if the generated sequence is shorter than 50 tokens. We
  thus assume that (a) these are the only logits needed, and (b) that the generations
  don't change. We argue that (a) is the case since we only use the logits in
  classification tasks, in which case we only use the first token anyway. Further,
  since we're using a temperature of 0 anyway, the generations will be as close to
  deterministic as possible (up to small rounding fluctuations of logits, which is
  negligible). This is a breaking change, since it is not compatible with the previous
  way we cached OpenAI model outputs.
- Added a new `--clear-model-cache` flag, which removes the cached models after
  finishing the benchmarking of each model, to save disk space. This doesn't remove the
  cached model outputs or datasets.
- Added the following new datasets:
    - `fone`, a Faroese NER dataset, which replaces the previous `wikiann-fo` dataset.
    - `dansk`, a Danish NER dataset, which replaces the previous `dane` dataset.
    - `norquad`, a Norwegian question answering dataset, which replaces the previous
      `scandiqa-no` dataset.
    - Danish, Swedish, German and Dutch versions of the MMLU, ARC and HellaSwag
      datasets, testing knowledge and common sense reasoning of generative models.
      These have been machine translated by the University of Oregon using
      GPT-3.5-turbo. Machine translation is not adequate, of course, so see this as a
      first version of these kinds of evaluations, to get some benchmarks going asap.
    - `squad-nl`, a Dutch extract question answering dataset, which is a machine
      translated version of SQuAD-v2. As with the datasets mentioned above, this is
      meant as a first version of a Dutch QA dataset, until we have a better one
      available.
- Added `--only-validation-split` flag, which only benchmarks the model on the
  validation split, which is 5-10x smaller than the test split (depending on the
  dataset). This is especially useful with paid models like OpenAI models. The value of
  this flag is stored in the benchmark results, so this will be visible on
  leaderboards.
- Now uses vLLM as the underlying engine for few-shot evaluating generative models,
  which drastically improves the evaluation speed, as well as requiring less GPU
  memory.

### Changed
- Now compatible with`transformers >= 4.36.2`, and this is required now as they have
  changed their generation API in a breaking manner.
- Now removes all newlines from texts in the summarization task, where previously these
  were merely "squashed" to single newlines. This makes the separation of few-shot
  examples for generative models easier.
- Also removes newlines from the NER task, where these were not removed at all
  previously.
- Now doesn't force ASCII characters in the NER task for generative models, making the
  target JSON dictionary more consistent with the input text.
- If a model is stored in the Safetensors format on Hugging Face Hub, then we read out
  the number of parameters directly from those files. This results in more accurate
  parameter counts as opposed to loading in the model in 4-bit and counting manually.
- Samples with excessively short or long texts have been removed.
- Adjusted number of few-shot examples in datasets to ensure that the resulting prompt
  is at most ~3000 tokens long.
- When timeout errors occur when loading a model then we will try again at most 5 times
  now, where previously we would attempt to re-load it indefinitely.

### Fixed
- Removed `text2text-generation` temporarily from the tags defining generative models,
  since we do not support the benchmarking of these yet. This will be added back in as
  soon as we support them.
- Now catches `OSError`s when loading Hugging Face model configurations, which happen
  when there is no `config.json` file in the model repo.
- When sampling few-shot examples for question answering tasks we previously sampled
  among examples with context length less than 1024 characters, to keep the prompt
  short. This is too small for some datasets, so now we dynamically set this threshold
  based on the dataset itself, starting from 512 and doubling until we have at least
  the number of desired few-shot examples to choose from.
- Now only sets `torch_dtype` is CUDA is available, as otherwise errors are caused.
- Previously text generation in a batch would be stopped if any of the samples in the
  batch reached the stopping criteria, causing a lot of incomplete completions. Now
  the model continues to generate text until the entire batch is complete, and the
  excess generation is removed afterwards.
- When benchmarking encoder models on QA tasks the contexts are split up if they exceed
  the model's context length. The stride value used caused errors in rare cases where
  the model's maximum context length was really small (128). This has been fixed now.
- Now sets `ignore_mismatched_sizes` when loading models if the model cannot be loaded
  otherwise. This previously caused some issues when loading certain models.
- Fixed bug where some encoder models did not work properly when loaded in with FP16
  mixed precision due to overflow. We now load in models with BF16 as these have a
  larger range, but fall back to FP16 if BF16 is not available. If both lead to
  overflow then we attempt again with full FP32, and lastly throw an informative error
  and block evaluation if the overflow persists.
- When few-shot evaluating models on NER tasks, we are now more lenient towards the
  generated model output. Instead of taking the output as-is, we are now extracting the
  first dictionary (enclosed in curly brackets), as well as replacing all single
  apostrophes (') with double ones (").
- If a model is already pre-quantized then we will not attempt to quantize it as well.


## [v8.2.1] - 2023-12-20
### Fixed
- Removed the non-existent IsReC, FoReC and FoQA datasets.


## [v8.2.0] - 2023-12-20
### Added
- Added the following new datasets:
    - `sb10k`, a German sentiment classification dataset.
    - `dutch-social`, a Dutch sentiment classification dataset.
    - `sst5`, an English sentiment classification dataset.
    - `germeval`, a German NER dataset.
    - `conll-nl`, a Dutch NER dataset.
    - `conll-en`, an English NER dataset.
    - `scala-de`, a German linguistic acceptability dataset.
    - `scala-nl`, a Dutch linguistic acceptability dataset.
    - `scala-en`, an English linguistic acceptability dataset.
    - `nqii`, an Icelandic extractive question answering dataset.
    - `germanquad`, a German extractive question answering dataset.
    - `squad`, an English extractive question answering dataset.
    - `cnn-dailymail`, an English summarization dataset.

### Fixed
- Fixed bug with question answering benchmarking when the answer was a proper subset of
  the first token in the context, causing errors when benchmarking some models.
- Some models have been stored in mixed precision as well as containing an
  implementation of layer normalisation which is incompatible with such mixed
  precision. When loading models we now only load in mixed precision if `torch_dtype`
  has been specified in the Hugging Face model configuration (as with the Mistral
  model, for instance).
- When sampling examples to use in few-shot prompts in a sequence classification, we
  previously required that the samples are stratified with respect to the labels. This
  caused an issue if the dataset did not contain all labels, so now we only stratify
  with respect to the labels present in the dataset.
- When few-shot benchmarking on question answering datasets we previously only used the
  samples whose contexts were at most 512 characters long. This turns out to be too few
  for `germeval`, so this has been upped to 1024.


## [v8.1.0] - 2023-12-04
### Added
- Now added support for text-to-text tasks, which include tasks such as abstractive
  summarization, abstractive question-answering and translation. These can only be
  benchmarked with generative models. In this release, this includes the following
  datasets:
    - `nordjylland-news`, a Danish summarization dataset based on news articles.
    - `swedn`, a Swedish summarization dataset based on news articles.
    - `no-sammendrag`, a Norwegian summarization dataset based on news articles.
    - `rrn`, an Icelandic summarization dataset based on news articles.
    - `mlsum`, a German summarization dataset based on news articles.
    - `wiki-lingua-nl`, a Dutch summarization dataset based on WikiHow articles.
  These are all of the task `summarization`, meaning that they can also all be run
  using `scandeval --dataset-task summarization --model-id <model_id>`.
- A `--use-flash-attention` flag has been added, which enables Flash Attention 2.0,
  which is required by some models, such as Mistral-based ones. If `flash-attn` has not
  been installed then an informative error message will be raised. Thanks to
  [@peter-sk](https://github.com/peter-sk) for this contribution! :tada:

### Changed
- Now uses 8-bit AdamW whenever CUDA is available, as opposed to regular AdamW.
  Experiments shows that this does not affect benchmarking performance, but reduces
  memory usage and thus allows benchmarking of larger models

### Fixed
- A bug was removed which caused some overlap between the dataset splits of the
  ScandiQA datasets.
- Now allows loading in models in the data type that they were trained in, which
  previously caused errors if they weren't trained in float32.


## [v8.0.0] - 2023-11-29
### Added
- Support for few-shot evaluation of decoder models, both from the Hugging Face Hub and
  OpenAI models. This currently happens automatically when specifying a generative
  model from the Hugging Face Hub, and with all OpenAI models.
- Now stores model caches in separate directories, enabling parallel evaluations.
  Thanks to [@KennethEnevoldsen](https://github.com/KennethEnevoldsen) for this
  contribution! :tada:
- Added `--device` argument to the CLI, which can be used to overwrite the automatic
  detection of device (CPU, CUDA GPU, MPS GPU, TPU) to use.
- Added `--trust-remote-code/--no-trust-remote-code` argument to the CLI, as some
  models require this flag to be loaded. It defaults to `False` for security reasons,
  however.
- Added `--load-in-4bit/--no-load-in-4bit` argument to the CLI, which can be used to
  overwrite the automatic 4bit loading of models. By default only generative models
  will be loaded in 4bit, and only if a CUDA GPU is available, as this is required by
  the underlying `bitsandbytes` package.
- Now manually adjusts the maximum sequence length of a model to ensure that the
  reported maximum length is correct.

### Changed
- Now only supports Python 3.10 and above.
- Changed the variation in the speed benchmark. Rather than using a fixed length
  document and computing iterations per second, it now uses varied length documents and
  computes tokens per second. This also has the added benefit of being able to better
  compare models with varying level of maximum sequence lengths. Further, it now uses
  GPU rather than CPU to accomodate 4-bit models, as these cannot be run on CPU.
- Changed the `--model-framework` argument to `--framework`.
- Changed the `--use-auth-token` and `--auth-token` arguments to `--use-token` and
  `--token`, reflecting the same change in the `transformers` package.
- Now reports all model parameters, rather than just the trainable ones.
- Now uses 8-bit AdamW optimizer when CUDA is available rather than the default AdamW,
  to save memory when working with larger models.

### Removed
- Previously generative models had their maximum sequence length altered by subtracting
  their padding token ID. This is not needed anymore and have been removed.

### Fixed
- Handles timeouts better now, when fetching models from the Hugging Face Hub. Instead
  of simply throwing the error, cancelling the benchmarking process, it simply tries
  again until the connection is up again.
- Some models output both logits and hidden states, which caused unnecessary
  out-of-memory issues. This is now handled using the `preprocess_logits_for_metrics`
  argument in `Trainer`.
- Now catches errors while loading model configurations.


## [v7.1.1] - 2023-07-01
### Fixed
- The feature names of the NER datasets have been changed, so the code have been
  updated to reflect this.


## [v7.1.0] - 2023-05-15
### Added
- Added support for the NorBERT3 models.


## [v7.0.0] - 2023-05-13
### Changed
- Now uses PyTorch 2.0, which (among other things) includes more control over the MPS.
  This means that MPS out of memory errors will now be caught and dealt with like CUDA
  out of memory errors, and we clear the MPS cache in between runs.

### Fixed
- Ensure that `type_vocab_size` is not changed if it was previously set to 0. This
  caused issues for some models when benchmarking question answering tasks.


## [v6.3.0] - 2023-04-12
### Added
- Now added support for benchmarking local models in the Hugging Face format (i.e.,
  saved with the `save_pretrained` method). This automatically detects the framework
  based on the file extension, but can also be set using the new `--model-framework`
  argument. Thanks to [@peter-sk](https://github.com/peter-sk) for implementing this!
  :tada:

### Fixed
- Now handles word-token alignment properly with SentencePiece tokenisers, which caused
  some models not being able to be benchmarked on token classification tasks.
- Now handles UNK tokens during word-token alignment, where it locates the word that is
  being tokenised into the UNK token, extracting the original value of the UNK token
  and replacing the token by that value.


## [v6.2.4] - 2023-03-10
### Fixed
- If the Hugging Face Hub is down, throwing a `HfHubHTTPError`, then catch it, wait 30
  seconds, and try again.
- Now always fixes the `model_max_length` attribute of the tokenizer, to prevent index
  errors during finetuning.

### Changed
- Changed `raise-error-on-invalid-model` to `raise-errors`. The flag now raises all
  errors instead of skipping the model evaluations, which can be used for debugging.


## [v6.2.3] - 2023-02-27
### Fixed
- Ensure that the `max_position_embeddings` fix from v6.2.2 only occurs if the
  tokenizer has a padding token, as this is used to set the `model_max_length`.
- If a model only has a JAX model but also has tags on the Hugging Face Hub from
  another framework, then re-try the evaluation with `from_flax` set to `True`.


## [v6.2.2] - 2023-02-25
### Fixed
- If `max_position_embeddings` is smaller than any of the context lengths specified in
  `model_max_length` and `max_model_input_sizes` then we use that as the the
  tokenization max length. This avoids dimension errors related to truncation.


## [v6.2.1] - 2023-02-22
### Fixed
- Now does not include models with the word "finetuned" in their name when benchmarking
  all models. These can still be benchmarked if specified directly.


## [v6.2.0] - 2023-01-09
### Changed
- Does not include by default models which indicate in their name that they're using
  more than a billion parameters, such as `EleutherAI/gpt-j-6B`.

### Fixed
- Now sets the default language for the (upcoming) XMOD models.
- If a model's `token_type_embeddings` layer has size (1, ...) when benchmarking the
  model for question answering, it is expanded to size (2, ...) with the second row
  being randomly initialised. This is required as question answering tasks need a least
  two token type embeddings.
- Now catches `OSError` when loading tokenizers.


## [v6.1.1] - 2023-01-02
### Fixed
- Fixed error where some tokenizers did not have special token IDs registered.
- Now catches `JSONDecodeError` when loading tokenizers.
- Now catches `KeyError` when loading model configurations.


## [v6.1.0] - 2022-12-29
### Added
- Added model inference speed estimation benchmark. This can now be run by setting
  either `task` or `dataset` to "speed". E.g., `scandeval -m <model_id> -d speed` or
  `scandeval -m <model_id> -dt speed`. This runs 10 iterations of 100 model inferences
  on a document of length 2,600 (the document "This is a dummy document. " repeated 100
  times). The inference speed includes tokenization, and is powered by the `pyinfer`
  package.


## [v6.0.1] - 2022-12-28
### Fixed
- Added prefix space to DeBERTa models.
- Now automatically changes a model's `type_vocab_size` to at least 2 when benchmarking
  the model on question-answering tasks. This previously caused an error when a model
  config had it set to 1.


## [v6.0.0] - 2022-12-24
### Added
- Added support for decoder models such as the GPT-series.
- Added new Swedish sentiment classification dataset, SweReC, which is not
  aspect-based, contrary to the previous ABSAbank-Imm dataset. This dataset is a
  three-way classification task into the classical `positive`, `neutral` and `negative`
  classes, thereby establishing uniformity between the sentiment classification
  datasets in the different languages. The dataset comes from reviews from both
  se.trustpilot.com and reco.se, and has been created by Kristoffer Svensson as part of
  his Bachelor thesis "Sentiment Analysis With Convolutional Neural Networks:
  Classifying sentiment in Swedish reviews".
- Added historic BERT models from `dbmdz` as part of the default multilingual list.
- Added the `--batch-size` argument, which can be used to manually select a batch size.
  Must be among 1, 2, 4, 8, 16 and 32.

### Removed
- As SweReC is a drop-in replacement for ABSAbank-Imm, the latter has been removed from
  the ScandEval benchmark.

### Fixed
- Now deals with an issue with DeBERTaV2 models where `pooler_hidden_size` has been set
  to a value different to `hidden_size` in its configuration, which made it impossible
  to do sequence classification with the model. The former is now forced to be the same
  as the latter, fixing the issue.
- Now ensures that tokenizers, model configurations and metrics are cached to the
  ScandEval cache, rather than the default Hugging Face cache.
- Previously, if a model's context length was greater than 1,000 it would be reduced to
  512, since an unset context length results in a very large `model_max_length` value
  of the tokenizer. This conflicted with longformer-style models whose context length
  _actually_ was greater than 1,000, so now this upper bound has been increased to
  100,000.
- Now includes `sacremoses` as a dependency, as this is required by some tokenizers.
- Converted the `id` column in ScandiQA to a string, to avoid integer overflow errors
  during preprocessing.
- If there is a `torch` operation which does not have a deterministic component, then a
  warning will be issued instead of raising an error.


## [v5.0.0] - 2022-11-03
### Added
- A new argument, `ignore_duplicates` (or `--ignore-duplicates/--no-ignore-duplicates`
  in the CLI) further ignores an evaluation if it has previously been evaluated. This
  argument defaults to `True`.
- Now stores the task and the dataset languages to the evaluation file with each
  evaluation.
- Now stores model metadata to the `scandeval_benchmark_results` file. Currently, this
  includes the number of trainable model parameters, the size of the model's vocabulary
  and the model's maximum sequence length.

### Changed
- Evaluation results are now saved in a JSONL file instead of a JSON file, and results
  are appended onto the file after every evaluation.
- You can now specify your Hugging Face authentication token in the `use_auth_token`
  argument of `Benchmarker` rather than manually logging in with `huggingface-cli
  login`. In the CLI an authentication token can also be applied directly using the new
  `--auth-token` argument. If an authentication is provided in this way in the CLI,
  then there is no need to add the `--use-auth-token` flag.
- The "random" models have now been renamed to "fresh", to emphasise that they are not
  random, but instead randomly initialized.
- The fresh models are now task independent, meaning that `fresh-xlmr-base` will now
  adapt to the task at hand, rather than having to benchmark, e.g.,
  `fresh-xlmr-base-sequence-clf` and `fresh-xlmr-base-token-clf` separately.

### Fixed
- ScandEval now works on TPUs.
- Removed `bf16` precision, as it only works for some GPUs.
- Should output less `transformers` logging now.
- Models were previously loaded in twice in the beginning of a benchmark. They are now
  only loaded in once (but re-loaded during each of the 10 iterations to ensure that we
  are starting from the same point).
- Changed the model architecture of the `fresh-xlmr-base` from `Roberta` to
  `XLMRoberta`.
- The `--dataset-task` is now correctly filtering the datasets benchmarked.
- Some tokenizers are not adding special tokens, despite them having registered them.
  These are now manually added, to ensure a proper evaluation of the models.

### Removed
- Removed support for evaluating finetuned models, as the package was primarily used to
  benchmark pretrained models anyway, and the change in datasets means that many
  finetuned models would have been trained on (part of) the test sets, resulting in
  artificially large scores. For evaluation of finetuned models, please check out the
  `aiai_eval` Python package instead.


## [v4.0.2] - 2022-07-22
### Fixed
- Now garbage collects properly, where previously (from v4 onwards) the `model` and
  `model_dict` were not removed from memory after each run, potentially causing a
  memory leak.

### Added
- Added the `HuggingFaceHubDown` and `NoInternetConnection` exceptions, to give more
  information to the user when benchmarking fails.
- Added unit tests.


## [v4.0.1] - 2022-07-14
### Fixed
- Removed temporary printing of scores for each iteration.


## [v4.0.0] - 2022-07-14
### Added
- Compatibility with Apple Silicon. If no CUDA GPU is available then MPS GPUs will
  automatically be used, if available.
- Added the datasets `scala-da`, `scala-sv`, `scala-nb`, `scala-nn`, `scala-is` and
  `scala-fo`. These are all linguistic acceptability datasets, being a binary text
  classification where a sentence has to be marked as grammatically correct or not.
- New randomly initialised ELECTRA-small model available for benchmarking, simply set
  `model-id` to either 'random-electra-small-sequence-clf or
  'random-electra-small-token-clf'. The randomly initialised XLM-RoBERTa-base model is
  still available by replacing 'electra-small' with 'xlmr-base'.
- Added `--raise-error-on-invalid-model` (`-r`) flag which raises an exception if an
  invalid model is specified. By default this is off, meaning that it simply skips the
  model if it is invalid.
- Added `--model-language` (`-ml`) and `--dataset-language` (`-dl`), which can be used
  to specify the model/dataset languages to benchmark. The `--language` (`-l`) argument
  will now be used for both models and datasets, where the `--model-language` and
  `--dataset-language` will override `--language` for models/datasets if specified.
- Added `--use-auth-token`, which is a flag that can be used when evaluating private
  models on Hugging Face Hub. This requires that the user has logged in via the
  `huggingface-cli login` command.
- Added scripts used to create all the datasets used in ScandEval, to ensure full
  transparency.

### Changed
- Models are now evaluated every 30 training steps (corresponding to having processed
  960 training samples) rather than every epoch. This decreases benchmarking time
  significantly, as early stopping kicks in earlier if the model is not learning
  anything.
- All training splits of datasets have been truncated to 1,024 samples. This has
  multiple benefits:
    - Faster benchmarking
    - More reliance on pretraining data
    - Enables consistent comparisons between different languages on the same task.
- Now uses `warmup_ratio` rather than `warmup_steps`, to ensure that 10% of the dataset
  is used to warm up the learning rate.
- All CLI arguments now use hyphens (`-`) rather than underscores (`_`). For instance,
  the `--model_id` argument has now been changed to `--model-id`.
- Text classification datasets are now using Matthew's correlation coefficient as
  metric, following the GLUE custom.
- Now requires PyTorch 1.12.0 or newer, to ensure compatibility with Apple Silicon.
- Renamed the `Benchmark` class to `Benchmarker`.

### Deprecated
- Deprecated support for evaluating finetuned models, as the package was primarily used to
  benchmark pretrained models anyway, and the change in datasets means that many
  finetuned models would have been trained on (part of) the test sets, resulting in
  artificially large scores. For evaluation of finetuned models, please check out the
  `aiai_eval` Python package instead (under development).

### Removed
- Removed support for Python 3.7, as this was incompatible with support for Apple
  Silicon.
- Removed the Danish sentiment analysis datasets `twitter-sent`, `europarl` and `lcc`,
  and instead using only the `angry-tweets` dataset for this task.
- Removed datasets `dkhate`, `nordial` and `dalaj`, to ensure a larger amount of
  benchmark uniformity across languages.
- Removed all part-of-speech datasets from the benchmark, as there was too little
  variance among the scores to differentiate models properly.
- Removed all dependency parsing datasets from the benchmark, both to focus more on the
  semantic tasks as that's closer to what is being used in practice, as well as to
  reduce the benchmarking time, as these datasets took way longer to benchmark than the
  others, due to the high number of labels.
- Removed the `load_dataset` function, as all datasets can now be found on the Hugging
  Face Hub and can thus be loaded using the `datasets` package. All the datasets can be
  found at `https://huggingface.com/ScandEval`.

### Fixed
- Now disables tokenizer progress bars properly, using the
  `datasets.utils.disable_progress_bar` function.
- Many of the datasets contained duplicate entries. These have now all been fixed.
- The `--model-id` now works as intended, where previously one was forced to use the
  shortcut `-m`.
- Now correctly determines whether a NER dataset contains `MISC` tags. Previously this
  required that both `B-MISC` and `I-MISC` tags were present in the dataset, where it
  has now been changed to at least one of them.


## [v3.0.0] - 2022-04-19
### Changed
- During finetuning, the i'th model will only be evaluated on the i'th
  bootstrapped dataset. This ensures that there will always be 10 scores, no
  matter if we're finetuning or purely evaluating, which means that the
  confidence intervals will be more comparable.

### Fixed
- Now sets `seed` in `TrainingArguments` rather than setting it explicitly in
  PyTorch. This has the added bonus of ensuring that the `DataLoader`s used
  during training also uses this seed, ensuring better reproducibility.
- Initialises model parameters with (fixed) different seeds during every
  iteration, to ensure variability and reproducibility.
- Explicitly uses the PyTorch implementation of `AdamW` now, rather than the
  (deprecated) `transformers` implementation.
- Fixed an error when a tokenizer has `max_model_input_sizes` set, but it being
  empty. In this case, the default truncation length is set to 512.


## [v2.3.2] - 2022-02-11
### Fixed
- Fixed a bug where a model's framework and pipeline tag were
  indistinguishable, as they are both using the same `tag-white` tag now.


## [v2.3.1] - 2022-02-11
### Fixed
- Changed the `tag-red`, which referred to the HTML class containing the model
  framework, to `tag-white`. This caused models to not be benchmarkable, as
  their framework could not be determined.


## [v2.3.0] - 2022-01-20
### Added
- Specific branches/commits/tags can now be benchmarked, using the `@`
  delimiter. For instance, `scandeval -m model_id@commit_hash` will benchmark
  the model with model ID `model_id`, stored at commit with hash `commit_hash`.
  Thanks to [@versae](https://github.com/versae) for contributing! :tada:


## [v2.2.0] - 2022-01-18
### Added
- Added more label synonyms for the DKHate dataset.


## [v2.1.0] - 2022-01-17
### Added
- Added support for `flax` models. Thanks to
  [@versae](https://github.com/versae) for contributing! :tada:


## [v2.0.0] - 2022-01-07
### Fixed
- Changed the anonymisation procedure for the tweet datasets `angry-tweets` and
  `twitter-sent`, now replacing user names by @USER and links by [LINK].


## [v1.5.9] - 2021-12-14
### Fixed
- Now removing all empty documents from datasets, as well as catching
  `KeyError` when trying to remove empty documents from dataset.


## [v1.5.8] - 2021-12-13
### Fixed
- Now explicitly removing empty tokenisations from the dataset.


## [v1.5.7] - 2021-12-10
### Fixed
- Now catching _all_ `CUDA error` exceptions and treating them as running out
  of memory. No harm done if this is not the case, however, as the script will
  simply decrease the batch size until it reaches 1, and if CUDA errors persist
  then it will skip that benchmark.


## [v1.5.6] - 2021-12-10
### Fixed
- When benchmarking a token classification dataset with a model whose tokenizer
  does not have a fast variant yet, this raised an error as the `word_ids`
  method of `BatchEncoding` objects only works when the tokenizer is fast. In
  that case these word IDs are now computed manually. This can currently handle
  WordPiece and SentencePiece prefixes (i.e., `##` and `▁`), and will raise an
  error if the manual alignment of words and tokens fail.
- Catch the CUDA error `CUDA error: CUBLAS_STATUS_ALLOC_FAILED`, which in this
  case is due to OOM.


## [v1.5.5] - 2021-12-08
### Fixed
- Deal with CUDA OOM errors when they occur on a replica, when multiple cores
  are used.


## [v1.5.4] - 2021-12-08
### Fixed
- Remove reference to `trainer` when CUDA OOM error is dealt with.


## [v1.5.3] - 2021-12-08
### Fixed
- Only try to to merge the `id2label` and `label2id` conversions if the model
  is finetuned. This caused some errors when a model was not finetuned but
  somehow still had conversion dictionaries.


## [v1.5.2] - 2021-12-08
### Fixed
- Deal with models with tasks `feature-extraction` or `sentence-similarity` as
  if they were `fill-mask`, meaning assume that they are merely pretrained
  models, rather than finetuned.


## [v1.5.1] - 2021-11-27
### Fixed
- Fixed bug when evaluating a finetuned model.


## [v1.5.0] - 2021-11-26
### Changed
- Added progress bar description when evaluating models without finetuning them
  first.
- Lowered the package requirements to the earliest possible versions.

### Removed
- Removed support for TensorFlow and Jax models, due to them not working
  properly anyway. They might be included at a later point, properly.


## [v1.4.0] - 2021-11-25
### Changed
- Now also outputting aggregated metrics in the resulting
  `scandeval_benchmark_results.json` file. This `json` file now has keys
  `raw_metrics` and `total`, with `raw_metrics` containing the previous (raw)
  scores, and the value of the new `total` key has aggregated scores (means and
  standard errors).


## [v1.3.8] - 2021-11-25
### Changed
- All training/evaluation progress bars are now removed when they are finished,
  and the training progress bar has no total anymore, as it was misleading.


## [v1.3.7] - 2021-11-25
### Fixed
- Removed `transformers` logging during evaluation as well.


## [v1.3.6] - 2021-11-25
### Changed
- Now only updating the list of benchmarks in the `Benchmark` during
  initialisation, and also logs it. This should make subsequent calls to the
  `benchmark` method faster.

### Fixed
- Removed `transformers` logging properly.


## [v1.3.5] - 2021-11-23
### Fixed
- Set the number of warmup steps to be the intended one training set pass,
  where previously it was effectively 8x that amount, due to gradient
  accumulation.
- Added the NER label synonyms `OBJORG=ORG`, `LOCPRS=LOC`, `LOCORG=LOC` and
  `ORGPRS=ORG`.
- Explicitly added `numpy` to the `install_requires` list. This is normally not
  a problem, as it's a requirement for other required packages, but this
  depends on the order in which the requirements are installed. This avoids
  such errors caused by misordering the requirements.


## [v1.3.4] - 2021-11-11
### Fixed
- Indexing error during synonym setup of finetuned models.


## [v1.3.3] - 2021-11-11
### Fixed
- When a finetuned model has labels which are synonyms of each other, they are
  now properly treated as synonyms, where previously this caused the model to
  have misaligned `id2label` and `label2id` conversion dictionaries.


## [v1.3.2] - 2021-11-11
### Fixed
- Added the NER label synonyms `GPE_LOC=LOC`, `GPE_ORG=ORG`, `LOC/ORG=LOC`,
  `ORG/PRS=ORG`, `OBJ/ORG=ORG`, as Norwegian and Swedish models tend to use
  these.


## [v1.3.1] - 2021-11-11
### Fixed
- Fixed a bug in label synonyms when benchmarking a finetuned spaCy for NER.


## [v1.3.0] - 2021-11-11
### Added
- Added label synonyms for NER benchmarking, which will enforce a more fair
  comparison of finetuned NER models, if the models have been trained on
  datasets with different labelling (e.g., `Person` instead of `PER`).


## [v1.2.1] - 2021-11-11
### Removed
- Properly removed the Icelandic WikiANN-IS data files. It was removed from the
  package, but the underlying files were still lying in the repository.


## [v1.2.0] - 2021-10-15
### Added
- Added the Icelandic NER dataset MIM-GOLD-NER. This can now be loaded as
  `mim-gold-ner` in the `Benchmark` class and through the CLI.

### Removed
- Removed the Icelandic WikiANN-IS dataset, as this has now been replaced by
  the MIM-GOLD-NER dataset.


## [v1.1.3] - 2021-10-04
### Fixed
- Added truncation and padding when tokenising token classification datasets.


## [v1.1.2] - 2021-09-27
### Fixed
- Missing dependency parsing tags.


## [v1.1.1] - 2021-09-27
### Fixed
- Reduce validation batch size if CUDA runs out of memory, rather than only
  reducing training batch size.


## [v1.1.0] - 2021-09-13
### Added
- Added Icelandic and Faroese translations of the Norwegian `NoReC` sentiment
  analysis dataset. These can be loaded as `norec-is` and `norec-fo`,
  respectively.

### Changed
- When loading datasets with `load_dataset`, the result is now four dataframes,
  rather than dictionaries. As the data can be accessed in the same way as with
  dictionaries, this maintains backwards compatibility.
- If a finetuned NER model has been trained on NER tags not present amongst the
  ones in the dataset, then these are either converted to `MISC` tags (if these
  are present in the dataset) and otherwise `O` tags. This will make the
  benchmarking of finetuned diverse NER models more fair.

### Fixed
- There was an error when a SpaCy model was benchmarked on a dataset that it
  was not trained on. It now raises an appropriate `InvalidBenchmark`
  exception, and will be skipped in the CLI and with the `Benchmark` class.


## [v1.0.2] - 2021-09-09
### Fixed
- Replaced abbreviations with spaces, such as "o s v" in the SDT corpus, with
  their proper version "o.s.v.".


## [v1.0.1] - 2021-09-09
### Fixed
- The URLs for the `wikiann-is` and `wikiann-fo` were wrong and have been
  corrected.


## [v1.0.0] - 2021-09-09
### Added
- Added the Icelandic and Faroese WikiANN datasets, for NER evaluation. They
  can be loaded as `wikiann-is` and `wikiann-fo` in the CLI and via the
  `Benchmark` class.
- Added the Icelandic and Faroese parts of the Universal Dependencies datasets,
  containing POS and dependency parsing tags. They can be loaded as `idt-pos`,
  `idt-dep`, `fdt-pos` and `fdt-dep`, respectively.


## [v0.17.0] - 2021-09-09
### Added
- Added the Dataset for Linguistic Acceptability Judgments (DaLaJ) dataset,
  which is here used as a binary classification dataset, in which sentences
  have to be classified as correct Swedish or not. It can be loaded as `dalaj`
  in the CLI and via the `Benchmark` class.
- Added the ABSAbank-Imm dataset, which is an aspect-based sentiment analysis
  dataset in Swedish, namely, the sentiment towards immigration. The original
  dataset featured a floating point score between 0 and 5, which has been
  reduced to a classifical three-way classification (`negative`, `neutral` and
  `positive`). It can be loaded as `absabank-imm` in the CLI and via the
  `Benchmark` class.
- Added the POS and dependency parsing parts of the Swedish Dependency Treebank
  (SDT). They can be loaded as `sdt-pos` and `sdt-dep` in the CLI and via the
  `Benchmark` class.
- Added the Stockholm-Umeå corpus 3.0 (SUC 3.0), a Swedish NER dataset. It can
  be loaded as `suc3` in the CLI and via the `Benchmark` class.
- Added abstract `NerBenchmark`, `PosBenchmark` and `DepBenchmark` classes, to
  ensure uniformity.

### Changed
- Uniformised all the NER datasets. They now all only have the NER tags `PER`,
  `LOC`, `ORG` and `MISC`.
- Uniformised all the dependency parsing datasets. They now all only have the
  main dependency parsing tags, without the subtags (so `acl:cleft` has been
  changed to `acl`, for instance).
- Changed the columns in all text classification datasets to `text` and
  `label`, to make it more uniform.


## [v0.16.0] - 2021-09-07
### Fixed
- Upped the number index tokens for dependency parsing from 100 to 512. This
  will need to be done better in the future, but is a fix for now.

### Added
- Added the random models `random-roberta-sequence-clf` and
  `random-roberta-token-clf` to the default list of model IDs when benchmarking
  all models.


## [v0.15.1] - 2021-09-03
### Fixed
- The list of dependency tags in the `ndt-nb-dep` and `ndt-nn-dep` were wrong.
  They have now been changed to all the tags occurring in the training sets.
- The `europarl_sent` data folder has now been renamed to `europarl`, so that
  it can be loaded correctly with `load_dataset`.


## [v0.15.0] - 2021-09-02
### Added
- Added the Bokmål and Nynorsk POS and DEP parts of the Norwegian Dependency
  Treebank dataset (NDT). They can be loaded as `ndt-nb-pos`, `ndt-nn-pos`,
  `ndt-nb-dep` and `ndt-nn-dep`, respectively, from the CLI and the `Benchmark`
  class.

### Removed
- Removed the `EuroparlSubj` and `TwitterSubj` datasets, as they were too easy
  and did not really differentiate models.
- Removed the abstract `SentimentClassificationBenchmark` and
  `BinaryClassificationBenchmark`, to simplify the classes. There is now only
  one `TextClassificationBenchmark`, which always evaluates with macro-F1.

### Changed
- Changed the name of `europarl-sent` to `europarl`, as `europarl-subj` now
  does not exist anymore.
- Changed the `nordial` dataset to the original 4-way classification dataset.


## [v0.14.1] - 2021-09-02
### Fixed
- Remove duplicate model IDs when calling the CLI or `Benchmark` class without
  any specified model IDs.


## [v0.14.0] - 2021-08-31
### Added
- Added the Bokmål and Nynorsk parts of the NorNE dataset, for named entity
  recognition. They can be loaded with the `norne-nb` and `norne-nn` names.
- There is now a `load_dataset` function, which can load any dataset, using the
  dataset's name (same name as in the CLI). For instance,
  `load_dataset('angry-tweets')` loads the `AngryTweets` dataset. This can be
  imported directly from the package: `from scandeval import load_dataset`. The
  individual dataset loading functions can still be imported as before; e.g.,
  `from scandeval.datasets import load_angry_tweets`.

### Changed
- Refactored folder structure with benchmarks and datasets.
- Separated `dane` and `dane-no-misc` into two distinct benchmark classes. The
  `dane-no-misc` can now also be loaded with the `load_dataset` function.


## [v0.13.0] - 2021-08-30
### Added
- Added the Norwegian Review Corpus (NoReC), a sentiment classification dataset
  in Norwegian.
- Added the Bokmål/Nynorsk part of the Norwegian Dialect dataset (NorDial), a
  binary classification dataset in Norwegian.

### Changed
- Changed the early stopping patience to `2 + 1000 // len(train)` from `2 + 250
  // len(train)`, to allow more patience (and thus, more stability), for
  smaller datasets.


## [v0.12.0] - 2021-08-26
### Changed
- Merged the `lcc1` and `lcc2` datasets into one `lcc` dataset, which is
  reasonable as they have been annotated by the same person. The `lcc2` dataset
  was too small to give reasonable benchmarking results.
- Renamed the `europarl2` dataset to `europarl_sent`

### Removed
- Removed the `europarl1` dataset, as it was too small to give reliable
  benchmarking results. This dataset could not simply be added to the
  `europarl2` dataset, as with the new `lcc` dataset, as the annotaters are not
  the same.

### Fixed
- If errors occur during benchmarking, then garbage collect before skipping to
  the next benchmark, to avoid memory issues.


## [v0.11.2] - 2021-08-25
### Fixed
- Issue with `model_max_length` in tokenizer meant that models with an ill-set
  value of `max_position_embeddings` could not be benchmarked. Now, if
  `model_max_length` is not set then the minimal value of the sizes in
  `max_model_input_sizes` will be used (which is usually 512).

### Changed
- Disabling CUDNN benchmark when using the `pytorch` framework, to enforce
  better reproducibility.


## [v0.11.1] - 2021-08-24
### Changed
- Rather than bootstrapping the training dataset and using the results to
  compute an estimator of the standard deviation, the same training dataset is
  trained on all ten times, and the mean of these along with a confidence
  interval is outputted.

### Fixed
- Updated the model metadata fetching to the new HTML structure of the
  HuggingFace Hub.
- A random seed is now set for all libraries, via the `transformers.set_seed`
  function.
- Always update the list of all the benchmarks when calling the
  `Benchmark.benchmark` method, to allow for possibility of setting new
  benchmark parameters after initialisation.


## [v0.11.0] - 2021-08-23
### Added
- The subjective/objective part of the `TwitterSent` and `Europarl2` datasets
  have now been added as binary classification tasks, called `TwitterSubj` and
  `EuroparlSubj`, respectively. These can now be benchmarked with the
  `Benchmark` class and the CLI using the `twitter-subj` and `europarl-subj`
  names, respectively.
- Added an abstract `BinaryClassificationBenchmark`, to streamline the binary
  classification benchmark datasets, which now includes the `DKHate`,
  `TwitterSubj` and `EuroparlSubj` datasets.


## [v0.10.1] - 2021-08-20
### Fixed
- Now catches `IndexError` during training.


## [v0.10.0] - 2021-08-20
### Fixed
- Properly filters by languages now via the `language` argument in the CLI and
  the `Benchmark` class. As HuggingFace Hub does not have a keyword for
  language, a search for language also means that any other non-language tag
  with that name also shows up in the results. These are now manually removed.
  This means it takes a few more seconds to compile the model list, but it will
  at least be accurate.
- In case `model_max_length` has not been set in a model configuration, it
  defaults to the value of `max_position_embeddings`. This fixes a problem with
  some models not being able to be trained on datasets whose texts were too
  long.
- Now handles the case where a non-classification model, such as a seq-to-seq
  model, are being benchmarked on a classification dataset.

### Added
- All the benchmark classes and `Benchmark` now has a `benchmark` method, which
  does the same as the `__call__` method. This is primarily so that it shows up
  in the Sphinx documentation.
- Added the default `LABEL_0` and `LABEL_1` label synonyms for `NOT` and `OFF`
  in the `DKHate` benchmark.
- Added the possibility of benchmarking randomly initialised RoBERTa models,
  using the model IDs `random-roberta-sequence-clf` and
  `random-roberta-token-clf`.


## [v0.9.0] - 2021-08-19
### Added
- Added the separate `nb` (Norwegian Bokmål) and `nn` (Norwegian Nynorsk)
  language tags, on top of the general `no` (Norwegian).
- Added more multilingual models.

### Fixed
- SpaCy models was evaluated wrongly on the `dane-no-misc` dataset, as their
  `MISC` predictions was not replaced with `O` tags.
- When evaluating models finetuned for token classification on a text
  classification task, a `ValueError` was raised, rather than an
  `InvalidBenchmark` exception.
- If none of the model's labels are among the dataset's labels, and are not
  even synonyms of them, then raise an `InvalidBenchmark`. This prevents things
  like evaluating a finetuned sentiment model on a NER task.
- When `evaluate_train` was `True`, this previously evaluated the test set
  instead.

### Changed
- Changed `Benchmark` API. Now the constructor and the `__call__` method have
  the same arguments, except the `model_id` and `dataset` in `__call__`, where
  the constructor sets the default values and the `__call__` method can change
  these to specific cases.
- Changed the benchmarking order. Now benchmarks all datasets for a model,
  before moving on to the next model
- Renamed the `multilabel` argument to the more descriptive `two_labels`.
- Updated docstrings to be more accurate.
- Early stopping patience is now set to `2 + 250 // len(train)`, so that
  smaller datasets can enjoy a bit more patience, but if the dataset contains
  at least 250 samples then it will remain at the current 2 patience.

### Removed
- Removed `learning_rate`, `batch_size`, `warmup_steps` and `num_finetunings`
  arguments from the benchmarks. These are now fixed to 2e-5, 32, 25% of the
  training dataset and 10, respectively. Note that the batch size will still
  automatically decrease if the GPU runs out of memory.


## [v0.8.0] - 2021-08-18
### Changed
- Models are now being trained for much longer, but with an early stopping
  callback with patience 2. This will enable a more uniform comparison between
  models that require a different number of finetuning epochs.

### Fixed
- There was a bug when evaluating a finetuned PyTorch model on a sequence
  classification task, if the model had only been trained on a proper subset of
  the labels present in the dataset.

### Removed
- All individual benchmarks have been removed from `__init__.py`. They can
  still be imported using their individual modules, for instance
  `from scandeval.dane import DaneBenchmark`, but the idea is to use the
  general `Benchmark` class instead.


## [v0.7.0] - 2021-08-17
### Changed
- Always ensure that a model can deal with the labels in the dataset when
  finetuning. If the model has not been trained on the label, then this will
  result in the model always getting that label wrong. For instance, this is
  the case for finetuned NER models not having been trained on MISC tags, if
  they are being evaluated on the DaNE dataset.

### Fixed
- Fixed bug when evaluating SpaCy models.
- Only removing objects at memory cleanup if they exist at all.


## [v0.6.0] - 2021-08-15
### Added
- When finetuning models, 10% of the training data is used to evaluate the
  models, which is used to choose the best performing model across all the
  epochs trained. This will allow for a more fair comparison, as some models
  degrade over time, while other models need a longer time to train.

### Changed
- Uniformised the `_log_metrics` method for all benchmarks, now only defined in
  `BaseBenchmark`.

### Fixed
- Garbage collects when downsizing batch size, to not keep all the previous
  models in memory.
- Typos in logging.


## [v0.5.2] - 2021-08-13
### Fixed
- Fixed bug when `evaluate_train` was set to False.


## [v0.5.1] - 2021-08-13
### Fixed
- The bootstrapping of the datasets is now done properly. Previously the
  bootstrapped datasets were not converted to HuggingFace Dataset objects.


## [v0.5.0] - 2021-08-12
### Added
- It is possible to only evaluate on the test sets, to save some time. This can
  be done in the `Benchmark` class using the `evaluate_train` argument, and in
  the CLI with the `--evaluate_train` flag.
- Added `progress_bar` argument to `Benchmark` to control whether progress bars
  should be shown, and added the `no_progress_bar` flag to the CLI for the same
  reason.

### Changed
- Updated `epochs` and `warmup_steps` of all the datasets to something more
  reasonable, enabling better comparisons of the finetuned models.
- Changed calculation of confidence intervals, which is now based on
  bootstrapping rather than the analytic approach. It will now evaluate ten
  times on the test set and compute a bootstrap estimate of the standard error,
  which is uses to compute an interval around the score on the entire test set.


## [v0.4.3] - 2021-08-12
### Fixed
- RuntimeErrors occuring during training will now raise an `InvalidBenchmark`
  exception, which means that the CLI and the `Benchmark` class will skip it.
  This is for instance caused when `max_length` has not been specified in the
  model config, meaning that the tokeniser does not know how much to truncate.


## [v0.4.2] - 2021-08-12
### Fixed
- Now catching the error where tokenisation is not possible, due to the model
  having been trained on a different task than what is present in the dataset.
  E.g., if a generator model is trained on a classification task.


## [v0.4.1] - 2021-08-12
### Fixed
- Now catching the error when the model's config does not align with the model
  class. When using the CLI or `Benchmark`, these will be skipped.


## [v0.4.0] - 2021-08-11
### Added
- Added confidence intervals for finetuned models, where there is a 95%
  likelihood that the true score would belong to the interval, given infinite
  data from the same distribution. In the case of "raw" pretrained models, this
  radius is added onto the existing interval, so that both the uncertainty in
  model initialisation as well as sample size of the validation dataset affects
  the size of the interval.
- Added garbage collection after each benchmark, which will (hopefully) prevent
  memory leaking when benchmarking several models.

### Changed
- New logo, including the Faroe Islands!
- Allow the possibility to include all languages and/or tasks in the CLI and
  the `Benchmark` class.
- Added Icelandic and Faroese to default list of languages in CLI and the
  `Benchmark` class.
- The default value for `task` is now all tasks, which also includes models
  that haven't been assigned any task on the HuggingFace Hub;
- If a model cannot be trained without running out of CUDA memory, even with a
  batch size of 1, then the model will be skipped in `Benchmark` and the CLI.

### Fixed
- New model is initialised if CUDA runs out of memory, to ensure that we are
  now continuing to train the previous model.
- Dependency parsing now implemented properly as two-label classification, with
  associated UAS and LAS metric computations. Works for pretrained SpaCy models
  as well as finetuning general language models.


## [v0.3.1] - 2021-08-10
### Fixed
- Reduces batch size if CUDA runs out of memory during evaluation.
- Loading of text classification datasets now working properly.


## [v0.3.0] - 2021-08-10
### Changed
- The `W036` warning message from SpaCy is no longer shown.

### Fixed
- Raise `InvalidBenchmark` if model cannot be loaded from the HuggingFace Hub.


## [v0.2.0] - 2021-08-09
### Added
- Added the part-of-speech tagging task from the Danish Dependency Treebank.
  Can be loaded with `load_ddt_pos` and used in `Benchmark` as `ddt-pos`.
- Added the dependency parsing task from the Danish Dependency Treebank.
  Can be loaded with `load_ddt_ddt` and used in `Benchmark` as `ddt-dep`.
- Documentation section and link to `README`
- The `Benchmark` class and the CLI now accepts a `batch_size` argument

### Changed
- `Benchmark` arguments `languages`, `tasks`, `model_ids` and `datasets` have
  been renamed to `language`, `task`, `model_id` and `dataset`, to keep it
  consistent with the CLI.
- When loading datasets, these will now be four dictionaries instead of lists,
  to allow for distinguishing features and labels.
- `batch_size` arguments can now only be among 1, 2, 4, 8, 16 and 32, and the
  corresponding gradient accumulation will be set to 32, 16, 8, 4, 2 and 1,
  respectively. This is to ensure that all finetuning is done using the same
  effective batch size, to ensure fair comparisons.
- Batch sizes are automatically halved if the GPU runs out of memory, with
  gradient accumulation correspondingly doubles.
- Evaluation of `SpaCy` models on token classification tasks are more accurate.

### Fixed
- `README` typos fixed, and image renders correctly


## [v0.1.0] - 2021-08-05
### Added
- First beta release
- Features Danish sentiment, hate speech detection and named entity
  recognition datasets for benchmarking<|MERGE_RESOLUTION|>--- conflicted
+++ resolved
@@ -7,15 +7,13 @@
 
 
 ## [Unreleased]
-<<<<<<< HEAD
+### Fixed
+- If a tokenizer has not specified BOS and/or EOS token in its config, we now extract
+  this manually.
+
 ### Deprecated
 - Deprecated the ability to call the `Benchmarker` objects directly. Instead, please use
   the `benchmark` method.
-=======
-### Fixed
-- If a tokenizer has not specified BOS and/or EOS token in its config, we now extract
-  this manually.
->>>>>>> 8cbbdfc2
 
 
 ## [v15.1.0] - 2025-02-12
