# Changelog

All notable changes to this project will be documented in this file.

The format is based on [Keep a Changelog](http://keepachangelog.com/en/1.0.0/)
and this project adheres to [Semantic Versioning](http://semver.org/spec/v2.0.0.html).


## [Unreleased]
<<<<<<< HEAD

### Added
- Added support for Finnish 🇫🇮! This includes the binary sentiment classification dataset [ScandiSent](https://github.com/timpal0l/ScandiSent)
=======
### Changed
- Changed the name of the German 'mlsum' summarisation dataset to 'mlsum-de', to reflect
  that it is the German version of the dataset, and to avoid confusion with the Spanish
  'mlsum-es' dataset.
>>>>>>> 0d08c2f8

### Fixed
- Evaluating a specific model revision did not work for adapter models, as there was a
  confusion between the revision of the adapter and the revision of the base model. We
  now use the revision for the adapter and use the latest revision for the base model.
- In the (very unlikely) scenario that the model's tokeniser has the same first token
  for two different labels in a text classification task, we now also use the second
  token to ensure that we determine the correct label. If this is not possible, then we
  warn the user.
- Now catches `TypeError` when trying to generate with vLLM, and retries 3 times before
  giving up on evaluating the dataset.
- A bug in `transformers` caused models with the `image-text-to-text` pipeline tag to
  not be detected as generative models. This has been patched now, and will be fixed
  properly when [this transformers
  PR](https://github.com/huggingface/transformers/pull/37107) has been merged.
- Now uses `fp16` instead of `bf16` when evaluating decoder models on GPUs with CUDA
  compatibility < 8.0. This was contributed by [@marksverdhei](https://github.com/marksverdhei) ✨


## [v15.4.1] - 2025-03-25
### Fixed
- Disallow `vllm` v0.8.1, as it causes severe degradation in generation output of
  some models, resulting in artificially low scores.
- Fixed an issue with text classification tasks if the first token of multiple labels
  are identical, when tokenising with the model's tokeniser.


## [v15.4.0] - 2025-03-24
### Added
- Added support for Spanish! 🇪🇸This includes two reading comprehension datasets:
  [XQuAD-es](https://huggingface.co/datasets/google/xquad/viewer/xquad.es) and
  [MLQA-es](https://huggingface.co/datasets/facebook/mlqa/viewer/mlqa.es.es),
  [SentimentHeadlines-es](https://huggingface.co/datasets/pysentimiento/spanish-targeted-sentiment-headlines),
  the linguistic acceptability dataset ScaLA with the [Spanish Universal
  Dependencies](https://github.com/UniversalDependencies/UD_Spanish-AnCora),
  [MLSum-es](https://huggingface.co/datasets/reciTAL/mlsum), the knowledge dataset
  [MMLU-es](https://hf.co/datasets/alexandrainst/m_mmlu), the common-sense reasoning
  dataset [HellaSwag-es](https://hf.co/datasets/alexandrainst/m_hellaswag), and the
  named entity recognition dataset [CoNLL-es](https://aclanthology.org/W02-2024/). This
  was contributed by [@oliverkinch](https://github.com/oliverkinch) ✨
- Now extracts number of parameters and context length for Ollama models, using the
  `ollama` package. Vocabulary size is currently not available available in the `ollama`
  package, so this is not extracted for Ollama models. For this reason, the `ollama`
  package has been added to the core dependencies, as it is very small (~10 KB)
- Now downloads Ollama models when evaluating them.

### Fixed
- When models output nested JSON dictionaries and structured generation isn't available,
  we use the inner-most dictionary. This caused issues with Anthropic models, since they
  do not support structured generation, and their output are always {"input": actual
  dictionary}. This has been fixed now.
- Now handles `ReadTimeout`s when loading datasets, rather than aborting evaluations.
- Benchmark configurations specified when calling `Benchmarker.benchmark` did not
  properly override the default configurations set during initialisation when
  benchmarking generative models. This has been fixed now.
- Now sets the `VLLM_WORKER_MULTIPROC_METHOD` environment variable to `spawn`, to avoid
  a `RuntimeError` when using newer versions of vLLM with multiple GPUs.
- Now also detects reasoning tokens specified in the prompt rather than in the
  completion, which is for instance the case for the QwQ reasoning model.
- Now recognises models with the pipeline tags `image-text-to-text`,
  `audio-text-to-text` and `video-text-to-text` as generative models, which mistakenly
  were detected as encoder models before.

### Changed
- Update `vllm` to `>=0.8.0`, `transformers` to `>=4.50.0` and `torch` to `>=2.6.0`.
- Moved the `demjson3` dependency from the `generative` extra to the main dependencies,
  to allow benchmarking API-based models without any extras.
- Now does not include the speed benchmark by default, as it is not used in the official
  leaderboards. It can still be used by including `--task speed` when benchmarking a
  model, or by using the `task` argument if using the `Benchmarker` API.
- Do not use sliding window sizes as candidates for maximum context length anymore, as
  this is no longer needed.


## [v15.3.1] - 2025-03-13
### Fixed
- Now handles `ConnectionError`s when loading datasets, rather than aborting evaluations.


## [v15.3.0] - 2025-03-12
### Added
- Added support for evaluating Italian 🇮🇹! This includes the reading comprehension
  dataset [SQuAD-it](https://hf.co/datasets/crux82/squad_it), the summarization
  dataset [IlPost](https://hf.co/datasets/ARTeLab/ilpost), the sentiment
  classification
  [Sentipolc-16](https://hf.co/datasets/cardiffnlp/tweet_sentiment_multilingual),
  the common-sense reasoning dataset
  [HellaSwag-it](https://hf.co/datasets/alexandrainst/m_hellaswag), the linguistic acceptability
  dataset ScaLA with the [Italian Universal Dependencies
  treebank](https://github.com/UniversalDependencies/UD_Italian-ISDT), the knowledge
  dataset [MMLU-it](https://hf.co/datasets/alexandrainst/m_mmlu), and the named entity
  recognition dataset [MultiNERD
  IT](https://hf.co/datasets/Babelscape/multinerd) (and unofficially
  [WikiNEuRal IT](https://hf.co/datasets/Babelscape/wikineural)). This was contributed by [@viggo-gascou](https://github.com/viggo-gascou) ✨
- Added the new Norwegian knowledge dataset NRK-Quiz-QA, consisting of quizzes on the
  Norwegian language and culture, in both Bokmål and Nynorsk. The dataset has been split
  into 635 / 256 / 2,048 samples for train, val, and test, respectively. This replaces
  the old MMLU-no as the official Norwegian knowledge dataset.
- Added the new Norwegian common-sense reasoning dataset NorCommonSenseQA, which is a
  manually translated and localised version of the English CommonsenseQA dataset, in
  both Bokmål and Nynorsk. The dataset has been split into 128 / 128 / 787 samples for
  train, val, and test, respectively. This replaces the old HellaSwag-no as the official
  Norwegian common-sense reasoning dataset.
- Added the Norwegian linguistic acceptability dataset NoCoLA, which is based on the
  annotated language learner corpus ASK. The dataset has been split into 1,024 / 256 /
  2,048 samples and converted into a binary correct/incorrect dataset, but
  stratified across the error categories.

### Changed
- Updated the Danish Citizen Tests dataset to include the newer 2024 tests, Further,
  rather than splitting the dataset randomly, we include all the citizenship tests in
  the test split, and prioritise the newer permanent residence tests in the test and
  validation splits.
- Changed the IcelandicKnowledge dataset to be the new official Icelandic knowledge
  dataset, as it is more specific to Icelandic culture and history than the previous
  machine translated ARC-is dataset. It has also been improved, as some of the generated
  alternative answers were formatted incorrectly.

### Fixed
- A bug caused fresh encoder models to not be benchmarkable on the speed benchmark -
  this has been fixed now.
- Some encoder models were not able to be evaluated on reading comprehensions, if their
  tokenizers were not subclassing `PreTrainedTokenizer`. This has been relaxed to
  `PreTrainedTokenizerBase` instead.
- Newer versions of the `transformers` package changed the model output format, causing
  errors when evaluating encoder models on some tasks. This has been fixed now.
- Added `setuptools` to the dependencies, as it is required for the package to be
  installed correctly.


## [v15.2.0] - 2025-02-28
### Changed
- Changed the name of the benchmark to `EuroEval`, to reflect the fact that the
  benchmark is not only for Scandinavian languages anymore. This is fully backwards
  compatible, however: you can still install the `scandeval` package, 'scandeval.com'
  redirects to the new 'euroeval.com' website, and the `scandeval` command line
  interface is still available.
- Update `litellm` to the stable version v1.16.13.

### Fixed
- If a tokenizer has not specified BOS and/or EOS token in its config, we now extract
  this manually.

### Deprecated
- Deprecated the ability to call the `Benchmarker` objects directly. Instead, please use
  the `benchmark` method.


## [v15.1.0] - 2025-02-12

### Added
- Added new `--only-allow-safetensors` flag, which disallows evaluating models from the
  Hugging Face Hub if they are not stored as safetensors. This ensures a high level of
  security on the system running the evaluations, if this is necessary. This was
  contributed by [@Mikeriess](https://github.com/Mikeriess) ✨


### Fixed
- Regex mismatch caused the wrong sequence length for GPT-4o models. This has been fixed
  now.
- Fixed a truncation issue when evaluating encoder models on some knowledge datasets,
  which caused the evaluation to fail. This has been fixed now.
- A bug occurred when locating a model's end of reasoning token (e.g., `</think>`) if
  the model's tokenizer had no BOS token. This has been fixed now.
- Fixed an issue with the loading of freshly initialised models, caused by attempting to
  load the Hugging Face model configuration from the Hugging Face Hub instead of
  manually creating it.


## [v15.0.0] - 2025-02-02

### Added
- Added support for evaluating generative reasoning models, such as OpenAI o1 and
  Deepseek R1. This is done by upping the maximal sequence length to 8,192 tokens, and
  removing the reasoning part afterwards, to get the final answer.
- Added `generative_type` to the output dictionaries, which can currently be either
  'base', 'instruction_tuned' or 'reasoning'. This is now used in the leaderboards.
- Added `merge` to the output dictionaries, on whether the model is the result of a
  merge with other models.
- Added the summarisation dataset
  [personal-sum](https://github.com/SmartmediaAI/PersonalSum). It has been split into
  121 / 64 / 256 samples for train / validation / test, respectively, and is set to
  `unofficial` for now. This was contributed by
  [@oliverkinch](https://github.com/oliverkinch) ✨
- Added the Jentoft dataset - a linguistic acceptability dataset which was published in
  [this Master's thesis](https://www.duo.uio.no/handle/10852/103885) by Matias Jentoft.
  The original dataset consists of 85,771 / 10,827 / 10487 samples for training,
  validation and test, respectively. We use a split of 1,024 / 256 / 2,048 samples for
  training, validation and test, respectively. In each split, the distribution of
  `correct` and `incorrect` is 50/50. This dataset has been set to `unofficial` for now.
  This was contributed by [@oliverkinch](https://github.com/oliverkinch) ✨
- Added the dataset icelandic-knowledge, which is derived from the IcelandicQA dataset,
  reformatted as a knowledge dataset with GPT-4o generated candidate answers. The split
  is given by 845 / 128 / 1024 for train, val, and test, respectively. It is marked as
  `unofficial` for now. This was contributed by
  [@oliverkinch](https://github.com/oliverkinch) ✨

### Changed
- Changed the instruction prompts to all text classification tasks by specifying
  that only the labels are allowed to be generated. This caused an issue with some of
  the reasoning models, as they tended to output a more verbose answer.

### Fixed
- Only use double newlines as stop tokens for base decoder models, and not instruction
  tuned models, as we only use the double newlines to separate the few-shot examples in
  the base case.
- A bug caused structured generation to not be used for generative models on named
  entity recognition tasks. This affects models evaluated from v14.2.0.
- Fixed an issue where some API models did not allow `logprobs`, `top_logprobs`,
  `max_tokens` and/or `temperature`.

### Removed
- Removed support for JAX/Flax models to simplify the code, as they are incredibly rare,
  and they usually have a PyTorch/Safetensors version available.


## [v14.4.0] - 2025-01-22

### Added
- Added support for French! 🇫🇷This includes the sentiment classification dataset
  [Allocine](https://hf.co/datasets/tblard/allocine), the linguistic acceptability
  dataset ScaLA with the [French Universal
  Dependencies](https://github.com/UniversalDependencies/UD_French-GSD), the reading
  comprehension dataset [FQuAD](https://hf.co/datasets/illuin/fquad) (and unofficially
  [Belebele-fr](https://hf.co/datasets/facebook/belebele)), the named entity recognition
  dataset
  [ELTeC](https://dspace-clarin-it.ilc.cnr.it/repository/xmlui/handle/20.500.11752/OPEN-986),
  the knowledge dataset [MMLU-fr](https://hf.co/datasets/alexandrainst/m_mmlu), the
  common-sense reasoning dataset
  [HellaSwag-fr](https://hf.co/datasets/alexandrainst/m_hellaswag) and the summarization
  dataset [OrangeSum](https://hf.co/datasets/EdinburghNLP/orange_sum).
- Added support for evaluating local models again, which supports models stored in the
  Hugging Face format with a Hugging Face model configuration file (`config.json`) in
  the model directory. This was contributed by [@rlrs](https://github.com/rlrs) and
  [@peter-sk](https://github.com/peter-sk) ✨

### Changed
- Changed the Belebele splits, as there were too few training splits for evaluation on
  encoder models to make sense. We now use 256 samples for training, 64 for validation
  and the rest (580) for testing.
- Changed the prompting of Danske Talemåder dataset slightly, to only use the word
  "expression" (da. "udtryk") in the prompt, rather than mention idiom (da. "talemåde")
  directly.
- Changed the instruction prompts to multiple choice tasks by specifying that only 'a',
  'b', 'c' or 'd' should be used. This caused a mix-up with Claude models, since they do
  not support logprobs.

### Fixed
- Better error message when trying to benchmark a non-generative model on a generative
  task.
- Fixed an issue where NER datasets without `text` features could not be evaluated with
  generative models.
- Encoder models were not able to be evaluated on multiple choice classification tasks,
  such as Belebele, as it differs from other multiple choice datasets by having both a
  context and a question. This has been fixed now.
- Fixed an issue when generative models in gated repos caused an error message when both
  of the environment variables `HUGGINGFACE_API_KEY` and `HF_TOKEN` were not set.
- Sometimes the generative model cache becomes corrupt and cannot be stored to disk.
  Rather than raising an error we now reset the model cache and carry on.


## [v14.3.0] - 2025-01-14
### Added
- Added the Dutch sentiment classification dataset DBRD. This dataset only has positive
  and negative samples, but has a better quality than the existing Dutch Social dataset.
  We set it to unofficial for now, but it might eventually replace the Dutch Social
  dataset as the official Dutch sentiment classification dataset.

### Changed
- Updated the Dutch reading comprehension dataset SQuAD-nl, being a machine translated
  version of the English SQuAD dataset. Previously we used the `yhavinga/squad_v2_dutch`
  version, but this has been changed to `GroNLP/squad-nl-v2.0`, following [this
  evaluation showing that the latter is of higher
  quality](https://huggingface.co/datasets/yhavinga/squad_v2_dutch/discussions/2#6763ed4c42436c7f7005f4b4).
- Moved the label definition from the task-level to dataset-level, which now allows
  specifying dataset-specific labels that differ from other datasets in the same task.

### Fixed
- Fixed a bug when benchmarking base decoder models on reading comprehension tasks,
  where it was not checked if the prompts should be stripped or not. This caused a
  severe performance degradation on these tasks. This affects base decoder models
  benchmarked on reading comprehension tasks from v14.0.0.
- The `trust_remote_code` argument was not supplied when loading the Hugging Face
  configuration in some places, which caused an unnecessary dialogue with the user when
  evaluating models. This correctly now uses the `--trust-remote-code` argument as
  supplied by the user.
- If the model cache is corrupted, we now log this and re-initialise it, rather than
  raising an error.
- Some models were detected as API models when they were not, due to the fact that they
  _were_ available in LiteLLM. We now default to using vLLM for these models, as this
  is the default backend for ScandEval.
- Now correctly displays a message to the user when access to a model is contingent on
  approval from the repository authors, rather than raising an error.
- Fixed issue while determining the maximal sequence length of encoder models on CUDA
  devices, which caused an error when evaluating some models. We now move the model to
  CPU temporarily to determine the maximal sequence length.
- If a model configuration does not specify `architectures` then we assume that it is an
  older architecture and that it is an encoder model.
- Block unnecessary logging from `huggingface_hub`.


## [v14.2.0] - 2025-01-11
### Added
- Now supports evaluation of encoder models on the multiple choice tasks knowledge and
  common-sense reasoning. This is done by splitting the individual choices into separate
  inputs during training (framing it as a binary classification task), and then at test
  time we take the option with the highest probability as the answer. This is the same
  way that encoders were evaluated in the original HellaSwag paper.

### Changed
- Updated the Danish knowledge dataset Danske Talemåder, as a new professional version
  has been released, made by the Danish Language and Literature Society. This features
  1,000 examples in total, where we use a 808 samples in the test split. All the false
  options have been created manually.
- We now use the `architectures` parameter in the Hugging Face model configuration to
  determine whether a model is generative or not, as this is more reliable than the
  previous method of checking the model repository's tags. The downside of this is that
  the model config must be downloaded, but the overhead is minor.


## [v14.1.2] - 2025-01-07
### Fixed
- The labels were not displayed correctly in the few-shot examples for base generative
  models, when benchmarking text classification tasks, which negatively affected scores
  of the linguistic acceptability task, and to a lesser extent the sentiment
  classification task. This has been fixed now. The models benchmarked from v14.0.0 are
  affected and should be re-benchmarked.


## [v14.1.1] - 2025-01-06
### Fixed
- Downgraded `vllm` down to `>=0.6.3,<0.6.5`, as the later versions of vLLM uses a newer
  version of outlines, which causes memory errors. This will be updated when this is
  resolved. [Relevant `outlines`
  issue](https://github.com/dottxt-ai/outlines/issues/1351).
- Display initial "Benchmarking X on Y" logging for all datasets being benchmarked,
  instead of just the first one.
- Removed the `--load-in-4bit` argument, as it is not used anymore, since it was only
  used when loaded generative models with the `transformers` backend, but we now only
  use vLLM for generative models.


## [v14.1.0] - 2025-01-02
### Changed
- Updated `vllm` from `>=0.6.3` to `>=0.6.6` and `transformers` from `4.45.0` to
  `4.47.0`, to support more model architectures.

### Fixed
- Now automatically uses the environment variable `HUGGINGFACE_API_KEY` when loading
  models from the Hugging Face Hub, so that the `--api-key` argument isn't needed in
  that case.
- Added a `Tekstur: ` prefix to the prompt template of the `foqa` dataset.
- Changed the instruction template prefix of `danske-talemaader` from `Spørgsmål: ` to
  `Hvad er betydningen af følgende talemåde: `.
- Add `fbgemm-gpu` to `generative` dependencies, as it is required to load newer Llama
  models.
- When a generative model isn't stored as safetensors, we now report an unknown number
  of parameters, and log a warning to the user on how to fix this.
- When benchmarking encoder models, we now correctly use the attention mask when
  checking the model's maximum sequence length.


## [v14.0.4] - 2024-12-17
### Fixed
- Model cache was not working properly with zero-shot models, meaning that redundant
  generations were made. This has been fixed now, which also makes the zero-shot
  evaluation much faster.
- Use `ray` as distributed executor backend for vLLM if more than one GPU is available,
  which fixes an error when using multiple GPUs with vLLM.
- Do not re-initialise generative models after each dataset. This both makes evaluation
  a bit faster as well as avoids an error that occurs when finishing a (model, dataset)
  evaluation with multiple GPUs. Note that the same error still happens when
  benchmarking multiple models in the same `scandeval` run when using multiple GPUs, as
  this is a `ray` issue.


## [v14.0.3] - 2024-12-14
### Fixed
- Enforce `scikit-learn<1.6.0`, since 1.6.0 is incompatible with `evaluate`. This bound
  will be removed when [this `evaluate`
  issue](https://github.com/huggingface/evaluate/issues/655) has been fixed.


## [v14.0.2] - 2024-12-13
### Fixed
- Fixed a bug with the speed benchmark for vLLM models, when the model is instruction
  tuned.
- LiteLLM models now uses the instruction prompt, also when few-shot evaluating, just
  like all vLLM models.
- Now catches more LiteLLM exceptions when evaluating API models, and retries the
  evaluation after a short delay if the exception is due to a temporary issue.


## [v14.0.1] - 2024-12-11
### Added
- Added the `api_version` argument, mimicking the LiteLLM API.

### Changed
- Changed the `base_url` argument to `api_base`, to mimic the LiteLLM API.

### Fixed
- Now correctly uses the `api_base` argument when evaluating models with the LiteLLM
  API.


## [v14.0.0] - 2024-12-11
### Added
- Added support for [LiteLLM](https://docs.litellm.ai/), meaning that all LLMs on 100+
  APIs can now be benchmarked! This includes OpenAI, Anthropic, Google, Mistral AI,
  Cohere, Ollama, LM Studio, vLLM servers, and Hugging Face inference endpoints. Check
  out the full list of LiteLLM providers [here](https://docs.litellm.ai/docs/providers).
- Added new `--base-url` argument, which allows you to specify the base URL of your
  model, if you are using an OpenAI-compatible inference API.

### Changed
- No more tokenisation for generation tasks, resulting in faster preprocessing times.
- Now evaluates models on the validation split by default, to avoid overfitting to the
  test set. The test set can be evaluated on using the new `--evaluate-test-split` flag.
- Now evaluates instruction tuned models with their chat template. Further, if a
  tokeniser has multiple chat templates, then we use the one corresponding to the ISO
  639-1 language code of the dataset, if available (e.g., "en" for English, "is" for
  Icelandic and so on) - otherwise we will just use the default chat template of the
  tokeniser.

### Removed
- Removed the option to evaluate on the training split, as this is not a common use
  case and simplified the codebase. If you find that this should be re-added, please
  open an issue in the GitHub repository.
- All generative on-premises models are now evaluated with vLLM and thus does not use
  the `transformers` backend as a backup, as this was not used in practice, and
  simplified the codebase. If you find that this should be re-added, please open an
  issue in the GitHub repository.
- Removed the `--only-validation-split` flag, as this is now the default behaviour. If
  you find that this should be re-added, please open an issue in the GitHub repository.
- Removed the option to benchmark local models, as this was not used in practice, and
  simplified the codebase. If you find that this should be re-added, please open an
  issue in the GitHub repository.

### Fixed
- Better handling of adapter models. The Hugging Face model configuration and the
  tokeniser will now be attempted to be loaded from the base model ID, if available.
- Now uses EOS token as the PAD token if a generative model has neither PAD nor BOS
  token available.
- If a generative model has not defined its pad token ID then we now manually check the
  candidate tokens `<pad>`, `[pad]`, `<|endoftext|>`, `<|im_end|>`, and upper case
  versions of these tokens.


## [v13.3.0] - 2024-11-29
### Added
- Added the question answering part of the Norwegian NorGLM multi-task human annotated
  dataset NO-Multi-QA-Sum (norglm-multi-qa). This dataset is part of the NLEBench
  Norwegian benchmarks. The answers from the original dataset have been rephrased with
  gpt-4o to contain the answer from the context. It has been marked as `unofficial` for
  now. This was contributed by [@viggo-gascou](https://github.com/viggo-gascou) ✨
- Added the sentiment classification part of the Icelandic dataset Hotter and Colder,
  being a gold standard dataset. As no Icelandic sentiment classification dataset was
  included in the benchmark previously, this is now the official Icelandic sentiment
  classification dataset.
- Added the Faroese sentiment classification dataset FoSent, being a gold standard
  dataset. Note that this dataset is very small (74 train, 35 val, 283 test samples).
  The dataset consists of manually annotated Faroese news articles as well as individual
  sentences from the news articles. In creating the splits we ensure that there is no
  overlap between the news articles in the train, validation and test sets. As no
  Faroese sentiment classification dataset was included in the benchmark previously,
  this is now the official Icelandic sentiment classification dataset.


## [v13.2.0] - 2024-11-14
### Added
- Added the summarisation part of the Norwegian NorGLM multi-task human annotated
  dataset NO-Multi-QA-Sum (`norglm-multi-sum`). This dataset is part of the NLEBench
  Norwegian benchmarks. It has been marked as `unofficial` for now. This was contributed
  by [@viggo-gascou](https://github.com/viggo-gascou) ✨
- Added `ice-linguistic` a linguistic acceptability dataset which is a subset of the
  Icelandic Linguistic Benchmarks dataset. It is a small dataset with 94 train
  samples, 32 validation samples, and 256 test samples, and has been marked as
  `unofficial` for now. This was contributed by
  [@oliverkinch](https://github.com/oliverkinch) ✨
- Added `icelandic-qa`, an Icelandic question answering dataset about Icelandic culture
  and history. The original dataset has 2000 samples, but only 375 of the samples have
  answers that are found in the context (exact match). An LLM has therefore been used to
  rephrase the answers and we now have 1683 samples where the answers are found in the
  context (531 train, 128 val, 1024 test). It has been set to `unofficial` for now. This
  was contributed by [@oliverkinch](http://github.com/oliverkinch) ✨

### Fixed
- Small typo in prefix prompt used for few-shot evaluation of the English sentiment
  classification dataset SST5.
- If a model cannot be benchmarked with vLLM then we now properly load the model with
  the `transformers` backend.


## [v13.1.0] - 2024-10-31
- Added `ice-ec` (a subset of the dataset) and `ice-ec-full` (the full dataset), an
  Icelandic linguistic acceptability dataset. It has been set to `unofficial` for now.
  This was contributed by [@oliverkinch](https://github.com/oliverkinch) ✨
- Added the Schibsted summarisation dataset, which contains summaries of published
  articles from Schibsted Media's Norwegian and Swedish newsrooms. The dataset has been
  split into two separate small datasets, `schibsted-sv` for Swedish and `schibsted-no`
  for Norwegian. Note that both of these datasets are really small (89 and 374 test
  samples in `schibsted-sv` and `schibsted-no`, respectively), and have been set to
  `unofficial` for now. This was contributed by
  [@oliverkinch](https://github.com/oliverkinch) ✨
- Added the Icelandic summarisation dataset IceSum. IceSum is a collection of 1,000
  Icelandic news articles from mbl.is, which have been manually annotated with
  summaries. The dataset has been marked as unofficial, meaning that it will not be
  automatically included when benchmarking models, but can be included by specifying the
  dataset explicitly using the --dataset argument (or dataset argument if using the
  Benchmarker API). This was contributed by
  [@viggo-gascou](https://github.com/viggo-gascou) ✨
- Added the new Faroese reading comprehension dataset FoQA. This is now the default
  Faroese reading comprehension benchmark, as there was none previously.
- Now supports evaluation of models with adapters. This requires that the model
  repository has an `adapter_config.json` file, but no additional setup is needed.

### Fixed
- If a model does not use attention mask then we now do not supply it. This caused
  errors when evaluating state space models.
- Now limits the maximum sequence length when loading HF models (as opposed to vLLM
  models) to 5,000 tokens, just like we do with vLLM (no prompts are larger than that).
  This avoids OOM issues.
- Adds GPT-4o and GPT-4o-mini to the list of cached OpenAI model IDs, to correctly
  determine if the model exists, without needing an OpenAI API key.
- If a model has set its EOS token ID to multiple tokens and hasn't set the padding
  token ID, we use the first EOS token ID as the padding token ID.
- Fixed a bug related to the loading of some encoder models by updating `accelerate` to
  `>=0.34.2` and `transformers` to `>=4.45.0`.
- We now ensure that stop tokens in vLLM can't be empty, as this caused errors when
  evaluating some models.
- If the end-of-chat-token for a model only consists of whitespace and/or newlines then
  we ignore it, as this caused errors when evaluating some models and makes no
  difference to the evaluation of the model, since we are stripping the output anyway.
- Now identifies more models correctly as generative models.


## [v13.0.0] - 2024-07-31
### Added
- Evaluation of instruction tuned models is now possible! This is done by setting the
  `--zero-shot` flag when benchmarking a model (or `zero_shot=True` if using the
  `Benchmarker` API). This will evaluate the model using an instruction prompt and
  without any in-context examples. Furthermore, the chat template of the model will be
  used. This is to mimic the behaviour of the model when it is used in a user-facing
  setting.
- Debug mode for generative models is now possible now, which can be used to validate a
  model's output manually. This will log the predictions, and store all the inputs and
  predictions to a JSON file in the current working directory. This can be enabled by
  setting the `--debug` flag when benchmarking a model (or `debug=True` if using the
  `Benchmarker` API).
- Added the Dutch linguistic acceptability dataset `dutch-cola`. It has been set to
  `unofficial` for now, but it might eventually replace ScaLA-nl as the official Dutch
  linguistic acceptability dataset. For now, you can benchmark models on it by
  explicitly setting the dataset using the `--dataset` argument (or `dataset` argument
  if using the `Benchmarker` API). If you would prefer to run the full dataset, then you
  can benchmark models on `dutch-cola-full` as well - note that this evaluation will be
  significantly slower than the `dutch-cola` evaluation.
- Added the Belebele dataset, being a multilingual multiple-choice reading comprehension
  dataset. This has been added as a separate `multiple-choice-reading-comprehension`
  task, and is available in all supported languages except Faroese. The dataset has been
  marked as unofficial, meaning that it will not be automatically included when
  benchmarking models, but can be included by specifying the dataset explicitly using
  the `--dataset` argument (or `dataset` argument if using the `Benchmarker` API).

### Fixed
- Set upper bound on Python versions to `<4.0` from `<3.12`, to avoid installation
  issues.
- Removed the use of `ModelFilter` from the `huggingface_hub`, as it was removed from
  version `0.24.0` onwards. For the same reason, we now require `>=0.24.0` for the
  `huggingface_hub` dependency.
- Now checks the `sliding_window` and `sliding_window_size` config attributes when
  determining the vLLM context length. This would result in errors when the sliding
  window is less than 5,000, which for instance is the case with the Gemma 2 models.

### Changed
- Added `gpt-4o-mini` metadata, to correctly display maximum sequence length and
  vocabulary size.
- Changed the name of the `question-answering` task to the more descriptive name
  `reading-comprehension`.
- Update `vllm` to `>=0.5.3` and `transformers` to `>=4.43.0`, which now allows
  evaluation of Gemma 2 and Llama-3.1 models.
- Removed the `quantization` extra and instead prompt the user to manually install any
  missing quantisation packages when evaluating quantised models. This is due to several
  dependency clashes with `optimum` and `transformers`.


## [v12.11.0] - 2024-07-03
### Added
- Updated the `arc-is` dataset to a Claude translated version of ARC-challenge, from the
  dataset `mideind/icelandic-arc-challenge`. This has substantially higher translation
  quality than the previous `arc-is` and the current `mmlu-is` datasets. For this
  reason, the new `arc-is` dataset is now the official Icelandic dataset for the
  knowledge task.


## [v12.10.8] - 2024-06-21
### Fixed
- An import error caused `openai` to be installed for any evaluations to be done, which
  has now been fixed.


## [v12.10.7] - 2024-06-19
### Fixed
- Require `numpy` to be of version `1.x.x`, as the new `2.0.0` clashes with `outlines`.


## [v12.10.6] - 2024-06-19
### Fixed
- Updated `optimum` to `>=1.20.0` as `1.19.x` is incompatible with newer `transformers`
  versions.
- Updated `outlines` to `>=0.44.0` as this fixes an error in evaluating NorwAI models.


## [v12.10.5] - 2024-06-12
### Changed
- Remove almost all upper version bounds on dependencies. This makes it easier to be
  compatible with the `scandeval` package, with the risk of potentially introducing
  bugs when new dependency versions appear. We will monitor this risk and see if this
  is the way to go.

### Fixed
- Update `vllm` to `>=0.5.0`, `outlines` to `>=0.0.37` and `tiktoken` to `>=0.7.0`,
  which now resolves the dependency clash between the three of them.
- When detecting the `outlines` version we expected it to consist of integers, but we
  now accept strings as well (for development versions, say).


## [v12.10.4] - 2024-06-03
### Fixed
- Access to the evaluation datasets were shut down by Hugging Face again. It has now
  been restored.


## [v12.10.3] - 2024-06-03
### Fixed
- Access to the evaluation datasets were shut down by Hugging Face. It has now been
  restored.


## [v12.10.2] - 2024-05-30
### Fixed
- Correctly update logits processors and prefix allowed functions tokens functions for
  NER datasets when starting generation.
- We now use logprobs for OpenAI models, as this is supported by the chat models now.
  This is used for all sequence classification based tasks, which currently comprise of
  sentiment classification, linguistic acceptability, knowledge and common-sense
  reasoning. This fixes some incorrect evaluations of the newer GPT-4-turbo and GPT-4o
  models, as they tend to output things like "Sentiment: positive" rather than simply
  "positive".


## [v12.10.1] - 2024-05-28
### Fixed
- Now recognises the metadata for the new GPT-4o models correctly. Currently there is a
  version clash between `vllm` and `tiktoken`, meaning that one needs to manually
  upgrade `tiktoken` to evaluate GPT-4o - an informative error message notes this to
  the user now in that case.
- Number of generated tokens for sequence classification tasks has been changed back to
  1 (from 3). This makes no difference to open source models, as we only use the
  logprobs from the first token anyway, but this makes a big difference on multiple
  choice QA tasks for OpenAI models, as some of them might output things like "a is
  correct" rather than simply "a". Since we're using word edit distance to the labels,
  this might accidentally cause the final prediction to be different from "a".
- An error in `outlines<=0.0.36` meant that NER evaluations were near-random.
  Unfortunately, due to a strict `outlines` requirement in `vllm`, we cannot enforce
  `outlines>0.0.37` (see [this vLLM PR for a future
  fix](https://github.com/vllm-project/vllm/pull/4109)). For now, to prevent faulty
  evaluations, we raise an error, asking the user to manually upgrade `outlines` if
  they have an old version.


## [v12.10.0] - 2024-05-08
### Changed
- Update `autoawq` to `>=0.2.5,<0.3.0`, as it now doesn't have a dependency clash with
  `transformers`.
- Update `vllm` to `>=0.4.2,<0.5.0`, to support new models (such as Phi-3).
- Update `torch` to `>=2.3.0,<3.0.0`, as this is required by `vllm`.

### Fixed
- When overriding benchmark configuration parameters in `Benchmarker.benchmark` then
  these overridden parameters are now correctly used when building datasets.
- When a generative model was benchmarked on a NER task followed by another task, the
  structured generation wasn't set up correctly, as we're not re-initialising the model
  since v12.8.0. We now ensure that the logits processors are re-built for every
  dataset.


## [v12.9.1] - 2024-04-30
### Fixed
- Disables the prefix caching of vLLMs, as it has not been implemented with sliding
  window attention yet, causing re-initialisation errors.
- Updates `vllm` to `>=0.4.1,<0.5.0`, as this fixes an issue with benchmarking
  freezing.


## [v12.9.0] - 2024-04-26
### Changed
- Update `optimum` dependency to `>=1.19.1,<2.0.0`, as it is now compatible with
  `transformers>=4.40.0,<4.41.0`.

### Fixed
- Pin `vllm` to `v0.4.0`, since `v0.4.1` has breaking changes and is causing issues
  with flash attention.
- Catch vLLM error when prefix caching is set for models with sliding window attention,
  as this is not supported yet in vLLM.


## [v12.8.0] - 2024-04-23
### Changed
- Updated `vllm` to `>=0.4.0,<0.5.0`, which both fixes an issue with multi-gpu
  benchmarking as well as supporting more models.
- Updated `transformers` to `>=4.40.0,<4.41.0`, to support more models.
- Removed the `olmo` extra, as it is now included in `transformers`.
- Downgraded `outlines` to `v0.0.34` as any newer version is currently incompatible
  with `vllm`. This will be changed back to newer versions when [this vLLM
  PR](https://github.com/vllm-project/vllm/pull/4109) has been merged and released.

### Fixed
- Now does not reload generative models between each evaluation. This both saves some
  evaluation time, but it also prevents a bug when using multiple GPUs.
- Handle the change from having `float` logprobs in vLLM to the new `Logprob` objects.


## [v12.7.0] - 2024-04-19
### Added
- Added a script to evaluate human performance on datasets. This is a Gradio app which
  can be run using the command `human_evaluate --annotator-id <id>`, where
  `annotator-id` is the ID of the human annotator (from 0 to 10, inclusive). They will
  then annotate their answers for validation splits from the iteration corresponding to
  their annotator ID. All of the annotated results will be stored to
  `scandeval_benchmark_results.jsonl`, as usual - note here that this will create a
  single `human` entry, where multiple annotators will count as multiple iterations for
  the same `human` model.

### Fixed
- If a model has a very small maximal context length in its tokeniser configuration
  then we ignore this value and instead use the default value.
- When a model is generative then we use default context length to be 32,768.
- Now ensures that we use mixed precision when CUDA is available, as this is required
  by Flash Attention.
- By default we only use flash attention for generative models, as it leads to errors
  with several encoder models.
- Add missing OpenAI models to the model cache, to checking model existence when no
  OpenAI key is specified.
- Only imports from the `openai` package if it has been installed.
- Improved detection of the end-of-chat tokens for instruction tuned models, which
  previously caused errors when evaluating some instruction tuned models.
- Loading of a pretrained model configuration from the Hugging Face Hub failed when the
  model is gated and when the `cache_dir` is specified in `AutoConfig.from_pretrained`.
  We now do not set that argument if the model is gated, as a temporary fix.


## [v12.6.1] - 2024-04-11
### Fixed
- Changed vLLM inference parameters to limit the GPU memory usage during evaluation,
  which makes it possible to evaluate larger models on the same hardware as previously.
  Concretely, the `gpu_memory_utilization` has been raised from 0.9 to 0.95,
  `enforce_eager` is set to True, the `max_model_len` has been reduced from (at most)
  10,000 to (at most) 5,000. See [this
  issue](https://github.com/ScandEval/ScandEval/issues/383) for an overview of maximum
  amount of tokens in each dataset (as of v12.6.0 of ScandEval).
- Removed 1 sample from the Swedish sentiment classification dataset SweReC which was
  abnormally long, to keep the maximum amount of tokens in the samples below 5,000.
  Replaced the outlier sample with a new one.
- The number of allowed generated tokens for the Danish summarisation dataset
  Nordjylland News was mistakenly set to 128, compared to 256 for all other
  summarisation datasets. This has been fixed now.
- Now correctly detects if `autoawq` should be installed, when evaluating an AWQ model.
- Reduced `transformers` dependency to `4.38.x` again, as `autoawq` requires this.
- Do not use BitsAndBytes quantisation if the model is already quantised.


## [v12.6.0] - 2024-04-10
### Changed
- Updated `transformers` dependency to `>=4.39.3,<4.40.0`.

### Fixed
- Updated cached OpenAI model metadata.
- When loading local models we now more robustly detect the task of the model (i.e.,
  whether it is a generative model, encoder model or sequence-to-sequence model). This
  previously prevented evaluation of some local models.
- When detecting whether a local model exists, we now also look for the existence of
  `*.safetensors` files.


## [v12.5.3] - 2024-04-05
### Fixed
- The speed benchmark for OpenAI models was extremely slow, due to an issue with the
  tokenizer. This has been fixed now.


## [v12.5.2] - 2024-04-04
### Fixed
- Now using the same label order in the NER task as is in the dataset configuration.
  From v12.1.0 and onwards these were updated to sorting the labels, but this has
  resulted in significantly worse performance.
- Added GPT-4-turbo name variations to cached OpenAI model IDs. This means that we'll
  be able to see if a model ID should be an OpenAI model, without an OpenAI API key.


## [v12.5.1] - 2024-04-03
### Security
- Now uses an access token to access datasets, allowing the datasets to not be
  publicly available on the Hugging Face Hub.


## [v12.5.0] - 2024-04-02
### Added
- We now support evaluation of quantised models, such as GPTQ and AWQ, when the vLLM
  backend is being used (the default).

### Fixed
- Move tensor to the correct device when benchmarking seq-to-seq models (#363). Thanks
  to [@ThomasKluiters](https://github.com/ThomasKluiters) for this contribution! :tada:
- Deals with the case where an instruction tuned model does not use any special token
  at the end of the chat, such as `<|im_end|>`. This holds for, e.g., Qwen models.
- Better auto-detection of pipeline tag for models on the Hugging Face Hub, in case the
  tag is not manually set.


## [v12.4.0] - 2024-03-27
### Added
- Support for Azure OpenAI models! These can now be benchmarked as with any other
  model, where either the environment variables `AZURE_OPENAI_API_KEY`,
  `AZURE_OPENAI_ENDPOINT` and `AZURE_OPENAI_API_VERSION` need to have been set, or
  alternatively through the `--azure-openai-api-key`, `--azure-openai-endpoint` and
  `--azure-openai-api-version` arguments. Thanks to
  [@BramVanroy](https://github.com/BramVanroy) for all the help regarding the
  implementation of this :tada:
- We now use the new JSON mode for newer OpenAI models for the NER task, to ensure
  better JSON generation.
- If an error is thrown during generation with an OpenAI model, which for instance
  happens when the prompt is caught by the content filter, then we simply return a
  blank string instead.

### Changed
- Updated `outlines` dependency to v0.0.37, which can now correctly deal with a larger
  batch size when integrated with vLLM. This results in faster NER evaluation.

### Fixed
- Move models to the device before running any inference with it, as this causes issues
  when flash attention is enabled.
- When benchmarking instruction tuned models, we now ensure that generation stops when
  the end-of-chat token is reached (such as `<|im_end|>` and `[/INST]`). This had a
  negative performance impact on question answering and summarization, but the
  remaining tasks were not affected.


## [v12.3.2] - 2024-03-19
### Fixed
- There is an issue with the underlying `outlines` package that we use for structured
  generation, where many of the generations stop prematurely when the batch is too
  large. We fix this temporarily by lowering the batch size from the entire dataset to
  the standard 32 when vLLM is used for NER tasks. This will be changed back when the
  bug is fixed. Follow the progress in [this `outlines`
  issue](https://github.com/outlines-dev/outlines/issues/757).
- Issue when checking if the `openai` extra needed to be installed, or when the
  `OPENAI_API_KEY` needs to be set.
- Setting `add_prefix_space=False` caused an error during the loading of some
  tokenizers. To fix this, we only supply the `add_prefix_space` keyword argument
  during the loading of the tokenizer if it is True.


## [v12.3.1] - 2024-03-13
### Fixed
- An issue with Pydantic typing, causing initialisation of `Benchmarker` to throw an
  error.


## [v12.3.0] - 2024-03-13
### Changed
- Updated `outlines` dependency to `>=0.0.36,<0.1`. This fixes a race condition caused
  during evaluation of NER datasets and also includes integration with the
  `transformers` library. The existing hardcoded integration has now been removed in
  favour of the integration in that package.


## [v12.2.1] - 2024-03-12
### Fixed
- Now includes the `transformers` integration with `outlines` directly in the code,
  which caused issues as they weren't part of the newest `outlines` release. When it
  does get included then we will import these as before.
- When evaluating OpenAI models we now do not perform any structured generation, as we
  do not have access to the logits.


## [v12.2.0] - 2024-03-11
### Added
- Added the Icelandic common sense reasoning dataset Winogrande-is, being a manually
  translated version of the English Winogrande dataset. This also means that the
  HellaSwag-is dataset has been marked as unofficial, and will thus not automatically
  be included when benchmarking models on the Icelandic common sense reasoning task.

### Changed
- Updated `vllm` dependency to `>=0.3.3,<0.4.0`, which allows the benchmarking of the
  new Gemma and OLMO models, without the bug from vLLM v0.3.2.

### Fixed
- Do not show message regarding missing flash attention if CUDA is not available.
- Only use bfloat16 as quantisation compute type if it is available and that
  `torch_dtype` is set to "bfloat16" in the Hugging Face configuration - otherwise we
  use float16.
- Since flash attention is now enabled by default, some models couldn't be loaded due
  to them not supporting it. For these models, flash attention will now be disabled
  during model loading.
- Now uses a single GPU when finetuning, as previously evaluation would just freeze in
  this case. In the future we might support multi-GPU finetuning, but since encoder
  models usually doesn't require multiple GPUs, this is currently not prioritised.


## [v12.1.0] - 2024-02-29
### Changed
- Flash attention will now default to being used if `flash_attn` has been installed. If
  the `--use-flash-attention/no-use-flash-attention` hasn't been set and the
  `flash_attn` package hasn't been installed, then a logging message will be displayed,
  informing the user.
- Changed backend structured generation framework to `outlines` from
  `lm-format-enforcer`.

### Fixed
- Evaluating models on NER tasks used excessive amounts of memory and took very long.
  This was due to a bug in vLLM v0.3.2, and will be fixed in vLLM v0.3.3. We thus
  forbid v0.3.2, making it fast again, and we'll remain compatible with the new v0.3.3
  when it is released.
- A name clash has been fixed, which caused the MMLU-no dataset to not be run when
  running all Norwegian datasets.


## [v12.0.0] - 2024-02-26
### Added
- Now automatically uses multiple GPUs when evaluating generative models with vLLM.
- Now allows "unofficial" datasets, which are datasets which are not included on the
  official leaderboards and models will only be benchmarked on them if they have been
  explicitly set using the `--dataset` argument (or `dataset` argument if using the
  `Benchmarker` API). This allows the inclusion of more datasets, without bloating the
  evaluation time of "official" evaluations, as well as removing the need to remove old
  datasets when they are replaced by newer ones.
- The following datasets have been added as unofficial, all datasets that used to be
  part of ScandEval but has since been replaced:
    1. ARC-da
    2. ARC-no
    3. ARC-sv
    4. ARC-is
    5. ARC-de
    6. ARC-nl
    7. ARC
    8. DaNE
    9. WikiANN-fo
- A more informative error message is now being thrown if additional arguments need to
  be supplied to evaluate the model, such as
  `--trust-remote-code`/`trust_remote_code=True`.
- When determining a model's maximum sequence length, we now also look at the
  `max_sequence_length` attribute of the Hugging Face model configuration.

### Changed
- Computation of the BERTScore metric for summarisation tasks are now using the device
  stated in the benchmark config, making the metric computation significantly faster if
  a GPU is being used. This defaults to processing 32 samples at a time, which is
  reduced if OOM errors occur. If OOM errors occur with a batch size of 1 then the
  scores are computed on CPU, as before.
- Updated `transformers` dependency to `>=4.38.1,<4.39.0`, and `vllm` dependency to
  `>=0.3.2,<0.4.0`. This allows the benchmarking of the new Gemma and OLMO models.
- When using the `Benchmarker` API, the `save_results` argument now defaults to True.
- The `Benchmarker.benchmark` method now only returns the list of benchmark results
  from the given run, rather than all historic benchmark results as well.
- The framework now defaults to using a Hugging Face Hub token when accessing models,
  if available.


## [v11.0.0] - 2024-02-16
### Added
- Added arguments to `Benchmarker.benchmark` (or simply `Benchmarker.__call_`),
  corresponding to the same arguments during initialisation. The idea here is that the
  default parameters are set during initialisation, and then any of these can be
  changed if needed when performing a concrete evaluation, without having to
  re-initialise the `Benchmarker`.
- Added the Danish knowledge datasets `danske-talemaader` and `danish-citizen-tests`.
  Both are multiple choice datasets, where the first one tests knowledge about Danish
  idioms, and the second one tests knowledge about the Danish society. These replace
  the machine translated MMLU-da dataset.
- Added a `--num-iterations` flag (`num_iterations` in the Python CLI), which controls
  the number of times each model should be evaluated, defaulting to the usual 10
  iterations. This is only meant to be changed for power users, and if it is changed
  then the resulting scores will not be included in the leaderboards.

### Changed
- The default value of the languages are now all languages, rather than only Danish,
  Swedish and Norwegian.
- Changed all summarisation datasets to use one few-shot example (some were set to 2),
  and increased the maximum amount of generated tokens to 256 rather than the previous
  128, since many of the gold standard summaries are around 200 tokens.

### Fixed
- There was an error caused if an old version of the `openai` package was installed and
  if the `scandeval` package was checking if a model exists as an OpenAI model. Now an
  informative error is thrown if the model is not found on any available platforms, as
  well as noting the extras that are missing, which prevents the package from checking
  existence on those platforms.
- Changed the prompt for the English sentiment classification dataset SST5, where it
  previously stated that the documents were tweets - these have now been renamed to
  "texts".
- Correctly assess whether the `openai` extra should be used, which made it impossible
  to benchmark OpenAI models.
- Disabled `lmformatenforcer` logging, which happens in the rare case when we're
  few-shot evaluating a model on NER and there are no JSON-valid tokens to generate.

### Removed
- Removed all machine translated ARC datasets, as they had a near 100% correlation with
  the machine translated version of the MMLU datasets.


## [v10.0.1] - 2024-02-12
### Fixed
- A prefix space was added to labels in sequence classification tasks that
  automatically adds a prefix space (such as Mistral). We now check for this and ensure
  to only manually add prefix space to models that don't automatically do this (such as
  the Yi models).


## [v10.0.0] - 2024-02-12
### Added
- Now throws a more informative error when attempting to benchmark a non-generative
  model on a generative task.

### Changed
- Many dependencies are now optional, to make the package less bloated. These extras
  are `jax`, for models based on the JAX framework, `generative` for evaluating
  generative models, `olmo` for models based on the OLMO architecture, `openai` for
  evaluating OpenAI models, and `all` to install all of them.
- Updated many dependencies. In particular now uses `openai` version 1.x.x, which
  required some changes to the code base as they changed their API.
- Changed the `--dataset-task` CLI argument (`dataset_task` in the Python API) to
  `--task` (`task`). This is now the preferred way to choose what to benchmark a model
  on, rather than remembering all the names of the datasets. E.g., to benchmark a model
  on all Danish question-answering datasets, we call `scandeval -m <model_id> -l da -t
  question-answering`. All the names of the tasks is shown in `scandeval --help`.
- Renamed the `--no-ignore-duplicates` to `--force` (shorthand: `-f`), which _forces_
  the evaluation, meaning that it evaluates the model even if it has previously been
  evaluated.
- Renamed the `--model-id` to `--model`.

### Fixed
- Error when encoding a batch of size 1 with OpenAI models.
- Error when benchmarking OpenAI models on MacOS due to the `tiktoken.Encoding` object
  not being picklable.
- Fixed an issue with OOM errors when changing from benchmarking one generative model
  to another.
- Now allows loading tokenisers that require remote code, if `--trust-remote-code` has
  been set.
- Fixed an issue where the `max_sequence_length` parameter in the Hugging Face model
  configuration wasn't used to determine the `max_model_len` parameter in the
  `vllm.LLM` initialisation, causing some models not being loaded in vLLM.
- An error occured if a tokenizer had no defined BOS token, which happens for some
  generative models. It is now set to be equal to the EOS token in that case.
- Fixed error related to the extraction of predicted labels in sequence classification
  tasks for generative models, which unfairly evaluated generative models that require
  a prefix space on the labels (which are most of them currently).

### Removed
- Removed the `-d` shorthand for `--dataset` in the CLI, to encourage the use of `-t`
  (`--task`) and `-l` (`--language`) instead.


## [v9.3.2] - 2024-02-05
### Fixed
- Using model revisions did not work with vLLM models - this has now been fixed. These
  revisions are specified using the '@' operator in the model ID, e.g., `scandeval -m
  gpt2@main`.


## [v9.3.1] - 2024-01-31
### Fixed
- The prompts were not stripped correctly, causing bad evaluations for sequence
  classification tasks.


## [v9.3.0] - 2024-01-29
### Changed
- Now requires `transformers` versions `4.37.x`. As they often introduce breaking
  changes in minor versions, we now only allow a patch version difference and manually
  update to `4.38.x` when it comes out.
- Swapped primary/secondary metrics for the multiple choice tasks, where we now set MCC
  as the primary metric and accuracy and secondary. This is due to the fact that MCC
  handles class imbalance better.
- Removed speculative ngram sampling again, as `transformers` now requires the batch
  size to be 1, which doesn't make it any faster than normal.
- Swapped primary/secondary metrics for the multiple choice tasks, where we now set MCC
  as the primary metric and accuracy and secondary. This is due to the fact that MCC
  handles class imbalance better.
- Number of generated tokens for sequence classification tasks has been changed back to
  3 (from 1). This makes no difference to open source models, as we only use the
  logprobs from the first token anyway, but it *does* make a difference to closed
  source models where the logprobs are not available (like OpenAI's chat models), as
  we're instead calculating word edit distance to the labels.

### Fixed
- Prevents FP16 overflow by using -1e3 instead of -1e9 for ~0% probability logprobs
  during generation with vLLM.
- Avoids excessive disk usage by not caching processed datasets to disk, as we are
  never using the cached versions anyway.
- We now only strip the prompts if the model's tokenizer includes a prefix space when
  tokenizing the labels.
- When testing a model's maximum sequence length, we put dummy inputs into them. This
  causes errors if the dummy inputs are one of the special tokens. Since the special
  tokens have not always been set up in the tokenizer, we instead rely on a heuristic
  that the 100th token ID is not a special token.
- An import depended on `vllm`, which is not installed on non-Linux devices, causing an
  `ImportError`. This has now been removed.
- Fixed an issue where structured generation wasn't triggered when vLLM wasn't
  available.


## [v9.2.0] - 2024-01-24
### Added
- Added (the English) datasets MMLU, ARC and HellaSwag, as well as Norwegian and
  Icelandic translations of it. Now the `knowledge` and `common-sense-reasoning` tasks
  are covered in all supported languages except Faroese (i.e., da, sv, no, is, de, nl &
  en).
- Now uses speculative ngram sampling for text generation when vLLM is not available.
  This has no effect on performance and increases evaluation speed by 3x on generation
  heavy tasks like NER and summarization.
- Added structured generation for the NER task, which enables the models to (almost)
  always output correct JSON, separating the NER capabilities from the JSON
  capabilities. JSON can be tested separately in a (future) coding benchmark.
- Now adds `scandeval_version` to the output JSONL results, to make it easier to
  determine when outdated results need re-benchmarking.

### Changed
- Swapped primary/secondary metrics for the NER task, as the `MISC` tag varies too much
  from dataset to dataset to be meaningful as a primary metric. Now uses micro-average
  F1-score across all tags except the `MISC` tag as a primary metric.

### Fixed
- There was a bug where all models were removed from disk prior to benchmarking. This
  will now only happen if the `--clear-model-cache` flag is set.
- The `vllm` package cannot be installed when CUDA is not available - this is now
  neither installed nor used when this is the case, and generative few-shot evaluation
  is done using the `transformers` package rather than `vllm`.
- Previously `temperature` was wrongly not set for vLLM and OpenAI models, instead
  defaulting to their 1.0 values. This was due to the fact that this is set in
  `transformers` using the `do_sample=False` argument, which doesn't transfer to the
  other libraries. This has now been set to 0.0.
- Now catches OpenAI `InvalidRequestError`s.
- Removed overly long or repetitive samples in the multiple choice datasets, which
  caused errors when evaluating OpenAI models on them.
- Now sets the `top_k` parameter in the vLLM `SamplingParams` based on the value it has
  in the `GenerationConfig`. This caused a discrepancy, as vLLM defaulted to -1 and
  `transformers` to 50.
- When loading a model using `transformers` then the quantized compute dtype is now
  correctly set to either `bfloat16` or `float16`, depending on the GPU available,
  rather than the previous `float32`. This does not affect generation performance.
- Fixed formatting of summarization metrics.
- Removed print output from `bert_score` during summarization metric computation.
- Now clears GPU memory properly after finishing the benchmark of a generative model
  with vLLM.


## [v9.1.2] - 2024-01-16
### Fixed
- When checking if a model has already been benchmarked, we only care about the
  `few_shot` parameter if the model is generative.


## [v9.1.1] - 2024-01-15
### Fixed
- Now adds a `generative` key to the logged results, to enable parsing few-shot
  evaluated models correctly when building leaderboards.


## [v9.1.0] - 2024-01-14
### Changed
- Now only stores the top-10 log probabilities of generated tokens when the generation
  length is less than 8 tokens. Also now keeps separate caches for each (model,
  dataset) combination, where it previously had a single cache for each model. Both of
  these help reduce the memory usage of the model output cache.
- Optimised cache saving/loading a bit, making the waiting time in between iterations
  slightly shorter.
- Removes the model output cache for a (model, dataset) combination when the
  benchmarking of the model on the dataset finishes successfully. Also removed indents
  in model output cache JSON files. Both of these help reducing the disk space used on
  caching.

### Fixed
- Only require generative models to output logprobs if the dataset is of a task that
  requires it. This caused the benchmarking to use excessive memory when benchmarking
  datasets that require long generative outputs, such as NER.

### Removed
- Removed some vLLM logging.


## [v9.0.0] - 2024-01-12
### Added
- Now caches the completions of open source generative models, which effectively makes
  benchmarking of these ~33% faster. We cannot store all logits for storage reasons (it
  quickly gets >100GB in that case), so we instead store the top-100 logits for each
  generated token, but only if the generated sequence is shorter than 50 tokens. We
  thus assume that (a) these are the only logits needed, and (b) that the generations
  don't change. We argue that (a) is the case since we only use the logits in
  classification tasks, in which case we only use the first token anyway. Further,
  since we're using a temperature of 0 anyway, the generations will be as close to
  deterministic as possible (up to small rounding fluctuations of logits, which is
  negligible). This is a breaking change, since it is not compatible with the previous
  way we cached OpenAI model outputs.
- Added a new `--clear-model-cache` flag, which removes the cached models after
  finishing the benchmarking of each model, to save disk space. This doesn't remove the
  cached model outputs or datasets.
- Added the following new datasets:
    - `fone`, a Faroese NER dataset, which replaces the previous `wikiann-fo` dataset.
    - `dansk`, a Danish NER dataset, which replaces the previous `dane` dataset.
    - `norquad`, a Norwegian question answering dataset, which replaces the previous
      `scandiqa-no` dataset.
    - Danish, Swedish, German and Dutch versions of the MMLU, ARC and HellaSwag
      datasets, testing knowledge and common sense reasoning of generative models.
      These have been machine translated by the University of Oregon using
      GPT-3.5-turbo. Machine translation is not adequate, of course, so see this as a
      first version of these kinds of evaluations, to get some benchmarks going asap.
    - `squad-nl`, a Dutch extract question answering dataset, which is a machine
      translated version of SQuAD-v2. As with the datasets mentioned above, this is
      meant as a first version of a Dutch QA dataset, until we have a better one
      available.
- Added `--only-validation-split` flag, which only benchmarks the model on the
  validation split, which is 5-10x smaller than the test split (depending on the
  dataset). This is especially useful with paid models like OpenAI models. The value of
  this flag is stored in the benchmark results, so this will be visible on
  leaderboards.
- Now uses vLLM as the underlying engine for few-shot evaluating generative models,
  which drastically improves the evaluation speed, as well as requiring less GPU
  memory.

### Changed
- Now compatible with`transformers >= 4.36.2`, and this is required now as they have
  changed their generation API in a breaking manner.
- Now removes all newlines from texts in the summarization task, where previously these
  were merely "squashed" to single newlines. This makes the separation of few-shot
  examples for generative models easier.
- Also removes newlines from the NER task, where these were not removed at all
  previously.
- Now doesn't force ASCII characters in the NER task for generative models, making the
  target JSON dictionary more consistent with the input text.
- If a model is stored in the Safetensors format on Hugging Face Hub, then we read out
  the number of parameters directly from those files. This results in more accurate
  parameter counts as opposed to loading in the model in 4-bit and counting manually.
- Samples with excessively short or long texts have been removed.
- Adjusted number of few-shot examples in datasets to ensure that the resulting prompt
  is at most ~3000 tokens long.
- When timeout errors occur when loading a model then we will try again at most 5 times
  now, where previously we would attempt to re-load it indefinitely.

### Fixed
- Removed `text2text-generation` temporarily from the tags defining generative models,
  since we do not support the benchmarking of these yet. This will be added back in as
  soon as we support them.
- Now catches `OSError`s when loading Hugging Face model configurations, which happen
  when there is no `config.json` file in the model repo.
- When sampling few-shot examples for question answering tasks we previously sampled
  among examples with context length less than 1024 characters, to keep the prompt
  short. This is too small for some datasets, so now we dynamically set this threshold
  based on the dataset itself, starting from 512 and doubling until we have at least
  the number of desired few-shot examples to choose from.
- Now only sets `torch_dtype` is CUDA is available, as otherwise errors are caused.
- Previously text generation in a batch would be stopped if any of the samples in the
  batch reached the stopping criteria, causing a lot of incomplete completions. Now
  the model continues to generate text until the entire batch is complete, and the
  excess generation is removed afterwards.
- When benchmarking encoder models on QA tasks the contexts are split up if they exceed
  the model's context length. The stride value used caused errors in rare cases where
  the model's maximum context length was really small (128). This has been fixed now.
- Now sets `ignore_mismatched_sizes` when loading models if the model cannot be loaded
  otherwise. This previously caused some issues when loading certain models.
- Fixed bug where some encoder models did not work properly when loaded in with FP16
  mixed precision due to overflow. We now load in models with BF16 as these have a
  larger range, but fall back to FP16 if BF16 is not available. If both lead to
  overflow then we attempt again with full FP32, and lastly throw an informative error
  and block evaluation if the overflow persists.
- When few-shot evaluating models on NER tasks, we are now more lenient towards the
  generated model output. Instead of taking the output as-is, we are now extracting the
  first dictionary (enclosed in curly brackets), as well as replacing all single
  apostrophes (') with double ones (").
- If a model is already pre-quantized then we will not attempt to quantize it as well.


## [v8.2.1] - 2023-12-20
### Fixed
- Removed the non-existent IsReC, FoReC and FoQA datasets.


## [v8.2.0] - 2023-12-20
### Added
- Added the following new datasets:
    - `sb10k`, a German sentiment classification dataset.
    - `dutch-social`, a Dutch sentiment classification dataset.
    - `sst5`, an English sentiment classification dataset.
    - `germeval`, a German NER dataset.
    - `conll-nl`, a Dutch NER dataset.
    - `conll-en`, an English NER dataset.
    - `scala-de`, a German linguistic acceptability dataset.
    - `scala-nl`, a Dutch linguistic acceptability dataset.
    - `scala-en`, an English linguistic acceptability dataset.
    - `nqii`, an Icelandic extractive question answering dataset.
    - `germanquad`, a German extractive question answering dataset.
    - `squad`, an English extractive question answering dataset.
    - `cnn-dailymail`, an English summarization dataset.

### Fixed
- Fixed bug with question answering benchmarking when the answer was a proper subset of
  the first token in the context, causing errors when benchmarking some models.
- Some models have been stored in mixed precision as well as containing an
  implementation of layer normalisation which is incompatible with such mixed
  precision. When loading models we now only load in mixed precision if `torch_dtype`
  has been specified in the Hugging Face model configuration (as with the Mistral
  model, for instance).
- When sampling examples to use in few-shot prompts in a sequence classification, we
  previously required that the samples are stratified with respect to the labels. This
  caused an issue if the dataset did not contain all labels, so now we only stratify
  with respect to the labels present in the dataset.
- When few-shot benchmarking on question answering datasets we previously only used the
  samples whose contexts were at most 512 characters long. This turns out to be too few
  for `germeval`, so this has been upped to 1024.


## [v8.1.0] - 2023-12-04
### Added
- Now added support for text-to-text tasks, which include tasks such as abstractive
  summarization, abstractive question-answering and translation. These can only be
  benchmarked with generative models. In this release, this includes the following
  datasets:
    - `nordjylland-news`, a Danish summarization dataset based on news articles.
    - `swedn`, a Swedish summarization dataset based on news articles.
    - `no-sammendrag`, a Norwegian summarization dataset based on news articles.
    - `rrn`, an Icelandic summarization dataset based on news articles.
    - `mlsum`, a German summarization dataset based on news articles.
    - `wiki-lingua-nl`, a Dutch summarization dataset based on WikiHow articles.
  These are all of the task `summarization`, meaning that they can also all be run
  using `scandeval --dataset-task summarization --model-id <model_id>`.
- A `--use-flash-attention` flag has been added, which enables Flash Attention 2.0,
  which is required by some models, such as Mistral-based ones. If `flash-attn` has not
  been installed then an informative error message will be raised. Thanks to
  [@peter-sk](https://github.com/peter-sk) for this contribution! :tada:

### Changed
- Now uses 8-bit AdamW whenever CUDA is available, as opposed to regular AdamW.
  Experiments shows that this does not affect benchmarking performance, but reduces
  memory usage and thus allows benchmarking of larger models

### Fixed
- A bug was removed which caused some overlap between the dataset splits of the
  ScandiQA datasets.
- Now allows loading in models in the data type that they were trained in, which
  previously caused errors if they weren't trained in float32.


## [v8.0.0] - 2023-11-29
### Added
- Support for few-shot evaluation of decoder models, both from the Hugging Face Hub and
  OpenAI models. This currently happens automatically when specifying a generative
  model from the Hugging Face Hub, and with all OpenAI models.
- Now stores model caches in separate directories, enabling parallel evaluations.
  Thanks to [@KennethEnevoldsen](https://github.com/KennethEnevoldsen) for this
  contribution! :tada:
- Added `--device` argument to the CLI, which can be used to overwrite the automatic
  detection of device (CPU, CUDA GPU, MPS GPU, TPU) to use.
- Added `--trust-remote-code/--no-trust-remote-code` argument to the CLI, as some
  models require this flag to be loaded. It defaults to `False` for security reasons,
  however.
- Added `--load-in-4bit/--no-load-in-4bit` argument to the CLI, which can be used to
  overwrite the automatic 4bit loading of models. By default only generative models
  will be loaded in 4bit, and only if a CUDA GPU is available, as this is required by
  the underlying `bitsandbytes` package.
- Now manually adjusts the maximum sequence length of a model to ensure that the
  reported maximum length is correct.

### Changed
- Now only supports Python 3.10 and above.
- Changed the variation in the speed benchmark. Rather than using a fixed length
  document and computing iterations per second, it now uses varied length documents and
  computes tokens per second. This also has the added benefit of being able to better
  compare models with varying level of maximum sequence lengths. Further, it now uses
  GPU rather than CPU to accomodate 4-bit models, as these cannot be run on CPU.
- Changed the `--model-framework` argument to `--framework`.
- Changed the `--use-auth-token` and `--auth-token` arguments to `--use-token` and
  `--token`, reflecting the same change in the `transformers` package.
- Now reports all model parameters, rather than just the trainable ones.
- Now uses 8-bit AdamW optimizer when CUDA is available rather than the default AdamW,
  to save memory when working with larger models.

### Removed
- Previously generative models had their maximum sequence length altered by subtracting
  their padding token ID. This is not needed anymore and have been removed.

### Fixed
- Handles timeouts better now, when fetching models from the Hugging Face Hub. Instead
  of simply throwing the error, cancelling the benchmarking process, it simply tries
  again until the connection is up again.
- Some models output both logits and hidden states, which caused unnecessary
  out-of-memory issues. This is now handled using the `preprocess_logits_for_metrics`
  argument in `Trainer`.
- Now catches errors while loading model configurations.


## [v7.1.1] - 2023-07-01
### Fixed
- The feature names of the NER datasets have been changed, so the code have been
  updated to reflect this.


## [v7.1.0] - 2023-05-15
### Added
- Added support for the NorBERT3 models.


## [v7.0.0] - 2023-05-13
### Changed
- Now uses PyTorch 2.0, which (among other things) includes more control over the MPS.
  This means that MPS out of memory errors will now be caught and dealt with like CUDA
  out of memory errors, and we clear the MPS cache in between runs.

### Fixed
- Ensure that `type_vocab_size` is not changed if it was previously set to 0. This
  caused issues for some models when benchmarking question answering tasks.


## [v6.3.0] - 2023-04-12
### Added
- Now added support for benchmarking local models in the Hugging Face format (i.e.,
  saved with the `save_pretrained` method). This automatically detects the framework
  based on the file extension, but can also be set using the new `--model-framework`
  argument. Thanks to [@peter-sk](https://github.com/peter-sk) for implementing this!
  :tada:

### Fixed
- Now handles word-token alignment properly with SentencePiece tokenisers, which caused
  some models not being able to be benchmarked on token classification tasks.
- Now handles UNK tokens during word-token alignment, where it locates the word that is
  being tokenised into the UNK token, extracting the original value of the UNK token
  and replacing the token by that value.


## [v6.2.4] - 2023-03-10
### Fixed
- If the Hugging Face Hub is down, throwing a `HfHubHTTPError`, then catch it, wait 30
  seconds, and try again.
- Now always fixes the `model_max_length` attribute of the tokenizer, to prevent index
  errors during finetuning.

### Changed
- Changed `raise-error-on-invalid-model` to `raise-errors`. The flag now raises all
  errors instead of skipping the model evaluations, which can be used for debugging.


## [v6.2.3] - 2023-02-27
### Fixed
- Ensure that the `max_position_embeddings` fix from v6.2.2 only occurs if the
  tokenizer has a padding token, as this is used to set the `model_max_length`.
- If a model only has a JAX model but also has tags on the Hugging Face Hub from
  another framework, then re-try the evaluation with `from_flax` set to `True`.


## [v6.2.2] - 2023-02-25
### Fixed
- If `max_position_embeddings` is smaller than any of the context lengths specified in
  `model_max_length` and `max_model_input_sizes` then we use that as the the
  tokenization max length. This avoids dimension errors related to truncation.


## [v6.2.1] - 2023-02-22
### Fixed
- Now does not include models with the word "finetuned" in their name when benchmarking
  all models. These can still be benchmarked if specified directly.


## [v6.2.0] - 2023-01-09
### Changed
- Does not include by default models which indicate in their name that they're using
  more than a billion parameters, such as `EleutherAI/gpt-j-6B`.

### Fixed
- Now sets the default language for the (upcoming) XMOD models.
- If a model's `token_type_embeddings` layer has size (1, ...) when benchmarking the
  model for question answering, it is expanded to size (2, ...) with the second row
  being randomly initialised. This is required as question answering tasks need a least
  two token type embeddings.
- Now catches `OSError` when loading tokenizers.


## [v6.1.1] - 2023-01-02
### Fixed
- Fixed error where some tokenizers did not have special token IDs registered.
- Now catches `JSONDecodeError` when loading tokenizers.
- Now catches `KeyError` when loading model configurations.


## [v6.1.0] - 2022-12-29
### Added
- Added model inference speed estimation benchmark. This can now be run by setting
  either `task` or `dataset` to "speed". E.g., `scandeval -m <model_id> -d speed` or
  `scandeval -m <model_id> -dt speed`. This runs 10 iterations of 100 model inferences
  on a document of length 2,600 (the document "This is a dummy document. " repeated 100
  times). The inference speed includes tokenization, and is powered by the `pyinfer`
  package.


## [v6.0.1] - 2022-12-28
### Fixed
- Added prefix space to DeBERTa models.
- Now automatically changes a model's `type_vocab_size` to at least 2 when benchmarking
  the model on question-answering tasks. This previously caused an error when a model
  config had it set to 1.


## [v6.0.0] - 2022-12-24
### Added
- Added support for decoder models such as the GPT-series.
- Added new Swedish sentiment classification dataset, SweReC, which is not
  aspect-based, contrary to the previous ABSAbank-Imm dataset. This dataset is a
  three-way classification task into the classical `positive`, `neutral` and `negative`
  classes, thereby establishing uniformity between the sentiment classification
  datasets in the different languages. The dataset comes from reviews from both
  se.trustpilot.com and reco.se, and has been created by Kristoffer Svensson as part of
  his Bachelor thesis "Sentiment Analysis With Convolutional Neural Networks:
  Classifying sentiment in Swedish reviews".
- Added historic BERT models from `dbmdz` as part of the default multilingual list.
- Added the `--batch-size` argument, which can be used to manually select a batch size.
  Must be among 1, 2, 4, 8, 16 and 32.

### Removed
- As SweReC is a drop-in replacement for ABSAbank-Imm, the latter has been removed from
  the ScandEval benchmark.

### Fixed
- Now deals with an issue with DeBERTaV2 models where `pooler_hidden_size` has been set
  to a value different to `hidden_size` in its configuration, which made it impossible
  to do sequence classification with the model. The former is now forced to be the same
  as the latter, fixing the issue.
- Now ensures that tokenizers, model configurations and metrics are cached to the
  ScandEval cache, rather than the default Hugging Face cache.
- Previously, if a model's context length was greater than 1,000 it would be reduced to
  512, since an unset context length results in a very large `model_max_length` value
  of the tokenizer. This conflicted with longformer-style models whose context length
  _actually_ was greater than 1,000, so now this upper bound has been increased to
  100,000.
- Now includes `sacremoses` as a dependency, as this is required by some tokenizers.
- Converted the `id` column in ScandiQA to a string, to avoid integer overflow errors
  during preprocessing.
- If there is a `torch` operation which does not have a deterministic component, then a
  warning will be issued instead of raising an error.


## [v5.0.0] - 2022-11-03
### Added
- A new argument, `ignore_duplicates` (or `--ignore-duplicates/--no-ignore-duplicates`
  in the CLI) further ignores an evaluation if it has previously been evaluated. This
  argument defaults to `True`.
- Now stores the task and the dataset languages to the evaluation file with each
  evaluation.
- Now stores model metadata to the `scandeval_benchmark_results` file. Currently, this
  includes the number of trainable model parameters, the size of the model's vocabulary
  and the model's maximum sequence length.

### Changed
- Evaluation results are now saved in a JSONL file instead of a JSON file, and results
  are appended onto the file after every evaluation.
- You can now specify your Hugging Face authentication token in the `use_auth_token`
  argument of `Benchmarker` rather than manually logging in with `huggingface-cli
  login`. In the CLI an authentication token can also be applied directly using the new
  `--auth-token` argument. If an authentication is provided in this way in the CLI,
  then there is no need to add the `--use-auth-token` flag.
- The "random" models have now been renamed to "fresh", to emphasise that they are not
  random, but instead randomly initialized.
- The fresh models are now task independent, meaning that `fresh-xlmr-base` will now
  adapt to the task at hand, rather than having to benchmark, e.g.,
  `fresh-xlmr-base-sequence-clf` and `fresh-xlmr-base-token-clf` separately.

### Fixed
- ScandEval now works on TPUs.
- Removed `bf16` precision, as it only works for some GPUs.
- Should output less `transformers` logging now.
- Models were previously loaded in twice in the beginning of a benchmark. They are now
  only loaded in once (but re-loaded during each of the 10 iterations to ensure that we
  are starting from the same point).
- Changed the model architecture of the `fresh-xlmr-base` from `Roberta` to
  `XLMRoberta`.
- The `--dataset-task` is now correctly filtering the datasets benchmarked.
- Some tokenizers are not adding special tokens, despite them having registered them.
  These are now manually added, to ensure a proper evaluation of the models.

### Removed
- Removed support for evaluating finetuned models, as the package was primarily used to
  benchmark pretrained models anyway, and the change in datasets means that many
  finetuned models would have been trained on (part of) the test sets, resulting in
  artificially large scores. For evaluation of finetuned models, please check out the
  `aiai_eval` Python package instead.


## [v4.0.2] - 2022-07-22
### Fixed
- Now garbage collects properly, where previously (from v4 onwards) the `model` and
  `model_dict` were not removed from memory after each run, potentially causing a
  memory leak.

### Added
- Added the `HuggingFaceHubDown` and `NoInternetConnection` exceptions, to give more
  information to the user when benchmarking fails.
- Added unit tests.


## [v4.0.1] - 2022-07-14
### Fixed
- Removed temporary printing of scores for each iteration.


## [v4.0.0] - 2022-07-14
### Added
- Compatibility with Apple Silicon. If no CUDA GPU is available then MPS GPUs will
  automatically be used, if available.
- Added the datasets `scala-da`, `scala-sv`, `scala-nb`, `scala-nn`, `scala-is` and
  `scala-fo`. These are all linguistic acceptability datasets, being a binary text
  classification where a sentence has to be marked as grammatically correct or not.
- New randomly initialised ELECTRA-small model available for benchmarking, simply set
  `model-id` to either 'random-electra-small-sequence-clf or
  'random-electra-small-token-clf'. The randomly initialised XLM-RoBERTa-base model is
  still available by replacing 'electra-small' with 'xlmr-base'.
- Added `--raise-error-on-invalid-model` (`-r`) flag which raises an exception if an
  invalid model is specified. By default this is off, meaning that it simply skips the
  model if it is invalid.
- Added `--model-language` (`-ml`) and `--dataset-language` (`-dl`), which can be used
  to specify the model/dataset languages to benchmark. The `--language` (`-l`) argument
  will now be used for both models and datasets, where the `--model-language` and
  `--dataset-language` will override `--language` for models/datasets if specified.
- Added `--use-auth-token`, which is a flag that can be used when evaluating private
  models on Hugging Face Hub. This requires that the user has logged in via the
  `huggingface-cli login` command.
- Added scripts used to create all the datasets used in ScandEval, to ensure full
  transparency.

### Changed
- Models are now evaluated every 30 training steps (corresponding to having processed
  960 training samples) rather than every epoch. This decreases benchmarking time
  significantly, as early stopping kicks in earlier if the model is not learning
  anything.
- All training splits of datasets have been truncated to 1,024 samples. This has
  multiple benefits:
    - Faster benchmarking
    - More reliance on pretraining data
    - Enables consistent comparisons between different languages on the same task.
- Now uses `warmup_ratio` rather than `warmup_steps`, to ensure that 10% of the dataset
  is used to warm up the learning rate.
- All CLI arguments now use hyphens (`-`) rather than underscores (`_`). For instance,
  the `--model_id` argument has now been changed to `--model-id`.
- Text classification datasets are now using Matthew's correlation coefficient as
  metric, following the GLUE custom.
- Now requires PyTorch 1.12.0 or newer, to ensure compatibility with Apple Silicon.
- Renamed the `Benchmark` class to `Benchmarker`.

### Deprecated
- Deprecated support for evaluating finetuned models, as the package was primarily used to
  benchmark pretrained models anyway, and the change in datasets means that many
  finetuned models would have been trained on (part of) the test sets, resulting in
  artificially large scores. For evaluation of finetuned models, please check out the
  `aiai_eval` Python package instead (under development).

### Removed
- Removed support for Python 3.7, as this was incompatible with support for Apple
  Silicon.
- Removed the Danish sentiment analysis datasets `twitter-sent`, `europarl` and `lcc`,
  and instead using only the `angry-tweets` dataset for this task.
- Removed datasets `dkhate`, `nordial` and `dalaj`, to ensure a larger amount of
  benchmark uniformity across languages.
- Removed all part-of-speech datasets from the benchmark, as there was too little
  variance among the scores to differentiate models properly.
- Removed all dependency parsing datasets from the benchmark, both to focus more on the
  semantic tasks as that's closer to what is being used in practice, as well as to
  reduce the benchmarking time, as these datasets took way longer to benchmark than the
  others, due to the high number of labels.
- Removed the `load_dataset` function, as all datasets can now be found on the Hugging
  Face Hub and can thus be loaded using the `datasets` package. All the datasets can be
  found at `https://huggingface.com/ScandEval`.

### Fixed
- Now disables tokenizer progress bars properly, using the
  `datasets.utils.disable_progress_bar` function.
- Many of the datasets contained duplicate entries. These have now all been fixed.
- The `--model-id` now works as intended, where previously one was forced to use the
  shortcut `-m`.
- Now correctly determines whether a NER dataset contains `MISC` tags. Previously this
  required that both `B-MISC` and `I-MISC` tags were present in the dataset, where it
  has now been changed to at least one of them.


## [v3.0.0] - 2022-04-19
### Changed
- During finetuning, the i'th model will only be evaluated on the i'th
  bootstrapped dataset. This ensures that there will always be 10 scores, no
  matter if we're finetuning or purely evaluating, which means that the
  confidence intervals will be more comparable.

### Fixed
- Now sets `seed` in `TrainingArguments` rather than setting it explicitly in
  PyTorch. This has the added bonus of ensuring that the `DataLoader`s used
  during training also uses this seed, ensuring better reproducibility.
- Initialises model parameters with (fixed) different seeds during every
  iteration, to ensure variability and reproducibility.
- Explicitly uses the PyTorch implementation of `AdamW` now, rather than the
  (deprecated) `transformers` implementation.
- Fixed an error when a tokenizer has `max_model_input_sizes` set, but it being
  empty. In this case, the default truncation length is set to 512.


## [v2.3.2] - 2022-02-11
### Fixed
- Fixed a bug where a model's framework and pipeline tag were
  indistinguishable, as they are both using the same `tag-white` tag now.


## [v2.3.1] - 2022-02-11
### Fixed
- Changed the `tag-red`, which referred to the HTML class containing the model
  framework, to `tag-white`. This caused models to not be benchmarkable, as
  their framework could not be determined.


## [v2.3.0] - 2022-01-20
### Added
- Specific branches/commits/tags can now be benchmarked, using the `@`
  delimiter. For instance, `scandeval -m model_id@commit_hash` will benchmark
  the model with model ID `model_id`, stored at commit with hash `commit_hash`.
  Thanks to [@versae](https://github.com/versae) for contributing! :tada:


## [v2.2.0] - 2022-01-18
### Added
- Added more label synonyms for the DKHate dataset.


## [v2.1.0] - 2022-01-17
### Added
- Added support for `flax` models. Thanks to
  [@versae](https://github.com/versae) for contributing! :tada:


## [v2.0.0] - 2022-01-07
### Fixed
- Changed the anonymisation procedure for the tweet datasets `angry-tweets` and
  `twitter-sent`, now replacing user names by @USER and links by [LINK].


## [v1.5.9] - 2021-12-14
### Fixed
- Now removing all empty documents from datasets, as well as catching
  `KeyError` when trying to remove empty documents from dataset.


## [v1.5.8] - 2021-12-13
### Fixed
- Now explicitly removing empty tokenisations from the dataset.


## [v1.5.7] - 2021-12-10
### Fixed
- Now catching _all_ `CUDA error` exceptions and treating them as running out
  of memory. No harm done if this is not the case, however, as the script will
  simply decrease the batch size until it reaches 1, and if CUDA errors persist
  then it will skip that benchmark.


## [v1.5.6] - 2021-12-10
### Fixed
- When benchmarking a token classification dataset with a model whose tokenizer
  does not have a fast variant yet, this raised an error as the `word_ids`
  method of `BatchEncoding` objects only works when the tokenizer is fast. In
  that case these word IDs are now computed manually. This can currently handle
  WordPiece and SentencePiece prefixes (i.e., `##` and `▁`), and will raise an
  error if the manual alignment of words and tokens fail.
- Catch the CUDA error `CUDA error: CUBLAS_STATUS_ALLOC_FAILED`, which in this
  case is due to OOM.


## [v1.5.5] - 2021-12-08
### Fixed
- Deal with CUDA OOM errors when they occur on a replica, when multiple cores
  are used.


## [v1.5.4] - 2021-12-08
### Fixed
- Remove reference to `trainer` when CUDA OOM error is dealt with.


## [v1.5.3] - 2021-12-08
### Fixed
- Only try to to merge the `id2label` and `label2id` conversions if the model
  is finetuned. This caused some errors when a model was not finetuned but
  somehow still had conversion dictionaries.


## [v1.5.2] - 2021-12-08
### Fixed
- Deal with models with tasks `feature-extraction` or `sentence-similarity` as
  if they were `fill-mask`, meaning assume that they are merely pretrained
  models, rather than finetuned.


## [v1.5.1] - 2021-11-27
### Fixed
- Fixed bug when evaluating a finetuned model.


## [v1.5.0] - 2021-11-26
### Changed
- Added progress bar description when evaluating models without finetuning them
  first.
- Lowered the package requirements to the earliest possible versions.

### Removed
- Removed support for TensorFlow and Jax models, due to them not working
  properly anyway. They might be included at a later point, properly.


## [v1.4.0] - 2021-11-25
### Changed
- Now also outputting aggregated metrics in the resulting
  `scandeval_benchmark_results.json` file. This `json` file now has keys
  `raw_metrics` and `total`, with `raw_metrics` containing the previous (raw)
  scores, and the value of the new `total` key has aggregated scores (means and
  standard errors).


## [v1.3.8] - 2021-11-25
### Changed
- All training/evaluation progress bars are now removed when they are finished,
  and the training progress bar has no total anymore, as it was misleading.


## [v1.3.7] - 2021-11-25
### Fixed
- Removed `transformers` logging during evaluation as well.


## [v1.3.6] - 2021-11-25
### Changed
- Now only updating the list of benchmarks in the `Benchmark` during
  initialisation, and also logs it. This should make subsequent calls to the
  `benchmark` method faster.

### Fixed
- Removed `transformers` logging properly.


## [v1.3.5] - 2021-11-23
### Fixed
- Set the number of warmup steps to be the intended one training set pass,
  where previously it was effectively 8x that amount, due to gradient
  accumulation.
- Added the NER label synonyms `OBJORG=ORG`, `LOCPRS=LOC`, `LOCORG=LOC` and
  `ORGPRS=ORG`.
- Explicitly added `numpy` to the `install_requires` list. This is normally not
  a problem, as it's a requirement for other required packages, but this
  depends on the order in which the requirements are installed. This avoids
  such errors caused by misordering the requirements.


## [v1.3.4] - 2021-11-11
### Fixed
- Indexing error during synonym setup of finetuned models.


## [v1.3.3] - 2021-11-11
### Fixed
- When a finetuned model has labels which are synonyms of each other, they are
  now properly treated as synonyms, where previously this caused the model to
  have misaligned `id2label` and `label2id` conversion dictionaries.


## [v1.3.2] - 2021-11-11
### Fixed
- Added the NER label synonyms `GPE_LOC=LOC`, `GPE_ORG=ORG`, `LOC/ORG=LOC`,
  `ORG/PRS=ORG`, `OBJ/ORG=ORG`, as Norwegian and Swedish models tend to use
  these.


## [v1.3.1] - 2021-11-11
### Fixed
- Fixed a bug in label synonyms when benchmarking a finetuned spaCy for NER.


## [v1.3.0] - 2021-11-11
### Added
- Added label synonyms for NER benchmarking, which will enforce a more fair
  comparison of finetuned NER models, if the models have been trained on
  datasets with different labelling (e.g., `Person` instead of `PER`).


## [v1.2.1] - 2021-11-11
### Removed
- Properly removed the Icelandic WikiANN-IS data files. It was removed from the
  package, but the underlying files were still lying in the repository.


## [v1.2.0] - 2021-10-15
### Added
- Added the Icelandic NER dataset MIM-GOLD-NER. This can now be loaded as
  `mim-gold-ner` in the `Benchmark` class and through the CLI.

### Removed
- Removed the Icelandic WikiANN-IS dataset, as this has now been replaced by
  the MIM-GOLD-NER dataset.


## [v1.1.3] - 2021-10-04
### Fixed
- Added truncation and padding when tokenising token classification datasets.


## [v1.1.2] - 2021-09-27
### Fixed
- Missing dependency parsing tags.


## [v1.1.1] - 2021-09-27
### Fixed
- Reduce validation batch size if CUDA runs out of memory, rather than only
  reducing training batch size.


## [v1.1.0] - 2021-09-13
### Added
- Added Icelandic and Faroese translations of the Norwegian `NoReC` sentiment
  analysis dataset. These can be loaded as `norec-is` and `norec-fo`,
  respectively.

### Changed
- When loading datasets with `load_dataset`, the result is now four dataframes,
  rather than dictionaries. As the data can be accessed in the same way as with
  dictionaries, this maintains backwards compatibility.
- If a finetuned NER model has been trained on NER tags not present amongst the
  ones in the dataset, then these are either converted to `MISC` tags (if these
  are present in the dataset) and otherwise `O` tags. This will make the
  benchmarking of finetuned diverse NER models more fair.

### Fixed
- There was an error when a SpaCy model was benchmarked on a dataset that it
  was not trained on. It now raises an appropriate `InvalidBenchmark`
  exception, and will be skipped in the CLI and with the `Benchmark` class.


## [v1.0.2] - 2021-09-09
### Fixed
- Replaced abbreviations with spaces, such as "o s v" in the SDT corpus, with
  their proper version "o.s.v.".


## [v1.0.1] - 2021-09-09
### Fixed
- The URLs for the `wikiann-is` and `wikiann-fo` were wrong and have been
  corrected.


## [v1.0.0] - 2021-09-09
### Added
- Added the Icelandic and Faroese WikiANN datasets, for NER evaluation. They
  can be loaded as `wikiann-is` and `wikiann-fo` in the CLI and via the
  `Benchmark` class.
- Added the Icelandic and Faroese parts of the Universal Dependencies datasets,
  containing POS and dependency parsing tags. They can be loaded as `idt-pos`,
  `idt-dep`, `fdt-pos` and `fdt-dep`, respectively.


## [v0.17.0] - 2021-09-09
### Added
- Added the Dataset for Linguistic Acceptability Judgments (DaLaJ) dataset,
  which is here used as a binary classification dataset, in which sentences
  have to be classified as correct Swedish or not. It can be loaded as `dalaj`
  in the CLI and via the `Benchmark` class.
- Added the ABSAbank-Imm dataset, which is an aspect-based sentiment analysis
  dataset in Swedish, namely, the sentiment towards immigration. The original
  dataset featured a floating point score between 0 and 5, which has been
  reduced to a classifical three-way classification (`negative`, `neutral` and
  `positive`). It can be loaded as `absabank-imm` in the CLI and via the
  `Benchmark` class.
- Added the POS and dependency parsing parts of the Swedish Dependency Treebank
  (SDT). They can be loaded as `sdt-pos` and `sdt-dep` in the CLI and via the
  `Benchmark` class.
- Added the Stockholm-Umeå corpus 3.0 (SUC 3.0), a Swedish NER dataset. It can
  be loaded as `suc3` in the CLI and via the `Benchmark` class.
- Added abstract `NerBenchmark`, `PosBenchmark` and `DepBenchmark` classes, to
  ensure uniformity.

### Changed
- Uniformised all the NER datasets. They now all only have the NER tags `PER`,
  `LOC`, `ORG` and `MISC`.
- Uniformised all the dependency parsing datasets. They now all only have the
  main dependency parsing tags, without the subtags (so `acl:cleft` has been
  changed to `acl`, for instance).
- Changed the columns in all text classification datasets to `text` and
  `label`, to make it more uniform.


## [v0.16.0] - 2021-09-07
### Fixed
- Upped the number index tokens for dependency parsing from 100 to 512. This
  will need to be done better in the future, but is a fix for now.

### Added
- Added the random models `random-roberta-sequence-clf` and
  `random-roberta-token-clf` to the default list of model IDs when benchmarking
  all models.


## [v0.15.1] - 2021-09-03
### Fixed
- The list of dependency tags in the `ndt-nb-dep` and `ndt-nn-dep` were wrong.
  They have now been changed to all the tags occurring in the training sets.
- The `europarl_sent` data folder has now been renamed to `europarl`, so that
  it can be loaded correctly with `load_dataset`.


## [v0.15.0] - 2021-09-02
### Added
- Added the Bokmål and Nynorsk POS and DEP parts of the Norwegian Dependency
  Treebank dataset (NDT). They can be loaded as `ndt-nb-pos`, `ndt-nn-pos`,
  `ndt-nb-dep` and `ndt-nn-dep`, respectively, from the CLI and the `Benchmark`
  class.

### Removed
- Removed the `EuroparlSubj` and `TwitterSubj` datasets, as they were too easy
  and did not really differentiate models.
- Removed the abstract `SentimentClassificationBenchmark` and
  `BinaryClassificationBenchmark`, to simplify the classes. There is now only
  one `TextClassificationBenchmark`, which always evaluates with macro-F1.

### Changed
- Changed the name of `europarl-sent` to `europarl`, as `europarl-subj` now
  does not exist anymore.
- Changed the `nordial` dataset to the original 4-way classification dataset.


## [v0.14.1] - 2021-09-02
### Fixed
- Remove duplicate model IDs when calling the CLI or `Benchmark` class without
  any specified model IDs.


## [v0.14.0] - 2021-08-31
### Added
- Added the Bokmål and Nynorsk parts of the NorNE dataset, for named entity
  recognition. They can be loaded with the `norne-nb` and `norne-nn` names.
- There is now a `load_dataset` function, which can load any dataset, using the
  dataset's name (same name as in the CLI). For instance,
  `load_dataset('angry-tweets')` loads the `AngryTweets` dataset. This can be
  imported directly from the package: `from scandeval import load_dataset`. The
  individual dataset loading functions can still be imported as before; e.g.,
  `from scandeval.datasets import load_angry_tweets`.

### Changed
- Refactored folder structure with benchmarks and datasets.
- Separated `dane` and `dane-no-misc` into two distinct benchmark classes. The
  `dane-no-misc` can now also be loaded with the `load_dataset` function.


## [v0.13.0] - 2021-08-30
### Added
- Added the Norwegian Review Corpus (NoReC), a sentiment classification dataset
  in Norwegian.
- Added the Bokmål/Nynorsk part of the Norwegian Dialect dataset (NorDial), a
  binary classification dataset in Norwegian.

### Changed
- Changed the early stopping patience to `2 + 1000 // len(train)` from `2 + 250
  // len(train)`, to allow more patience (and thus, more stability), for
  smaller datasets.


## [v0.12.0] - 2021-08-26
### Changed
- Merged the `lcc1` and `lcc2` datasets into one `lcc` dataset, which is
  reasonable as they have been annotated by the same person. The `lcc2` dataset
  was too small to give reasonable benchmarking results.
- Renamed the `europarl2` dataset to `europarl_sent`

### Removed
- Removed the `europarl1` dataset, as it was too small to give reliable
  benchmarking results. This dataset could not simply be added to the
  `europarl2` dataset, as with the new `lcc` dataset, as the annotaters are not
  the same.

### Fixed
- If errors occur during benchmarking, then garbage collect before skipping to
  the next benchmark, to avoid memory issues.


## [v0.11.2] - 2021-08-25
### Fixed
- Issue with `model_max_length` in tokenizer meant that models with an ill-set
  value of `max_position_embeddings` could not be benchmarked. Now, if
  `model_max_length` is not set then the minimal value of the sizes in
  `max_model_input_sizes` will be used (which is usually 512).

### Changed
- Disabling CUDNN benchmark when using the `pytorch` framework, to enforce
  better reproducibility.


## [v0.11.1] - 2021-08-24
### Changed
- Rather than bootstrapping the training dataset and using the results to
  compute an estimator of the standard deviation, the same training dataset is
  trained on all ten times, and the mean of these along with a confidence
  interval is outputted.

### Fixed
- Updated the model metadata fetching to the new HTML structure of the
  HuggingFace Hub.
- A random seed is now set for all libraries, via the `transformers.set_seed`
  function.
- Always update the list of all the benchmarks when calling the
  `Benchmark.benchmark` method, to allow for possibility of setting new
  benchmark parameters after initialisation.


## [v0.11.0] - 2021-08-23
### Added
- The subjective/objective part of the `TwitterSent` and `Europarl2` datasets
  have now been added as binary classification tasks, called `TwitterSubj` and
  `EuroparlSubj`, respectively. These can now be benchmarked with the
  `Benchmark` class and the CLI using the `twitter-subj` and `europarl-subj`
  names, respectively.
- Added an abstract `BinaryClassificationBenchmark`, to streamline the binary
  classification benchmark datasets, which now includes the `DKHate`,
  `TwitterSubj` and `EuroparlSubj` datasets.


## [v0.10.1] - 2021-08-20
### Fixed
- Now catches `IndexError` during training.


## [v0.10.0] - 2021-08-20
### Fixed
- Properly filters by languages now via the `language` argument in the CLI and
  the `Benchmark` class. As HuggingFace Hub does not have a keyword for
  language, a search for language also means that any other non-language tag
  with that name also shows up in the results. These are now manually removed.
  This means it takes a few more seconds to compile the model list, but it will
  at least be accurate.
- In case `model_max_length` has not been set in a model configuration, it
  defaults to the value of `max_position_embeddings`. This fixes a problem with
  some models not being able to be trained on datasets whose texts were too
  long.
- Now handles the case where a non-classification model, such as a seq-to-seq
  model, are being benchmarked on a classification dataset.

### Added
- All the benchmark classes and `Benchmark` now has a `benchmark` method, which
  does the same as the `__call__` method. This is primarily so that it shows up
  in the Sphinx documentation.
- Added the default `LABEL_0` and `LABEL_1` label synonyms for `NOT` and `OFF`
  in the `DKHate` benchmark.
- Added the possibility of benchmarking randomly initialised RoBERTa models,
  using the model IDs `random-roberta-sequence-clf` and
  `random-roberta-token-clf`.


## [v0.9.0] - 2021-08-19
### Added
- Added the separate `nb` (Norwegian Bokmål) and `nn` (Norwegian Nynorsk)
  language tags, on top of the general `no` (Norwegian).
- Added more multilingual models.

### Fixed
- SpaCy models was evaluated wrongly on the `dane-no-misc` dataset, as their
  `MISC` predictions was not replaced with `O` tags.
- When evaluating models finetuned for token classification on a text
  classification task, a `ValueError` was raised, rather than an
  `InvalidBenchmark` exception.
- If none of the model's labels are among the dataset's labels, and are not
  even synonyms of them, then raise an `InvalidBenchmark`. This prevents things
  like evaluating a finetuned sentiment model on a NER task.
- When `evaluate_train` was `True`, this previously evaluated the test set
  instead.

### Changed
- Changed `Benchmark` API. Now the constructor and the `__call__` method have
  the same arguments, except the `model_id` and `dataset` in `__call__`, where
  the constructor sets the default values and the `__call__` method can change
  these to specific cases.
- Changed the benchmarking order. Now benchmarks all datasets for a model,
  before moving on to the next model
- Renamed the `multilabel` argument to the more descriptive `two_labels`.
- Updated docstrings to be more accurate.
- Early stopping patience is now set to `2 + 250 // len(train)`, so that
  smaller datasets can enjoy a bit more patience, but if the dataset contains
  at least 250 samples then it will remain at the current 2 patience.

### Removed
- Removed `learning_rate`, `batch_size`, `warmup_steps` and `num_finetunings`
  arguments from the benchmarks. These are now fixed to 2e-5, 32, 25% of the
  training dataset and 10, respectively. Note that the batch size will still
  automatically decrease if the GPU runs out of memory.


## [v0.8.0] - 2021-08-18
### Changed
- Models are now being trained for much longer, but with an early stopping
  callback with patience 2. This will enable a more uniform comparison between
  models that require a different number of finetuning epochs.

### Fixed
- There was a bug when evaluating a finetuned PyTorch model on a sequence
  classification task, if the model had only been trained on a proper subset of
  the labels present in the dataset.

### Removed
- All individual benchmarks have been removed from `__init__.py`. They can
  still be imported using their individual modules, for instance
  `from scandeval.dane import DaneBenchmark`, but the idea is to use the
  general `Benchmark` class instead.


## [v0.7.0] - 2021-08-17
### Changed
- Always ensure that a model can deal with the labels in the dataset when
  finetuning. If the model has not been trained on the label, then this will
  result in the model always getting that label wrong. For instance, this is
  the case for finetuned NER models not having been trained on MISC tags, if
  they are being evaluated on the DaNE dataset.

### Fixed
- Fixed bug when evaluating SpaCy models.
- Only removing objects at memory cleanup if they exist at all.


## [v0.6.0] - 2021-08-15
### Added
- When finetuning models, 10% of the training data is used to evaluate the
  models, which is used to choose the best performing model across all the
  epochs trained. This will allow for a more fair comparison, as some models
  degrade over time, while other models need a longer time to train.

### Changed
- Uniformised the `_log_metrics` method for all benchmarks, now only defined in
  `BaseBenchmark`.

### Fixed
- Garbage collects when downsizing batch size, to not keep all the previous
  models in memory.
- Typos in logging.


## [v0.5.2] - 2021-08-13
### Fixed
- Fixed bug when `evaluate_train` was set to False.


## [v0.5.1] - 2021-08-13
### Fixed
- The bootstrapping of the datasets is now done properly. Previously the
  bootstrapped datasets were not converted to HuggingFace Dataset objects.


## [v0.5.0] - 2021-08-12
### Added
- It is possible to only evaluate on the test sets, to save some time. This can
  be done in the `Benchmark` class using the `evaluate_train` argument, and in
  the CLI with the `--evaluate_train` flag.
- Added `progress_bar` argument to `Benchmark` to control whether progress bars
  should be shown, and added the `no_progress_bar` flag to the CLI for the same
  reason.

### Changed
- Updated `epochs` and `warmup_steps` of all the datasets to something more
  reasonable, enabling better comparisons of the finetuned models.
- Changed calculation of confidence intervals, which is now based on
  bootstrapping rather than the analytic approach. It will now evaluate ten
  times on the test set and compute a bootstrap estimate of the standard error,
  which is uses to compute an interval around the score on the entire test set.


## [v0.4.3] - 2021-08-12
### Fixed
- RuntimeErrors occuring during training will now raise an `InvalidBenchmark`
  exception, which means that the CLI and the `Benchmark` class will skip it.
  This is for instance caused when `max_length` has not been specified in the
  model config, meaning that the tokeniser does not know how much to truncate.


## [v0.4.2] - 2021-08-12
### Fixed
- Now catching the error where tokenisation is not possible, due to the model
  having been trained on a different task than what is present in the dataset.
  E.g., if a generator model is trained on a classification task.


## [v0.4.1] - 2021-08-12
### Fixed
- Now catching the error when the model's config does not align with the model
  class. When using the CLI or `Benchmark`, these will be skipped.


## [v0.4.0] - 2021-08-11
### Added
- Added confidence intervals for finetuned models, where there is a 95%
  likelihood that the true score would belong to the interval, given infinite
  data from the same distribution. In the case of "raw" pretrained models, this
  radius is added onto the existing interval, so that both the uncertainty in
  model initialisation as well as sample size of the validation dataset affects
  the size of the interval.
- Added garbage collection after each benchmark, which will (hopefully) prevent
  memory leaking when benchmarking several models.

### Changed
- New logo, including the Faroe Islands!
- Allow the possibility to include all languages and/or tasks in the CLI and
  the `Benchmark` class.
- Added Icelandic and Faroese to default list of languages in CLI and the
  `Benchmark` class.
- The default value for `task` is now all tasks, which also includes models
  that haven't been assigned any task on the HuggingFace Hub;
- If a model cannot be trained without running out of CUDA memory, even with a
  batch size of 1, then the model will be skipped in `Benchmark` and the CLI.

### Fixed
- New model is initialised if CUDA runs out of memory, to ensure that we are
  now continuing to train the previous model.
- Dependency parsing now implemented properly as two-label classification, with
  associated UAS and LAS metric computations. Works for pretrained SpaCy models
  as well as finetuning general language models.


## [v0.3.1] - 2021-08-10
### Fixed
- Reduces batch size if CUDA runs out of memory during evaluation.
- Loading of text classification datasets now working properly.


## [v0.3.0] - 2021-08-10
### Changed
- The `W036` warning message from SpaCy is no longer shown.

### Fixed
- Raise `InvalidBenchmark` if model cannot be loaded from the HuggingFace Hub.


## [v0.2.0] - 2021-08-09
### Added
- Added the part-of-speech tagging task from the Danish Dependency Treebank.
  Can be loaded with `load_ddt_pos` and used in `Benchmark` as `ddt-pos`.
- Added the dependency parsing task from the Danish Dependency Treebank.
  Can be loaded with `load_ddt_ddt` and used in `Benchmark` as `ddt-dep`.
- Documentation section and link to `README`
- The `Benchmark` class and the CLI now accepts a `batch_size` argument

### Changed
- `Benchmark` arguments `languages`, `tasks`, `model_ids` and `datasets` have
  been renamed to `language`, `task`, `model_id` and `dataset`, to keep it
  consistent with the CLI.
- When loading datasets, these will now be four dictionaries instead of lists,
  to allow for distinguishing features and labels.
- `batch_size` arguments can now only be among 1, 2, 4, 8, 16 and 32, and the
  corresponding gradient accumulation will be set to 32, 16, 8, 4, 2 and 1,
  respectively. This is to ensure that all finetuning is done using the same
  effective batch size, to ensure fair comparisons.
- Batch sizes are automatically halved if the GPU runs out of memory, with
  gradient accumulation correspondingly doubles.
- Evaluation of `SpaCy` models on token classification tasks are more accurate.

### Fixed
- `README` typos fixed, and image renders correctly


## [v0.1.0] - 2021-08-05
### Added
- First beta release
- Features Danish sentiment, hate speech detection and named entity
  recognition datasets for benchmarking<|MERGE_RESOLUTION|>--- conflicted
+++ resolved
@@ -7,16 +7,13 @@
 
 
 ## [Unreleased]
-<<<<<<< HEAD
-
-### Added
-- Added support for Finnish 🇫🇮! This includes the binary sentiment classification dataset [ScandiSent](https://github.com/timpal0l/ScandiSent)
-=======
 ### Changed
 - Changed the name of the German 'mlsum' summarisation dataset to 'mlsum-de', to reflect
   that it is the German version of the dataset, and to avoid confusion with the Spanish
   'mlsum-es' dataset.
->>>>>>> 0d08c2f8
+
+### Added
+- Added support for Finnish 🇫🇮! This includes the binary sentiment classification dataset [ScandiSent](https://github.com/timpal0l/ScandiSent)
 
 ### Fixed
 - Evaluating a specific model revision did not work for adapter models, as there was a
