# Changelog

All notable changes to this project will be documented in this file.

The format is based on [Keep a Changelog](http://keepachangelog.com/en/1.0.0/)
and this project adheres to [Semantic Versioning](http://semver.org/spec/v2.0.0.html).


<<<<<<< HEAD
## [Unreleased]
### Changed
- Updated `vllm` to `>=0.4.3,<0.5.0`, to accomodate new models. This release also
  doesn't have a strict requirement on `tiktoken`, so this has now been set to
  `>=0.7.0,<0.8.0`, to accomodate GPT-4o. However, `outlines` is still pinned and thus
  still needs manual updating when benchmarking NER tasks (this will be fixed when
  [this vLLM PR](https://github.com/vllm-project/vllm/pull/4109) has been merged and
  released).
=======
## [v12.10.6] - 2024-06-19
### Fixed
- Updated `optimum` to `>=1.20.0` as `1.19.x` is incompatible with newer `transformers`
  versions.
- Updated `outlines` to `>=0.44.0` as this fixes an error in evaluating NorwAI models.


## [v12.10.5] - 2024-06-12
### Changed
- Remove almost all upper version bounds on dependencies. This makes it easier to be
  compatible with the `scandeval` package, with the risk of potentially introducing
  bugs when new dependency versions appear. We will monitor this risk and see if this
  is the way to go.

### Fixed
- Update `vllm` to `>=0.5.0`, `outlines` to `>=0.0.37` and `tiktoken` to `>=0.7.0`,
  which now resolves the dependency clash between the three of them.
- When detecting the `outlines` version we expected it to consist of integers, but we
  now accept strings as well (for development versions, say).
>>>>>>> 0ee1e010


## [v12.10.4] - 2024-06-03
### Fixed
- Access to the evaluation datasets were shut down by Hugging Face again. It has now
  been restored.


## [v12.10.3] - 2024-06-03
### Fixed
- Access to the evaluation datasets were shut down by Hugging Face. It has now been
  restored.


## [v12.10.2] - 2024-05-30
### Fixed
- Correctly update logits processors and prefix allowed functions tokens functions for
  NER datasets when starting generation.
- We now use logprobs for OpenAI models, as this is supported by the chat models now.
  This is used for all sequence classification based tasks, which currently comprise of
  sentiment classification, linguistic acceptability, knowledge and common-sense
  reasoning. This fixes some incorrect evaluations of the newer GPT-4-turbo and GPT-4o
  models, as they tend to output things like "Sentiment: positive" rather than simply
  "positive".


## [v12.10.1] - 2024-05-28
### Fixed
- Now recognises the metadata for the new GPT-4o models correctly. Currently there is a
  version clash between `vllm` and `tiktoken`, meaning that one needs to manually
  upgrade `tiktoken` to evaluate GPT-4o - an informative error message notes this to
  the user now in that case.
- Number of generated tokens for sequence classification tasks has been changed back to
  1 (from 3). This makes no difference to open source models, as we only use the
  logprobs from the first token anyway, but this makes a big difference on multiple
  choice QA tasks for OpenAI models, as some of them might output things like "a is
  correct" rather than simply "a". Since we're using word edit distance to the labels,
  this might accidentally cause the final prediction to be different from "a".
- An error in `outlines<=0.0.36` meant that NER evaluations were near-random.
  Unfortunately, due to a strict `outlines` requirement in `vllm`, we cannot enforce
  `outlines>0.0.37` (see [this vLLM PR for a future
  fix](https://github.com/vllm-project/vllm/pull/4109)). For now, to prevent faulty
  evaluations, we raise an error, asking the user to manually upgrade `outlines` if
  they have an old version.


## [v12.10.0] - 2024-05-08
### Changed
- Update `autoawq` to `>=0.2.5,<0.3.0`, as it now doesn't have a dependency clash with
  `transformers`.
- Update `vllm` to `>=0.4.2,<0.5.0`, to support new models (such as Phi-3).
- Update `torch` to `>=2.3.0,<3.0.0`, as this is required by `vllm`.

### Fixed
- When overriding benchmark configuration parameters in `Benchmarker.benchmark` then
  these overridden parameters are now correctly used when building datasets.
- When a generative model was benchmarked on a NER task followed by another task, the
  structured generation wasn't set up correctly, as we're not re-initialising the model
  since v12.8.0. We now ensure that the logits processors are re-built for every
  dataset.


## [v12.9.1] - 2024-04-30
### Fixed
- Disables the prefix caching of vLLMs, as it has not been implemented with sliding
  window attention yet, causing re-initialisation errors.
- Updates `vllm` to `>=0.4.1,<0.5.0`, as this fixes an issue with benchmarking
  freezing.


## [v12.9.0] - 2024-04-26
### Changed
- Update `optimum` dependency to `>=1.19.1,<2.0.0`, as it is now compatible with
  `transformers>=4.40.0,<4.41.0`.

### Fixed
- Pin `vllm` to `v0.4.0`, since `v0.4.1` has breaking changes and is causing issues
  with flash attention.
- Catch vLLM error when prefix caching is set for models with sliding window attention,
  as this is not supported yet in vLLM.


## [v12.8.0] - 2024-04-23
### Changed
- Updated `vllm` to `>=0.4.0,<0.5.0`, which both fixes an issue with multi-gpu
  benchmarking as well as supporting more models.
- Updated `transformers` to `>=4.40.0,<4.41.0`, to support more models.
- Removed the `olmo` extra, as it is now included in `transformers`.
- Downgraded `outlines` to `v0.0.34` as any newer version is currently incompatible
  with `vllm`. This will be changed back to newer versions when [this vLLM
  PR](https://github.com/vllm-project/vllm/pull/4109) has been merged and released.

### Fixed
- Now does not reload generative models between each evaluation. This both saves some
  evaluation time, but it also prevents a bug when using multiple GPUs.
- Handle the change from having `float` logprobs in vLLM to the new `Logprob` objects.


## [v12.7.0] - 2024-04-19
### Added
- Added a script to evaluate human performance on datasets. This is a Gradio app which
  can be run using the command `human_evaluate --annotator-id <id>`, where
  `annotator-id` is the ID of the human annotator (from 0 to 10, inclusive). They will
  then annotate their answers for validation splits from the iteration corresponding to
  their annotator ID. All of the annotated results will be stored to
  `scandeval_benchmark_results.jsonl`, as usual - note here that this will create a
  single `human` entry, where multiple annotators will count as multiple iterations for
  the same `human` model.

### Fixed
- If a model has a very small maximal context length in its tokeniser configuration
  then we ignore this value and instead use the default value.
- When a model is generative then we use default context length to be 32,768.
- Now ensures that we use mixed precision when CUDA is available, as this is required
  by Flash Attention.
- By default we only use flash attention for generative models, as it leads to errors
  with several encoder models.
- Add missing OpenAI models to the model cache, to checking model existence when no
  OpenAI key is specified.
- Only imports from the `openai` package if it has been installed.
- Improved detection of the end-of-chat tokens for instruction tuned models, which
  previously caused errors when evaluating some instruction tuned models.
- Loading of a pretrained model configuration from the Hugging Face Hub failed when the
  model is gated and when the `cache_dir` is specified in `AutoConfig.from_pretrained`.
  We now do not set that argument if the model is gated, as a temporary fix.


## [v12.6.1] - 2024-04-11
### Fixed
- Changed vLLM inference parameters to limit the GPU memory usage during evaluation,
  which makes it possible to evaluate larger models on the same hardware as previously.
  Concretely, the `gpu_memory_utilization` has been raised from 0.9 to 0.95,
  `enforce_eager` is set to True, the `max_model_len` has been reduced from (at most)
  10,000 to (at most) 5,000. See [this
  issue](https://github.com/ScandEval/ScandEval/issues/383) for an overview of maximum
  amount of tokens in each dataset (as of v12.6.0 of ScandEval).
- Removed 1 sample from the Swedish sentiment classification dataset SweReC which was
  abnormally long, to keep the maximum amount of tokens in the samples below 5,000.
  Replaced the outlier sample with a new one.
- The number of allowed generated tokens for the Danish summarisation dataset
  Nordjylland News was mistakenly set to 128, compared to 256 for all other
  summarisation datasets. This has been fixed now.
- Now correctly detects if `autoawq` should be installed, when evaluating an AWQ model.
- Reduced `transformers` dependency to `4.38.x` again, as `autoawq` requires this.
- Do not use BitsAndBytes quantisation if the model is already quantised.


## [v12.6.0] - 2024-04-10
### Changed
- Updated `transformers` dependency to `>=4.39.3,<4.40.0`.

### Fixed
- Updated cached OpenAI model metadata.
- When loading local models we now more robustly detect the task of the model (i.e.,
  whether it is a generative model, encoder model or sequence-to-sequence model). This
  previously prevented evaluation of some local models.
- When detecting whether a local model exists, we now also look for the existence of
  `*.safetensors` files.


## [v12.5.3] - 2024-04-05
### Fixed
- The speed benchmark for OpenAI models was extremely slow, due to an issue with the
  tokenizer. This has been fixed now.


## [v12.5.2] - 2024-04-04
### Fixed
- Now using the same label order in the NER task as is in the dataset configuration.
  From v12.1.0 and onwards these were updated to sorting the labels, but this has
  resulted in significantly worse performance.
- Added GPT-4-turbo name variations to cached OpenAI model IDs. This means that we'll
  be able to see if a model ID should be an OpenAI model, without an OpenAI API key.


## [v12.5.1] - 2024-04-03
### Security
- Now uses an access token to access datasets, allowing the datasets to not be
  publicly available on the Hugging Face Hub.


## [v12.5.0] - 2024-04-02
### Added
- We now support evaluation of quantised models, such as GPTQ and AWQ, when the vLLM
  backend is being used (the default).

### Fixed
- Move tensor to the correct device when benchmarking seq-to-seq models (#363). Thanks
  to [@ThomasKluiters](https://github.com/ThomasKluiters) for this contribution! :tada:
- Deals with the case where an instruction tuned model does not use any special token
  at the end of the chat, such as `<|im_end|>`. This holds for, e.g., Qwen models.
- Better auto-detection of pipeline tag for models on the Hugging Face Hub, in case the
  tag is not manually set.


## [v12.4.0] - 2024-03-27
### Added
- Support for Azure OpenAI models! These can now be benchmarked as with any other
  model, where either the environment variables `AZURE_OPENAI_API_KEY`,
  `AZURE_OPENAI_ENDPOINT` and `AZURE_OPENAI_API_VERSION` need to have been set, or
  alternatively through the `--azure-openai-api-key`, `--azure-openai-endpoint` and
  `--azure-openai-api-version` arguments. Thanks to
  [@BramVanroy](https://github.com/BramVanroy) for all the help regarding the
  implementation of this :tada:
- We now use the new JSON mode for newer OpenAI models for the NER task, to ensure
  better JSON generation.
- If an error is thrown during generation with an OpenAI model, which for instance
  happens when the prompt is caught by the content filter, then we simply return a
  blank string instead.

### Changed
- Updated `outlines` dependency to v0.0.37, which can now correctly deal with a larger
  batch size when integrated with vLLM. This results in faster NER evaluation.

### Fixed
- Move models to the device before running any inference with it, as this causes issues
  when flash attention is enabled.
- When benchmarking instruction tuned models, we now ensure that generation stops when
  the end-of-chat token is reached (such as `<|im_end|>` and `[/INST]`). This had a
  negative performance impact on question answering and summarization, but the
  remaining tasks were not affected.


## [v12.3.2] - 2024-03-19
### Fixed
- There is an issue with the underlying `outlines` package that we use for structured
  generation, where many of the generations stop prematurely when the batch is too
  large. We fix this temporarily by lowering the batch size from the entire dataset to
  the standard 32 when vLLM is used for NER tasks. This will be changed back when the
  bug is fixed. Follow the progress in [this `outlines`
  issue](https://github.com/outlines-dev/outlines/issues/757).
- Issue when checking if the `openai` extra needed to be installed, or when the
  `OPENAI_API_KEY` needs to be set.
- Setting `add_prefix_space=False` caused an error during the loading of some
  tokenizers. To fix this, we only supply the `add_prefix_space` keyword argument
  during the loading of the tokenizer if it is True.


## [v12.3.1] - 2024-03-13
### Fixed
- An issue with Pydantic typing, causing initialisation of `Benchmarker` to throw an
  error.


## [v12.3.0] - 2024-03-13
### Changed
- Updated `outlines` dependency to `>=0.0.36,<0.1`. This fixes a race condition caused
  during evaluation of NER datasets and also includes integration with the
  `transformers` library. The existing hardcoded integration has now been removed in
  favour of the integration in that package.


## [v12.2.1] - 2024-03-12
### Fixed
- Now includes the `transformers` integration with `outlines` directly in the code,
  which caused issues as they weren't part of the newest `outlines` release. When it
  does get included then we will import these as before.
- When evaluating OpenAI models we now do not perform any structured generation, as we
  do not have access to the logits.


## [v12.2.0] - 2024-03-11
### Added
- Added the Icelandic common sense reasoning dataset Winogrande-is, being a manually
  translated version of the English Winogrande dataset. This also means that the
  HellaSwag-is dataset has been marked as unofficial, and will thus not automatically
  be included when benchmarking models on the Icelandic common sense reasoning task.

### Changed
- Updated `vllm` dependency to `>=0.3.3,<0.4.0`, which allows the benchmarking of the
  new Gemma and OLMO models, without the bug from vLLM v0.3.2.

### Fixed
- Do not show message regarding missing flash attention if CUDA is not available.
- Only use bfloat16 as quantisation compute type if it is available and that
  `torch_dtype` is set to "bfloat16" in the Hugging Face configuration - otherwise we
  use float16.
- Since flash attention is now enabled by default, some models couldn't be loaded due
  to them not supporting it. For these models, flash attention will now be disabled
  during model loading.
- Now uses a single GPU when finetuning, as previously evaluation would just freeze in
  this case. In the future we might support multi-GPU finetuning, but since encoder
  models usually doesn't require multiple GPUs, this is currently not prioritised.


## [v12.1.0] - 2024-02-29
### Changed
- Flash attention will now default to being used if `flash_attn` has been installed. If
  the `--use-flash-attention/no-use-flash-attention` hasn't been set and the
  `flash_attn` package hasn't been installed, then a logging message will be displayed,
  informing the user.
- Changed backend structured generation framework to `outlines` from
  `lm-format-enforcer`.

### Fixed
- Evaluating models on NER tasks used excessive amounts of memory and took very long.
  This was due to a bug in vLLM v0.3.2, and will be fixed in vLLM v0.3.3. We thus
  forbid v0.3.2, making it fast again, and we'll remain compatible with the new v0.3.3
  when it is released.
- A name clash has been fixed, which caused the MMLU-no dataset to not be run when
  running all Norwegian datasets.


## [v12.0.0] - 2024-02-26
### Added
- Now automatically uses multiple GPUs when evaluating generative models with vLLM.
- Now allows "unofficial" datasets, which are datasets which are not included on the
  official leaderboards and models will only be benchmarked on them if they have been
  explicitly set using the `--dataset` argument (or `dataset` argument if using the
  `Benchmarker` API). This allows the inclusion of more datasets, without bloating the
  evaluation time of "official" evaluations, as well as removing the need to remove old
  datasets when they are replaced by newer ones.
- The following datasets have been added as unofficial, all datasets that used to be
  part of ScandEval but has since been replaced:
    1. ARC-da
    2. ARC-no
    3. ARC-sv
    4. ARC-is
    5. ARC-de
    6. ARC-nl
    7. ARC
    8. DaNE
    9. WikiANN-fo
- A more informative error message is now being thrown if additional arguments need to
  be supplied to evaluate the model, such as
  `--trust-remote-code`/`trust_remote_code=True`.
- When determining a model's maximum sequence length, we now also look at the
  `max_sequence_length` attribute of the Hugging Face model configuration.

### Changed
- Computation of the BERTScore metric for summarisation tasks are now using the device
  stated in the benchmark config, making the metric computation significantly faster if
  a GPU is being used. This defaults to processing 32 samples at a time, which is
  reduced if OOM errors occur. If OOM errors occur with a batch size of 1 then the
  scores are computed on CPU, as before.
- Updated `transformers` dependency to `>=4.38.1,<4.39.0`, and `vllm` dependency to
  `>=0.3.2,<0.4.0`. This allows the benchmarking of the new Gemma and OLMO models.
- When using the `Benchmarker` API, the `save_results` argument now defaults to True.
- The `Benchmarker.benchmark` method now only returns the list of benchmark results
  from the given run, rather than all historic benchmark results as well.
- The framework now defaults to using a Hugging Face Hub token when accessing models,
  if available.


## [v11.0.0] - 2024-02-16
### Added
- Added arguments to `Benchmarker.benchmark` (or simply `Benchmarker.__call_`),
  corresponding to the same arguments during initialisation. The idea here is that the
  default parameters are set during initialisation, and then any of these can be
  changed if needed when performing a concrete evaluation, without having to
  re-initialise the `Benchmarker`.
- Added the Danish knowledge datasets `danske-talemaader` and `danish-citizen-tests`.
  Both are multiple choice datasets, where the first one tests knowledge about Danish
  idioms, and the second one tests knowledge about the Danish society. These replace
  the machine translated MMLU-da dataset.
- Added a `--num-iterations` flag (`num_iterations` in the Python CLI), which controls
  the number of times each model should be evaluated, defaulting to the usual 10
  iterations. This is only meant to be changed for power users, and if it is changed
  then the resulting scores will not be included in the leaderboards.

### Changed
- The default value of the languages are now all languages, rather than only Danish,
  Swedish and Norwegian.
- Changed all summarisation datasets to use one few-shot example (some were set to 2),
  and increased the maximum amount of generated tokens to 256 rather than the previous
  128, since many of the gold standard summaries are around 200 tokens.

### Fixed
- There was an error caused if an old version of the `openai` package was installed and
  if the `scandeval` package was checking if a model exists as an OpenAI model. Now an
  informative error is thrown if the model is not found on any available platforms, as
  well as noting the extras that are missing, which prevents the package from checking
  existence on those platforms.
- Changed the prompt for the English sentiment classification dataset SST5, where it
  previously stated that the documents were tweets - these have now been renamed to
  "texts".
- Correctly assess whether the `openai` extra should be used, which made it impossible
  to benchmark OpenAI models.
- Disabled `lmformatenforcer` logging, which happens in the rare case when we're
  few-shot evaluating a model on NER and there are no JSON-valid tokens to generate.

### Removed
- Removed all machine translated ARC datasets, as they had a near 100% correlation with
  the machine translated version of the MMLU datasets.


## [v10.0.1] - 2024-02-12
### Fixed
- A prefix space was added to labels in sequence classification tasks that
  automatically adds a prefix space (such as Mistral). We now check for this and ensure
  to only manually add prefix space to models that don't automatically do this (such as
  the Yi models).


## [v10.0.0] - 2024-02-12
### Added
- Now throws a more informative error when attempting to benchmark a non-generative
  model on a generative task.

### Changed
- Many dependencies are now optional, to make the package less bloated. These extras
  are `jax`, for models based on the JAX framework, `generative` for evaluating
  generative models, `olmo` for models based on the OLMO architecture, `openai` for
  evaluating OpenAI models, and `all` to install all of them.
- Updated many dependencies. In particular now uses `openai` version 1.x.x, which
  required some changes to the code base as they changed their API.
- Changed the `--dataset-task` CLI argument (`dataset_task` in the Python API) to
  `--task` (`task`). This is now the preferred way to choose what to benchmark a model
  on, rather than remembering all the names of the datasets. E.g., to benchmark a model
  on all Danish question-answering datasets, we call `scandeval -m <model_id> -l da -t
  question-answering`. All the names of the tasks is shown in `scandeval --help`.
- Renamed the `--no-ignore-duplicates` to `--force` (shorthand: `-f`), which _forces_
  the evaluation, meaning that it evaluates the model even if it has previously been
  evaluated.
- Renamed the `--model-id` to `--model`.

### Fixed
- Error when encoding a batch of size 1 with OpenAI models.
- Error when benchmarking OpenAI models on MacOS due to the `tiktoken.Encoding` object
  not being picklable.
- Fixed an issue with OOM errors when changing from benchmarking one generative model
  to another.
- Now allows loading tokenisers that require remote code, if `--trust-remote-code` has
  been set.
- Fixed an issue where the `max_sequence_length` parameter in the Hugging Face model
  configuration wasn't used to determine the `max_model_len` parameter in the
  `vllm.LLM` initialisation, causing some models not being loaded in vLLM.
- An error occured if a tokenizer had no defined BOS token, which happens for some
  generative models. It is now set to be equal to the EOS token in that case.
- Fixed error related to the extraction of predicted labels in sequence classification
  tasks for generative models, which unfairly evaluated generative models that require
  a prefix space on the labels (which are most of them currently).

### Removed
- Removed the `-d` shorthand for `--dataset` in the CLI, to encourage the use of `-t`
  (`--task`) and `-l` (`--language`) instead.


## [v9.3.2] - 2024-02-05
### Fixed
- Using model revisions did not work with vLLM models - this has now been fixed. These
  revisions are specified using the '@' operator in the model ID, e.g., `scandeval -m
  gpt2@main`.


## [v9.3.1] - 2024-01-31
### Fixed
- The prompts were not stripped correctly, causing bad evaluations for sequence
  classification tasks.


## [v9.3.0] - 2024-01-29
### Changed
- Now requires `transformers` versions `4.37.x`. As they often introduce breaking
  changes in minor versions, we now only allow a patch version difference and manually
  update to `4.38.x` when it comes out.
- Swapped primary/secondary metrics for the multiple choice tasks, where we now set MCC
  as the primary metric and accuracy and secondary. This is due to the fact that MCC
  handles class imbalance better.
- Removed speculative ngram sampling again, as `transformers` now requires the batch
  size to be 1, which doesn't make it any faster than normal.
- Swapped primary/secondary metrics for the multiple choice tasks, where we now set MCC
  as the primary metric and accuracy and secondary. This is due to the fact that MCC
  handles class imbalance better.
- Number of generated tokens for sequence classification tasks has been changed back to
  3 (from 1). This makes no difference to open source models, as we only use the
  logprobs from the first token anyway, but it *does* make a difference to closed
  source models where the logprobs are not available (like OpenAI's chat models), as
  we're instead calculating word edit distance to the labels.

### Fixed
- Prevents FP16 overflow by using -1e3 instead of -1e9 for ~0% probability logprobs
  during generation with vLLM.
- Avoids excessive disk usage by not caching processed datasets to disk, as we are
  never using the cached versions anyway.
- We now only strip the prompts if the model's tokenizer includes a prefix space when
  tokenizing the labels.
- When testing a model's maximum sequence length, we put dummy inputs into them. This
  causes errors if the dummy inputs are one of the special tokens. Since the special
  tokens have not always been set up in the tokenizer, we instead rely on a heuristic
  that the 100th token ID is not a special token.
- An import depended on `vllm`, which is not installed on non-Linux devices, causing an
  `ImportError`. This has now been removed.
- Fixed an issue where structured generation wasn't triggered when vLLM wasn't
  available.


## [v9.2.0] - 2024-01-24
### Added
- Added (the English) datasets MMLU, ARC and HellaSwag, as well as Norwegian and
  Icelandic translations of it. Now the `knowledge` and `common-sense-reasoning` tasks
  are covered in all supported languages except Faroese (i.e., da, sv, no, is, de, nl &
  en).
- Now uses speculative ngram sampling for text generation when vLLM is not available.
  This has no effect on performance and increases evaluation speed by 3x on generation
  heavy tasks like NER and summarization.
- Added structured generation for the NER task, which enables the models to (almost)
  always output correct JSON, separating the NER capabilities from the JSON
  capabilities. JSON can be tested separately in a (future) coding benchmark.
- Now adds `scandeval_version` to the output JSONL results, to make it easier to
  determine when outdated results need re-benchmarking.

### Changed
- Swapped primary/secondary metrics for the NER task, as the `MISC` tag varies too much
  from dataset to dataset to be meaningful as a primary metric. Now uses micro-average
  F1-score across all tags except the `MISC` tag as a primary metric.

### Fixed
- There was a bug where all models were removed from disk prior to benchmarking. This
  will now only happen if the `--clear-model-cache` flag is set.
- The `vllm` package cannot be installed when CUDA is not available - this is now
  neither installed nor used when this is the case, and generative few-shot evaluation
  is done using the `transformers` package rather than `vllm`.
- Previously `temperature` was wrongly not set for vLLM and OpenAI models, instead
  defaulting to their 1.0 values. This was due to the fact that this is set in
  `transformers` using the `do_sample=False` argument, which doesn't transfer to the
  other libraries. This has now been set to 0.0.
- Now catches OpenAI `InvalidRequestError`s.
- Removed overly long or repetitive samples in the multiple choice datasets, which
  caused errors when evaluating OpenAI models on them.
- Now sets the `top_k` parameter in the vLLM `SamplingParams` based on the value it has
  in the `GenerationConfig`. This caused a discrepancy, as vLLM defaulted to -1 and
  `transformers` to 50.
- When loading a model using `transformers` then the quantized compute dtype is now
  correctly set to either `bfloat16` or `float16`, depending on the GPU available,
  rather than the previous `float32`. This does not affect generation performance.
- Fixed formatting of summarization metrics.
- Removed print output from `bert_score` during summarization metric computation.
- Now clears GPU memory properly after finishing the benchmark of a generative model
  with vLLM.


## [v9.1.2] - 2024-01-16
### Fixed
- When checking if a model has already been benchmarked, we only care about the
  `few_shot` parameter if the model is generative.


## [v9.1.1] - 2024-01-15
### Fixed
- Now adds a `generative` key to the logged results, to enable parsing few-shot
  evaluated models correctly when building leaderboards.


## [v9.1.0] - 2024-01-14
### Changed
- Now only stores the top-10 log probabilities of generated tokens when the generation
  length is less than 8 tokens. Also now keeps separate caches for each (model,
  dataset) combination, where it previously had a single cache for each model. Both of
  these help reduce the memory usage of the model output cache.
- Optimised cache saving/loading a bit, making the waiting time in between iterations
  slightly shorter.
- Removes the model output cache for a (model, dataset) combination when the
  benchmarking of the model on the dataset finishes successfully. Also removed indents
  in model output cache JSON files. Both of these help reducing the disk space used on
  caching.

### Fixed
- Only require generative models to output logprobs if the dataset is of a task that
  requires it. This caused the benchmarking to use excessive memory when benchmarking
  datasets that require long generative outputs, such as NER.

### Removed
- Removed some vLLM logging.


## [v9.0.0] - 2024-01-12
### Added
- Now caches the completions of open source generative models, which effectively makes
  benchmarking of these ~33% faster. We cannot store all logits for storage reasons (it
  quickly gets >100GB in that case), so we instead store the top-100 logits for each
  generated token, but only if the generated sequence is shorter than 50 tokens. We
  thus assume that (a) these are the only logits needed, and (b) that the generations
  don't change. We argue that (a) is the case since we only use the logits in
  classification tasks, in which case we only use the first token anyway. Further,
  since we're using a temperature of 0 anyway, the generations will be as close to
  deterministic as possible (up to small rounding fluctuations of logits, which is
  negligible). This is a breaking change, since it is not compatible with the previous
  way we cached OpenAI model outputs.
- Added a new `--clear-model-cache` flag, which removes the cached models after
  finishing the benchmarking of each model, to save disk space. This doesn't remove the
  cached model outputs or datasets.
- Added the following new datasets:
    - `fone`, a Faroese NER dataset, which replaces the previous `wikiann-fo` dataset.
    - `dansk`, a Danish NER dataset, which replaces the previous `dane` dataset.
    - `norquad`, a Norwegian question answering dataset, which replaces the previous
      `scandiqa-no` dataset.
    - Danish, Swedish, German and Dutch versions of the MMLU, ARC and HellaSwag
      datasets, testing knowledge and common sense reasoning of generative models.
      These have been machine translated by the University of Oregon using
      GPT-3.5-turbo. Machine translation is not adequate, of course, so see this as a
      first version of these kinds of evaluations, to get some benchmarks going asap.
    - `squad-nl`, a Dutch extract question answering dataset, which is a machine
      translated version of SQuAD-v2. As with the datasets mentioned above, this is
      meant as a first version of a Dutch QA dataset, until we have a better one
      available.
- Added `--only-validation-split` flag, which only benchmarks the model on the
  validation split, which is 5-10x smaller than the test split (depending on the
  dataset). This is especially useful with paid models like OpenAI models. The value of
  this flag is stored in the benchmark results, so this will be visible on
  leaderboards.
- Now uses vLLM as the underlying engine for few-shot evaluating generative models,
  which drastically improves the evaluation speed, as well as requiring less GPU
  memory.

### Changed
- Now compatible with`transformers >= 4.36.2`, and this is required now as they have
  changed their generation API in a breaking manner.
- Now removes all newlines from texts in the summarization task, where previously these
  were merely "squashed" to single newlines. This makes the separation of few-shot
  examples for generative models easier.
- Also removes newlines from the NER task, where these were not removed at all
  previously.
- Now doesn't force ASCII characters in the NER task for generative models, making the
  target JSON dictionary more consistent with the input text.
- If a model is stored in the Safetensors format on Hugging Face Hub, then we read out
  the number of parameters directly from those files. This results in more accurate
  parameter counts as opposed to loading in the model in 4-bit and counting manually.
- Samples with excessively short or long texts have been removed.
- Adjusted number of few-shot examples in datasets to ensure that the resulting prompt
  is at most ~3000 tokens long.
- When timeout errors occur when loading a model then we will try again at most 5 times
  now, where previously we would attempt to re-load it indefinitely.

### Fixed
- Removed `text2text-generation` temporarily from the tags defining generative models,
  since we do not support the benchmarking of these yet. This will be added back in as
  soon as we support them.
- Now catches `OSError`s when loading Hugging Face model configurations, which happen
  when there is no `config.json` file in the model repo.
- When sampling few-shot examples for question answering tasks we previously sampled
  among examples with context length less than 1024 characters, to keep the prompt
  short. This is too small for some datasets, so now we dynamically set this threshold
  based on the dataset itself, starting from 512 and doubling until we have at least
  the number of desired few-shot examples to choose from.
- Now only sets `torch_dtype` is CUDA is available, as otherwise errors are caused.
- Previously text generation in a batch would be stopped if any of the samples in the
  batch reached the stopping criteria, causing a lot of incomplete completions. Now
  the model continues to generate text until the entire batch is complete, and the
  excess generation is removed afterwards.
- When benchmarking encoder models on QA tasks the contexts are split up if they exceed
  the model's context length. The stride value used caused errors in rare cases where
  the model's maximum context length was really small (128). This has been fixed now.
- Now sets `ignore_mismatched_sizes` when loading models if the model cannot be loaded
  otherwise. This previously caused some issues when loading certain models.
- Fixed bug where some encoder models did not work properly when loaded in with FP16
  mixed precision due to overflow. We now load in models with BF16 as these have a
  larger range, but fall back to FP16 if BF16 is not available. If both lead to
  overflow then we attempt again with full FP32, and lastly throw an informative error
  and block evaluation if the overflow persists.
- When few-shot evaluating models on NER tasks, we are now more lenient towards the
  generated model output. Instead of taking the output as-is, we are now extracting the
  first dictionary (enclosed in curly brackets), as well as replacing all single
  apostrophes (') with double ones (").
- If a model is already pre-quantized then we will not attempt to quantize it as well.


## [v8.2.1] - 2023-12-20
### Fixed
- Removed the non-existent IsReC, FoReC and FoQA datasets.


## [v8.2.0] - 2023-12-20
### Added
- Added the following new datasets:
    - `sb10k`, a German sentiment classification dataset.
    - `dutch-social`, a Dutch sentiment classification dataset.
    - `sst5`, an English sentiment classification dataset.
    - `germeval`, a German NER dataset.
    - `conll-nl`, a Dutch NER dataset.
    - `conll-en`, an English NER dataset.
    - `scala-de`, a German linguistic acceptability dataset.
    - `scala-nl`, a Dutch linguistic acceptability dataset.
    - `scala-en`, an English linguistic acceptability dataset.
    - `nqii`, an Icelandic extractive question answering dataset.
    - `germanquad`, a German extractive question answering dataset.
    - `squad`, an English extractive question answering dataset.
    - `cnn-dailymail`, an English summarization dataset.

### Fixed
- Fixed bug with question answering benchmarking when the answer was a proper subset of
  the first token in the context, causing errors when benchmarking some models.
- Some models have been stored in mixed precision as well as containing an
  implementation of layer normalisation which is incompatible with such mixed
  precision. When loading models we now only load in mixed precision if `torch_dtype`
  has been specified in the Hugging Face model configuration (as with the Mistral
  model, for instance).
- When sampling examples to use in few-shot prompts in a sequence classification, we
  previously required that the samples are stratified with respect to the labels. This
  caused an issue if the dataset did not contain all labels, so now we only stratify
  with respect to the labels present in the dataset.
- When few-shot benchmarking on question answering datasets we previously only used the
  samples whose contexts were at most 512 characters long. This turns out to be too few
  for `germeval`, so this has been upped to 1024.


## [v8.1.0] - 2023-12-04
### Added
- Now added support for text-to-text tasks, which include tasks such as abstractive
  summarization, abstractive question-answering and translation. These can only be
  benchmarked with generative models. In this release, this includes the following
  datasets:
    - `nordjylland-news`, a Danish summarization dataset based on news articles.
    - `swedn`, a Swedish summarization dataset based on news articles.
    - `no-sammendrag`, a Norwegian summarization dataset based on news articles.
    - `rrn`, an Icelandic summarization dataset based on news articles.
    - `mlsum`, a German summarization dataset based on news articles.
    - `wiki-lingua-nl`, a Dutch summarization dataset based on WikiHow articles.
  These are all of the task `summarization`, meaning that they can also all be run
  using `scandeval --dataset-task summarization --model-id <model_id>`.
- A `--use-flash-attention` flag has been added, which enables Flash Attention 2.0,
  which is required by some models, such as Mistral-based ones. If `flash-attn` has not
  been installed then an informative error message will be raised. Thanks to
  [@peter-sk](https://github.com/peter-sk) for this contribution! :tada:

### Changed
- Now uses 8-bit AdamW whenever CUDA is available, as opposed to regular AdamW.
  Experiments shows that this does not affect benchmarking performance, but reduces
  memory usage and thus allows benchmarking of larger models

### Fixed
- A bug was removed which caused some overlap between the dataset splits of the
  ScandiQA datasets.
- Now allows loading in models in the data type that they were trained in, which
  previously caused errors if they weren't trained in float32.


## [v8.0.0] - 2023-11-29
### Added
- Support for few-shot evaluation of decoder models, both from the Hugging Face Hub and
  OpenAI models. This currently happens automatically when specifying a generative
  model from the Hugging Face Hub, and with all OpenAI models.
- Now stores model caches in separate directories, enabling parallel evaluations.
  Thanks to [@KennethEnevoldsen](https://github.com/KennethEnevoldsen) for this
  contribution! :tada:
- Added `--device` argument to the CLI, which can be used to overwrite the automatic
  detection of device (CPU, CUDA GPU, MPS GPU, TPU) to use.
- Added `--trust-remote-code/--no-trust-remote-code` argument to the CLI, as some
  models require this flag to be loaded. It defaults to `False` for security reasons,
  however.
- Added `--load-in-4bit/--no-load-in-4bit` argument to the CLI, which can be used to
  overwrite the automatic 4bit loading of models. By default only generative models
  will be loaded in 4bit, and only if a CUDA GPU is available, as this is required by
  the underlying `bitsandbytes` package.
- Now manually adjusts the maximum sequence length of a model to ensure that the
  reported maximum length is correct.

### Changed
- Now only supports Python 3.10 and above.
- Changed the variation in the speed benchmark. Rather than using a fixed length
  document and computing iterations per second, it now uses varied length documents and
  computes tokens per second. This also has the added benefit of being able to better
  compare models with varying level of maximum sequence lengths. Further, it now uses
  GPU rather than CPU to accomodate 4-bit models, as these cannot be run on CPU.
- Changed the `--model-framework` argument to `--framework`.
- Changed the `--use-auth-token` and `--auth-token` arguments to `--use-token` and
  `--token`, reflecting the same change in the `transformers` package.
- Now reports all model parameters, rather than just the trainable ones.
- Now uses 8-bit AdamW optimizer when CUDA is available rather than the default AdamW,
  to save memory when working with larger models.

### Removed
- Previously generative models had their maximum sequence length altered by subtracting
  their padding token ID. This is not needed anymore and have been removed.

### Fixed
- Handles timeouts better now, when fetching models from the Hugging Face Hub. Instead
  of simply throwing the error, cancelling the benchmarking process, it simply tries
  again until the connection is up again.
- Some models output both logits and hidden states, which caused unnecessary
  out-of-memory issues. This is now handled using the `preprocess_logits_for_metrics`
  argument in `Trainer`.
- Now catches errors while loading model configurations.


## [v7.1.1] - 2023-07-01
### Fixed
- The feature names of the NER datasets have been changed, so the code have been
  updated to reflect this.


## [v7.1.0] - 2023-05-15
### Added
- Added support for the NorBERT3 models.


## [v7.0.0] - 2023-05-13
### Changed
- Now uses PyTorch 2.0, which (among other things) includes more control over the MPS.
  This means that MPS out of memory errors will now be caught and dealt with like CUDA
  out of memory errors, and we clear the MPS cache in between runs.

### Fixed
- Ensure that `type_vocab_size` is not changed if it was previously set to 0. This
  caused issues for some models when benchmarking question answering tasks.


## [v6.3.0] - 2023-04-12
### Added
- Now added support for benchmarking local models in the Hugging Face format (i.e.,
  saved with the `save_pretrained` method). This automatically detects the framework
  based on the file extension, but can also be set using the new `--model-framework`
  argument. Thanks to [@peter-sk](https://github.com/peter-sk) for implementing this!
  :tada:

### Fixed
- Now handles word-token alignment properly with SentencePiece tokenisers, which caused
  some models not being able to be benchmarked on token classification tasks.
- Now handles UNK tokens during word-token alignment, where it locates the word that is
  being tokenised into the UNK token, extracting the original value of the UNK token
  and replacing the token by that value.


## [v6.2.4] - 2023-03-10
### Fixed
- If the Hugging Face Hub is down, throwing a `HfHubHTTPError`, then catch it, wait 30
  seconds, and try again.
- Now always fixes the `model_max_length` attribute of the tokenizer, to prevent index
  errors during finetuning.

### Changed
- Changed `raise-error-on-invalid-model` to `raise-errors`. The flag now raises all
  errors instead of skipping the model evaluations, which can be used for debugging.


## [v6.2.3] - 2023-02-27
### Fixed
- Ensure that the `max_position_embeddings` fix from v6.2.2 only occurs if the
  tokenizer has a padding token, as this is used to set the `model_max_length`.
- If a model only has a JAX model but also has tags on the Hugging Face Hub from
  another framework, then re-try the evaluation with `from_flax` set to `True`.


## [v6.2.2] - 2023-02-25
### Fixed
- If `max_position_embeddings` is smaller than any of the context lengths specified in
  `model_max_length` and `max_model_input_sizes` then we use that as the the
  tokenization max length. This avoids dimension errors related to truncation.


## [v6.2.1] - 2023-02-22
### Fixed
- Now does not include models with the word "finetuned" in their name when benchmarking
  all models. These can still be benchmarked if specified directly.


## [v6.2.0] - 2023-01-09
### Changed
- Does not include by default models which indicate in their name that they're using
  more than a billion parameters, such as `EleutherAI/gpt-j-6B`.

### Fixed
- Now sets the default language for the (upcoming) XMOD models.
- If a model's `token_type_embeddings` layer has size (1, ...) when benchmarking the
  model for question answering, it is expanded to size (2, ...) with the second row
  being randomly initialised. This is required as question answering tasks need a least
  two token type embeddings.
- Now catches `OSError` when loading tokenizers.


## [v6.1.1] - 2023-01-02
### Fixed
- Fixed error where some tokenizers did not have special token IDs registered.
- Now catches `JSONDecodeError` when loading tokenizers.
- Now catches `KeyError` when loading model configurations.


## [v6.1.0] - 2022-12-29
### Added
- Added model inference speed estimation benchmark. This can now be run by setting
  either `task` or `dataset` to "speed". E.g., `scandeval -m <model_id> -d speed` or
  `scandeval -m <model_id> -dt speed`. This runs 10 iterations of 100 model inferences
  on a document of length 2,600 (the document "This is a dummy document. " repeated 100
  times). The inference speed includes tokenization, and is powered by the `pyinfer`
  package.


## [v6.0.1] - 2022-12-28
### Fixed
- Added prefix space to DeBERTa models.
- Now automatically changes a model's `type_vocab_size` to at least 2 when benchmarking
  the model on question-answering tasks. This previously caused an error when a model
  config had it set to 1.


## [v6.0.0] - 2022-12-24
### Added
- Added support for decoder models such as the GPT-series.
- Added new Swedish sentiment classification dataset, SweReC, which is not
  aspect-based, contrary to the previous ABSAbank-Imm dataset. This dataset is a
  three-way classification task into the classical `positive`, `neutral` and `negative`
  classes, thereby establishing uniformity between the sentiment classification
  datasets in the different languages. The dataset comes from reviews from both
  se.trustpilot.com and reco.se, and has been created by Kristoffer Svensson as part of
  his Bachelor thesis "Sentiment Analysis With Convolutional Neural Networks:
  Classifying sentiment in Swedish reviews".
- Added historic BERT models from `dbmdz` as part of the default multilingual list.
- Added the `--batch-size` argument, which can be used to manually select a batch size.
  Must be among 1, 2, 4, 8, 16 and 32.

### Removed
- As SweReC is a drop-in replacement for ABSAbank-Imm, the latter has been removed from
  the ScandEval benchmark.

### Fixed
- Now deals with an issue with DeBERTaV2 models where `pooler_hidden_size` has been set
  to a value different to `hidden_size` in its configuration, which made it impossible
  to do sequence classification with the model. The former is now forced to be the same
  as the latter, fixing the issue.
- Now ensures that tokenizers, model configurations and metrics are cached to the
  ScandEval cache, rather than the default Hugging Face cache.
- Previously, if a model's context length was greater than 1,000 it would be reduced to
  512, since an unset context length results in a very large `model_max_length` value
  of the tokenizer. This conflicted with longformer-style models whose context length
  _actually_ was greater than 1,000, so now this upper bound has been increased to
  100,000.
- Now includes `sacremoses` as a dependency, as this is required by some tokenizers.
- Converted the `id` column in ScandiQA to a string, to avoid integer overflow errors
  during preprocessing.
- If there is a `torch` operation which does not have a deterministic component, then a
  warning will be issued instead of raising an error.


## [v5.0.0] - 2022-11-03
### Added
- A new argument, `ignore_duplicates` (or `--ignore-duplicates/--no-ignore-duplicates`
  in the CLI) further ignores an evaluation if it has previously been evaluated. This
  argument defaults to `True`.
- Now stores the task and the dataset languages to the evaluation file with each
  evaluation.
- Now stores model metadata to the `scandeval_benchmark_results` file. Currently, this
  includes the number of trainable model parameters, the size of the model's vocabulary
  and the model's maximum sequence length.

### Changed
- Evaluation results are now saved in a JSONL file instead of a JSON file, and results
  are appended onto the file after every evaluation.
- You can now specify your Hugging Face authentication token in the `use_auth_token`
  argument of `Benchmarker` rather than manually logging in with `huggingface-cli
  login`. In the CLI an authentication token can also be applied directly using the new
  `--auth-token` argument. If an authentication is provided in this way in the CLI,
  then there is no need to add the `--use-auth-token` flag.
- The "random" models have now been renamed to "fresh", to emphasise that they are not
  random, but instead randomly initialized.
- The fresh models are now task independent, meaning that `fresh-xlmr-base` will now
  adapt to the task at hand, rather than having to benchmark, e.g.,
  `fresh-xlmr-base-sequence-clf` and `fresh-xlmr-base-token-clf` separately.

### Fixed
- ScandEval now works on TPUs.
- Removed `bf16` precision, as it only works for some GPUs.
- Should output less `transformers` logging now.
- Models were previously loaded in twice in the beginning of a benchmark. They are now
  only loaded in once (but re-loaded during each of the 10 iterations to ensure that we
  are starting from the same point).
- Changed the model architecture of the `fresh-xlmr-base` from `Roberta` to
  `XLMRoberta`.
- The `--dataset-task` is now correctly filtering the datasets benchmarked.
- Some tokenizers are not adding special tokens, despite them having registered them.
  These are now manually added, to ensure a proper evaluation of the models.

### Removed
- Removed support for evaluating finetuned models, as the package was primarily used to
  benchmark pretrained models anyway, and the change in datasets means that many
  finetuned models would have been trained on (part of) the test sets, resulting in
  artificially large scores. For evaluation of finetuned models, please check out the
  `aiai_eval` Python package instead.


## [v4.0.2] - 2022-07-22
### Fixed
- Now garbage collects properly, where previously (from v4 onwards) the `model` and
  `model_dict` were not removed from memory after each run, potentially causing a
  memory leak.

### Added
- Added the `HuggingFaceHubDown` and `NoInternetConnection` exceptions, to give more
  information to the user when benchmarking fails.
- Added unit tests.


## [v4.0.1] - 2022-07-14
### Fixed
- Removed temporary printing of scores for each iteration.


## [v4.0.0] - 2022-07-14
### Added
- Compatibility with Apple Silicon. If no CUDA GPU is available then MPS GPUs will
  automatically be used, if available.
- Added the datasets `scala-da`, `scala-sv`, `scala-nb`, `scala-nn`, `scala-is` and
  `scala-fo`. These are all linguistic acceptability datasets, being a binary text
  classification where a sentence has to be marked as grammatically correct or not.
- New randomly initialised ELECTRA-small model available for benchmarking, simply set
  `model-id` to either 'random-electra-small-sequence-clf or
  'random-electra-small-token-clf'. The randomly initialised XLM-RoBERTa-base model is
  still available by replacing 'electra-small' with 'xlmr-base'.
- Added `--raise-error-on-invalid-model` (`-r`) flag which raises an exception if an
  invalid model is specified. By default this is off, meaning that it simply skips the
  model if it is invalid.
- Added `--model-language` (`-ml`) and `--dataset-language` (`-dl`), which can be used
  to specify the model/dataset languages to benchmark. The `--language` (`-l`) argument
  will now be used for both models and datasets, where the `--model-language` and
  `--dataset-language` will override `--language` for models/datasets if specified.
- Added `--use-auth-token`, which is a flag that can be used when evaluating private
  models on Hugging Face Hub. This requires that the user has logged in via the
  `huggingface-cli login` command.
- Added scripts used to create all the datasets used in ScandEval, to ensure full
  transparency.

### Changed
- Models are now evaluated every 30 training steps (corresponding to having processed
  960 training samples) rather than every epoch. This decreases benchmarking time
  significantly, as early stopping kicks in earlier if the model is not learning
  anything.
- All training splits of datasets have been truncated to 1,024 samples. This has
  multiple benefits:
    - Faster benchmarking
    - More reliance on pretraining data
    - Enables consistent comparisons between different languages on the same task.
- Now uses `warmup_ratio` rather than `warmup_steps`, to ensure that 10% of the dataset
  is used to warm up the learning rate.
- All CLI arguments now use hyphens (`-`) rather than underscores (`_`). For instance,
  the `--model_id` argument has now been changed to `--model-id`.
- Text classification datasets are now using Matthew's correlation coefficient as
  metric, following the GLUE custom.
- Now requires PyTorch 1.12.0 or newer, to ensure compatibility with Apple Silicon.
- Renamed the `Benchmark` class to `Benchmarker`.

### Deprecated
- Deprecated support for evaluating finetuned models, as the package was primarily used to
  benchmark pretrained models anyway, and the change in datasets means that many
  finetuned models would have been trained on (part of) the test sets, resulting in
  artificially large scores. For evaluation of finetuned models, please check out the
  `aiai_eval` Python package instead (under development).

### Removed
- Removed support for Python 3.7, as this was incompatible with support for Apple
  Silicon.
- Removed the Danish sentiment analysis datasets `twitter-sent`, `europarl` and `lcc`,
  and instead using only the `angry-tweets` dataset for this task.
- Removed datasets `dkhate`, `nordial` and `dalaj`, to ensure a larger amount of
  benchmark uniformity across languages.
- Removed all part-of-speech datasets from the benchmark, as there was too little
  variance among the scores to differentiate models properly.
- Removed all dependency parsing datasets from the benchmark, both to focus more on the
  semantic tasks as that's closer to what is being used in practice, as well as to
  reduce the benchmarking time, as these datasets took way longer to benchmark than the
  others, due to the high number of labels.
- Removed the `load_dataset` function, as all datasets can now be found on the Hugging
  Face Hub and can thus be loaded using the `datasets` package. All the datasets can be
  found at `https://huggingface.com/ScandEval`.

### Fixed
- Now disables tokenizer progress bars properly, using the
  `datasets.utils.disable_progress_bar` function.
- Many of the datasets contained duplicate entries. These have now all been fixed.
- The `--model-id` now works as intended, where previously one was forced to use the
  shortcut `-m`.
- Now correctly determines whether a NER dataset contains `MISC` tags. Previously this
  required that both `B-MISC` and `I-MISC` tags were present in the dataset, where it
  has now been changed to at least one of them.


## [v3.0.0] - 2022-04-19
### Changed
- During finetuning, the i'th model will only be evaluated on the i'th
  bootstrapped dataset. This ensures that there will always be 10 scores, no
  matter if we're finetuning or purely evaluating, which means that the
  confidence intervals will be more comparable.

### Fixed
- Now sets `seed` in `TrainingArguments` rather than setting it explicitly in
  PyTorch. This has the added bonus of ensuring that the `DataLoader`s used
  during training also uses this seed, ensuring better reproducibility.
- Initialises model parameters with (fixed) different seeds during every
  iteration, to ensure variability and reproducibility.
- Explicitly uses the PyTorch implementation of `AdamW` now, rather than the
  (deprecated) `transformers` implementation.
- Fixed an error when a tokenizer has `max_model_input_sizes` set, but it being
  empty. In this case, the default truncation length is set to 512.


## [v2.3.2] - 2022-02-11
### Fixed
- Fixed a bug where a model's framework and pipeline tag were
  indistinguishable, as they are both using the same `tag-white` tag now.


## [v2.3.1] - 2022-02-11
### Fixed
- Changed the `tag-red`, which referred to the HTML class containing the model
  framework, to `tag-white`. This caused models to not be benchmarkable, as
  their framework could not be determined.


## [v2.3.0] - 2022-01-20
### Added
- Specific branches/commits/tags can now be benchmarked, using the `@`
  delimiter. For instance, `scandeval -m model_id@commit_hash` will benchmark
  the model with model ID `model_id`, stored at commit with hash `commit_hash`.
  Thanks to [@versae](https://github.com/versae) for contributing! :tada:


## [v2.2.0] - 2022-01-18
### Added
- Added more label synonyms for the DKHate dataset.


## [v2.1.0] - 2022-01-17
### Added
- Added support for `flax` models. Thanks to
  [@versae](https://github.com/versae) for contributing! :tada:


## [v2.0.0] - 2022-01-07
### Fixed
- Changed the anonymisation procedure for the tweet datasets `angry-tweets` and
  `twitter-sent`, now replacing user names by @USER and links by [LINK].


## [v1.5.9] - 2021-12-14
### Fixed
- Now removing all empty documents from datasets, as well as catching
  `KeyError` when trying to remove empty documents from dataset.


## [v1.5.8] - 2021-12-13
### Fixed
- Now explicitly removing empty tokenisations from the dataset.


## [v1.5.7] - 2021-12-10
### Fixed
- Now catching _all_ `CUDA error` exceptions and treating them as running out
  of memory. No harm done if this is not the case, however, as the script will
  simply decrease the batch size until it reaches 1, and if CUDA errors persist
  then it will skip that benchmark.


## [v1.5.6] - 2021-12-10
### Fixed
- When benchmarking a token classification dataset with a model whose tokenizer
  does not have a fast variant yet, this raised an error as the `word_ids`
  method of `BatchEncoding` objects only works when the tokenizer is fast. In
  that case these word IDs are now computed manually. This can currently handle
  WordPiece and SentencePiece prefixes (i.e., `##` and `▁`), and will raise an
  error if the manual alignment of words and tokens fail.
- Catch the CUDA error `CUDA error: CUBLAS_STATUS_ALLOC_FAILED`, which in this
  case is due to OOM.


## [v1.5.5] - 2021-12-08
### Fixed
- Deal with CUDA OOM errors when they occur on a replica, when multiple cores
  are used.


## [v1.5.4] - 2021-12-08
### Fixed
- Remove reference to `trainer` when CUDA OOM error is dealt with.


## [v1.5.3] - 2021-12-08
### Fixed
- Only try to to merge the `id2label` and `label2id` conversions if the model
  is finetuned. This caused some errors when a model was not finetuned but
  somehow still had conversion dictionaries.


## [v1.5.2] - 2021-12-08
### Fixed
- Deal with models with tasks `feature-extraction` or `sentence-similarity` as
  if they were `fill-mask`, meaning assume that they are merely pretrained
  models, rather than finetuned.


## [v1.5.1] - 2021-11-27
### Fixed
- Fixed bug when evaluating a finetuned model.


## [v1.5.0] - 2021-11-26
### Changed
- Added progress bar description when evaluating models without finetuning them
  first.
- Lowered the package requirements to the earliest possible versions.

### Removed
- Removed support for TensorFlow and Jax models, due to them not working
  properly anyway. They might be included at a later point, properly.


## [v1.4.0] - 2021-11-25
### Changed
- Now also outputting aggregated metrics in the resulting
  `scandeval_benchmark_results.json` file. This `json` file now has keys
  `raw_metrics` and `total`, with `raw_metrics` containing the previous (raw)
  scores, and the value of the new `total` key has aggregated scores (means and
  standard errors).


## [v1.3.8] - 2021-11-25
### Changed
- All training/evaluation progress bars are now removed when they are finished,
  and the training progress bar has no total anymore, as it was misleading.


## [v1.3.7] - 2021-11-25
### Fixed
- Removed `transformers` logging during evaluation as well.


## [v1.3.6] - 2021-11-25
### Changed
- Now only updating the list of benchmarks in the `Benchmark` during
  initialisation, and also logs it. This should make subsequent calls to the
  `benchmark` method faster.

### Fixed
- Removed `transformers` logging properly.


## [v1.3.5] - 2021-11-23
### Fixed
- Set the number of warmup steps to be the intended one training set pass,
  where previously it was effectively 8x that amount, due to gradient
  accumulation.
- Added the NER label synonyms `OBJORG=ORG`, `LOCPRS=LOC`, `LOCORG=LOC` and
  `ORGPRS=ORG`.
- Explicitly added `numpy` to the `install_requires` list. This is normally not
  a problem, as it's a requirement for other required packages, but this
  depends on the order in which the requirements are installed. This avoids
  such errors caused by misordering the requirements.


## [v1.3.4] - 2021-11-11
### Fixed
- Indexing error during synonym setup of finetuned models.


## [v1.3.3] - 2021-11-11
### Fixed
- When a finetuned model has labels which are synonyms of each other, they are
  now properly treated as synonyms, where previously this caused the model to
  have misaligned `id2label` and `label2id` conversion dictionaries.


## [v1.3.2] - 2021-11-11
### Fixed
- Added the NER label synonyms `GPE_LOC=LOC`, `GPE_ORG=ORG`, `LOC/ORG=LOC`,
  `ORG/PRS=ORG`, `OBJ/ORG=ORG`, as Norwegian and Swedish models tend to use
  these.


## [v1.3.1] - 2021-11-11
### Fixed
- Fixed a bug in label synonyms when benchmarking a finetuned spaCy for NER.


## [v1.3.0] - 2021-11-11
### Added
- Added label synonyms for NER benchmarking, which will enforce a more fair
  comparison of finetuned NER models, if the models have been trained on
  datasets with different labelling (e.g., `Person` instead of `PER`).


## [v1.2.1] - 2021-11-11
### Removed
- Properly removed the Icelandic WikiANN-IS data files. It was removed from the
  package, but the underlying files were still lying in the repository.


## [v1.2.0] - 2021-10-15
### Added
- Added the Icelandic NER dataset MIM-GOLD-NER. This can now be loaded as
  `mim-gold-ner` in the `Benchmark` class and through the CLI.

### Removed
- Removed the Icelandic WikiANN-IS dataset, as this has now been replaced by
  the MIM-GOLD-NER dataset.


## [v1.1.3] - 2021-10-04
### Fixed
- Added truncation and padding when tokenising token classification datasets.


## [v1.1.2] - 2021-09-27
### Fixed
- Missing dependency parsing tags.


## [v1.1.1] - 2021-09-27
### Fixed
- Reduce validation batch size if CUDA runs out of memory, rather than only
  reducing training batch size.


## [v1.1.0] - 2021-09-13
### Added
- Added Icelandic and Faroese translations of the Norwegian `NoReC` sentiment
  analysis dataset. These can be loaded as `norec-is` and `norec-fo`,
  respectively.

### Changed
- When loading datasets with `load_dataset`, the result is now four dataframes,
  rather than dictionaries. As the data can be accessed in the same way as with
  dictionaries, this maintains backwards compatibility.
- If a finetuned NER model has been trained on NER tags not present amongst the
  ones in the dataset, then these are either converted to `MISC` tags (if these
  are present in the dataset) and otherwise `O` tags. This will make the
  benchmarking of finetuned diverse NER models more fair.

### Fixed
- There was an error when a SpaCy model was benchmarked on a dataset that it
  was not trained on. It now raises an appropriate `InvalidBenchmark`
  exception, and will be skipped in the CLI and with the `Benchmark` class.


## [v1.0.2] - 2021-09-09
### Fixed
- Replaced abbreviations with spaces, such as "o s v" in the SDT corpus, with
  their proper version "o.s.v.".


## [v1.0.1] - 2021-09-09
### Fixed
- The URLs for the `wikiann-is` and `wikiann-fo` were wrong and have been
  corrected.


## [v1.0.0] - 2021-09-09
### Added
- Added the Icelandic and Faroese WikiANN datasets, for NER evaluation. They
  can be loaded as `wikiann-is` and `wikiann-fo` in the CLI and via the
  `Benchmark` class.
- Added the Icelandic and Faroese parts of the Universal Dependencies datasets,
  containing POS and dependency parsing tags. They can be loaded as `idt-pos`,
  `idt-dep`, `fdt-pos` and `fdt-dep`, respectively.


## [v0.17.0] - 2021-09-09
### Added
- Added the Dataset for Linguistic Acceptability Judgments (DaLaJ) dataset,
  which is here used as a binary classification dataset, in which sentences
  have to be classified as correct Swedish or not. It can be loaded as `dalaj`
  in the CLI and via the `Benchmark` class.
- Added the ABSAbank-Imm dataset, which is an aspect-based sentiment analysis
  dataset in Swedish, namely, the sentiment towards immigration. The original
  dataset featured a floating point score between 0 and 5, which has been
  reduced to a classifical three-way classification (`negative`, `neutral` and
  `positive`). It can be loaded as `absabank-imm` in the CLI and via the
  `Benchmark` class.
- Added the POS and dependency parsing parts of the Swedish Dependency Treebank
  (SDT). They can be loaded as `sdt-pos` and `sdt-dep` in the CLI and via the
  `Benchmark` class.
- Added the Stockholm-Umeå corpus 3.0 (SUC 3.0), a Swedish NER dataset. It can
  be loaded as `suc3` in the CLI and via the `Benchmark` class.
- Added abstract `NerBenchmark`, `PosBenchmark` and `DepBenchmark` classes, to
  ensure uniformity.

### Changed
- Uniformised all the NER datasets. They now all only have the NER tags `PER`,
  `LOC`, `ORG` and `MISC`.
- Uniformised all the dependency parsing datasets. They now all only have the
  main dependency parsing tags, without the subtags (so `acl:cleft` has been
  changed to `acl`, for instance).
- Changed the columns in all text classification datasets to `text` and
  `label`, to make it more uniform.


## [v0.16.0] - 2021-09-07
### Fixed
- Upped the number index tokens for dependency parsing from 100 to 512. This
  will need to be done better in the future, but is a fix for now.

### Added
- Added the random models `random-roberta-sequence-clf` and
  `random-roberta-token-clf` to the default list of model IDs when benchmarking
  all models.


## [v0.15.1] - 2021-09-03
### Fixed
- The list of dependency tags in the `ndt-nb-dep` and `ndt-nn-dep` were wrong.
  They have now been changed to all the tags occurring in the training sets.
- The `europarl_sent` data folder has now been renamed to `europarl`, so that
  it can be loaded correctly with `load_dataset`.


## [v0.15.0] - 2021-09-02
### Added
- Added the Bokmål and Nynorsk POS and DEP parts of the Norwegian Dependency
  Treebank dataset (NDT). They can be loaded as `ndt-nb-pos`, `ndt-nn-pos`,
  `ndt-nb-dep` and `ndt-nn-dep`, respectively, from the CLI and the `Benchmark`
  class.

### Removed
- Removed the `EuroparlSubj` and `TwitterSubj` datasets, as they were too easy
  and did not really differentiate models.
- Removed the abstract `SentimentClassificationBenchmark` and
  `BinaryClassificationBenchmark`, to simplify the classes. There is now only
  one `TextClassificationBenchmark`, which always evaluates with macro-F1.

### Changed
- Changed the name of `europarl-sent` to `europarl`, as `europarl-subj` now
  does not exist anymore.
- Changed the `nordial` dataset to the original 4-way classification dataset.


## [v0.14.1] - 2021-09-02
### Fixed
- Remove duplicate model IDs when calling the CLI or `Benchmark` class without
  any specified model IDs.


## [v0.14.0] - 2021-08-31
### Added
- Added the Bokmål and Nynorsk parts of the NorNE dataset, for named entity
  recognition. They can be loaded with the `norne-nb` and `norne-nn` names.
- There is now a `load_dataset` function, which can load any dataset, using the
  dataset's name (same name as in the CLI). For instance,
  `load_dataset('angry-tweets')` loads the `AngryTweets` dataset. This can be
  imported directly from the package: `from scandeval import load_dataset`. The
  individual dataset loading functions can still be imported as before; e.g.,
  `from scandeval.datasets import load_angry_tweets`.

### Changed
- Refactored folder structure with benchmarks and datasets.
- Separated `dane` and `dane-no-misc` into two distinct benchmark classes. The
  `dane-no-misc` can now also be loaded with the `load_dataset` function.


## [v0.13.0] - 2021-08-30
### Added
- Added the Norwegian Review Corpus (NoReC), a sentiment classification dataset
  in Norwegian.
- Added the Bokmål/Nynorsk part of the Norwegian Dialect dataset (NorDial), a
  binary classification dataset in Norwegian.

### Changed
- Changed the early stopping patience to `2 + 1000 // len(train)` from `2 + 250
  // len(train)`, to allow more patience (and thus, more stability), for
  smaller datasets.


## [v0.12.0] - 2021-08-26
### Changed
- Merged the `lcc1` and `lcc2` datasets into one `lcc` dataset, which is
  reasonable as they have been annotated by the same person. The `lcc2` dataset
  was too small to give reasonable benchmarking results.
- Renamed the `europarl2` dataset to `europarl_sent`

### Removed
- Removed the `europarl1` dataset, as it was too small to give reliable
  benchmarking results. This dataset could not simply be added to the
  `europarl2` dataset, as with the new `lcc` dataset, as the annotaters are not
  the same.

### Fixed
- If errors occur during benchmarking, then garbage collect before skipping to
  the next benchmark, to avoid memory issues.


## [v0.11.2] - 2021-08-25
### Fixed
- Issue with `model_max_length` in tokenizer meant that models with an ill-set
  value of `max_position_embeddings` could not be benchmarked. Now, if
  `model_max_length` is not set then the minimal value of the sizes in
  `max_model_input_sizes` will be used (which is usually 512).

### Changed
- Disabling CUDNN benchmark when using the `pytorch` framework, to enforce
  better reproducibility.


## [v0.11.1] - 2021-08-24
### Changed
- Rather than bootstrapping the training dataset and using the results to
  compute an estimator of the standard deviation, the same training dataset is
  trained on all ten times, and the mean of these along with a confidence
  interval is outputted.

### Fixed
- Updated the model metadata fetching to the new HTML structure of the
  HuggingFace Hub.
- A random seed is now set for all libraries, via the `transformers.set_seed`
  function.
- Always update the list of all the benchmarks when calling the
  `Benchmark.benchmark` method, to allow for possibility of setting new
  benchmark parameters after initialisation.


## [v0.11.0] - 2021-08-23
### Added
- The subjective/objective part of the `TwitterSent` and `Europarl2` datasets
  have now been added as binary classification tasks, called `TwitterSubj` and
  `EuroparlSubj`, respectively. These can now be benchmarked with the
  `Benchmark` class and the CLI using the `twitter-subj` and `europarl-subj`
  names, respectively.
- Added an abstract `BinaryClassificationBenchmark`, to streamline the binary
  classification benchmark datasets, which now includes the `DKHate`,
  `TwitterSubj` and `EuroparlSubj` datasets.


## [v0.10.1] - 2021-08-20
### Fixed
- Now catches `IndexError` during training.


## [v0.10.0] - 2021-08-20
### Fixed
- Properly filters by languages now via the `language` argument in the CLI and
  the `Benchmark` class. As HuggingFace Hub does not have a keyword for
  language, a search for language also means that any other non-language tag
  with that name also shows up in the results. These are now manually removed.
  This means it takes a few more seconds to compile the model list, but it will
  at least be accurate.
- In case `model_max_length` has not been set in a model configuration, it
  defaults to the value of `max_position_embeddings`. This fixes a problem with
  some models not being able to be trained on datasets whose texts were too
  long.
- Now handles the case where a non-classification model, such as a seq-to-seq
  model, are being benchmarked on a classification dataset.

### Added
- All the benchmark classes and `Benchmark` now has a `benchmark` method, which
  does the same as the `__call__` method. This is primarily so that it shows up
  in the Sphinx documentation.
- Added the default `LABEL_0` and `LABEL_1` label synonyms for `NOT` and `OFF`
  in the `DKHate` benchmark.
- Added the possibility of benchmarking randomly initialised RoBERTa models,
  using the model IDs `random-roberta-sequence-clf` and
  `random-roberta-token-clf`.


## [v0.9.0] - 2021-08-19
### Added
- Added the separate `nb` (Norwegian Bokmål) and `nn` (Norwegian Nynorsk)
  language tags, on top of the general `no` (Norwegian).
- Added more multilingual models.

### Fixed
- SpaCy models was evaluated wrongly on the `dane-no-misc` dataset, as their
  `MISC` predictions was not replaced with `O` tags.
- When evaluating models finetuned for token classification on a text
  classification task, a `ValueError` was raised, rather than an
  `InvalidBenchmark` exception.
- If none of the model's labels are among the dataset's labels, and are not
  even synonyms of them, then raise an `InvalidBenchmark`. This prevents things
  like evaluating a finetuned sentiment model on a NER task.
- When `evaluate_train` was `True`, this previously evaluated the test set
  instead.

### Changed
- Changed `Benchmark` API. Now the constructor and the `__call__` method have
  the same arguments, except the `model_id` and `dataset` in `__call__`, where
  the constructor sets the default values and the `__call__` method can change
  these to specific cases.
- Changed the benchmarking order. Now benchmarks all datasets for a model,
  before moving on to the next model
- Renamed the `multilabel` argument to the more descriptive `two_labels`.
- Updated docstrings to be more accurate.
- Early stopping patience is now set to `2 + 250 // len(train)`, so that
  smaller datasets can enjoy a bit more patience, but if the dataset contains
  at least 250 samples then it will remain at the current 2 patience.

### Removed
- Removed `learning_rate`, `batch_size`, `warmup_steps` and `num_finetunings`
  arguments from the benchmarks. These are now fixed to 2e-5, 32, 25% of the
  training dataset and 10, respectively. Note that the batch size will still
  automatically decrease if the GPU runs out of memory.


## [v0.8.0] - 2021-08-18
### Changed
- Models are now being trained for much longer, but with an early stopping
  callback with patience 2. This will enable a more uniform comparison between
  models that require a different number of finetuning epochs.

### Fixed
- There was a bug when evaluating a finetuned PyTorch model on a sequence
  classification task, if the model had only been trained on a proper subset of
  the labels present in the dataset.

### Removed
- All individual benchmarks have been removed from `__init__.py`. They can
  still be imported using their individual modules, for instance
  `from scandeval.dane import DaneBenchmark`, but the idea is to use the
  general `Benchmark` class instead.


## [v0.7.0] - 2021-08-17
### Changed
- Always ensure that a model can deal with the labels in the dataset when
  finetuning. If the model has not been trained on the label, then this will
  result in the model always getting that label wrong. For instance, this is
  the case for finetuned NER models not having been trained on MISC tags, if
  they are being evaluated on the DaNE dataset.

### Fixed
- Fixed bug when evaluating SpaCy models.
- Only removing objects at memory cleanup if they exist at all.


## [v0.6.0] - 2021-08-15
### Added
- When finetuning models, 10% of the training data is used to evaluate the
  models, which is used to choose the best performing model across all the
  epochs trained. This will allow for a more fair comparison, as some models
  degrade over time, while other models need a longer time to train.

### Changed
- Uniformised the `_log_metrics` method for all benchmarks, now only defined in
  `BaseBenchmark`.

### Fixed
- Garbage collects when downsizing batch size, to not keep all the previous
  models in memory.
- Typos in logging.


## [v0.5.2] - 2021-08-13
### Fixed
- Fixed bug when `evaluate_train` was set to False.


## [v0.5.1] - 2021-08-13
### Fixed
- The bootstrapping of the datasets is now done properly. Previously the
  bootstrapped datasets were not converted to HuggingFace Dataset objects.


## [v0.5.0] - 2021-08-12
### Added
- It is possible to only evaluate on the test sets, to save some time. This can
  be done in the `Benchmark` class using the `evaluate_train` argument, and in
  the CLI with the `--evaluate_train` flag.
- Added `progress_bar` argument to `Benchmark` to control whether progress bars
  should be shown, and added the `no_progress_bar` flag to the CLI for the same
  reason.

### Changed
- Updated `epochs` and `warmup_steps` of all the datasets to something more
  reasonable, enabling better comparisons of the finetuned models.
- Changed calculation of confidence intervals, which is now based on
  bootstrapping rather than the analytic approach. It will now evaluate ten
  times on the test set and compute a bootstrap estimate of the standard error,
  which is uses to compute an interval around the score on the entire test set.


## [v0.4.3] - 2021-08-12
### Fixed
- RuntimeErrors occuring during training will now raise an `InvalidBenchmark`
  exception, which means that the CLI and the `Benchmark` class will skip it.
  This is for instance caused when `max_length` has not been specified in the
  model config, meaning that the tokeniser does not know how much to truncate.


## [v0.4.2] - 2021-08-12
### Fixed
- Now catching the error where tokenisation is not possible, due to the model
  having been trained on a different task than what is present in the dataset.
  E.g., if a generator model is trained on a classification task.


## [v0.4.1] - 2021-08-12
### Fixed
- Now catching the error when the model's config does not align with the model
  class. When using the CLI or `Benchmark`, these will be skipped.


## [v0.4.0] - 2021-08-11
### Added
- Added confidence intervals for finetuned models, where there is a 95%
  likelihood that the true score would belong to the interval, given infinite
  data from the same distribution. In the case of "raw" pretrained models, this
  radius is added onto the existing interval, so that both the uncertainty in
  model initialisation as well as sample size of the validation dataset affects
  the size of the interval.
- Added garbage collection after each benchmark, which will (hopefully) prevent
  memory leaking when benchmarking several models.

### Changed
- New logo, including the Faroe Islands!
- Allow the possibility to include all languages and/or tasks in the CLI and
  the `Benchmark` class.
- Added Icelandic and Faroese to default list of languages in CLI and the
  `Benchmark` class.
- The default value for `task` is now all tasks, which also includes models
  that haven't been assigned any task on the HuggingFace Hub;
- If a model cannot be trained without running out of CUDA memory, even with a
  batch size of 1, then the model will be skipped in `Benchmark` and the CLI.

### Fixed
- New model is initialised if CUDA runs out of memory, to ensure that we are
  now continuing to train the previous model.
- Dependency parsing now implemented properly as two-label classification, with
  associated UAS and LAS metric computations. Works for pretrained SpaCy models
  as well as finetuning general language models.


## [v0.3.1] - 2021-08-10
### Fixed
- Reduces batch size if CUDA runs out of memory during evaluation.
- Loading of text classification datasets now working properly.


## [v0.3.0] - 2021-08-10
### Changed
- The `W036` warning message from SpaCy is no longer shown.

### Fixed
- Raise `InvalidBenchmark` if model cannot be loaded from the HuggingFace Hub.


## [v0.2.0] - 2021-08-09
### Added
- Added the part-of-speech tagging task from the Danish Dependency Treebank.
  Can be loaded with `load_ddt_pos` and used in `Benchmark` as `ddt-pos`.
- Added the dependency parsing task from the Danish Dependency Treebank.
  Can be loaded with `load_ddt_ddt` and used in `Benchmark` as `ddt-dep`.
- Documentation section and link to `README`
- The `Benchmark` class and the CLI now accepts a `batch_size` argument

### Changed
- `Benchmark` arguments `languages`, `tasks`, `model_ids` and `datasets` have
  been renamed to `language`, `task`, `model_id` and `dataset`, to keep it
  consistent with the CLI.
- When loading datasets, these will now be four dictionaries instead of lists,
  to allow for distinguishing features and labels.
- `batch_size` arguments can now only be among 1, 2, 4, 8, 16 and 32, and the
  corresponding gradient accumulation will be set to 32, 16, 8, 4, 2 and 1,
  respectively. This is to ensure that all finetuning is done using the same
  effective batch size, to ensure fair comparisons.
- Batch sizes are automatically halved if the GPU runs out of memory, with
  gradient accumulation correspondingly doubles.
- Evaluation of `SpaCy` models on token classification tasks are more accurate.

### Fixed
- `README` typos fixed, and image renders correctly


## [v0.1.0] - 2021-08-05
### Added
- First beta release
- Features Danish sentiment, hate speech detection and named entity
  recognition datasets for benchmarking<|MERGE_RESOLUTION|>--- conflicted
+++ resolved
@@ -6,16 +6,6 @@
 and this project adheres to [Semantic Versioning](http://semver.org/spec/v2.0.0.html).
 
 
-<<<<<<< HEAD
-## [Unreleased]
-### Changed
-- Updated `vllm` to `>=0.4.3,<0.5.0`, to accomodate new models. This release also
-  doesn't have a strict requirement on `tiktoken`, so this has now been set to
-  `>=0.7.0,<0.8.0`, to accomodate GPT-4o. However, `outlines` is still pinned and thus
-  still needs manual updating when benchmarking NER tasks (this will be fixed when
-  [this vLLM PR](https://github.com/vllm-project/vllm/pull/4109) has been merged and
-  released).
-=======
 ## [v12.10.6] - 2024-06-19
 ### Fixed
 - Updated `optimum` to `>=1.20.0` as `1.19.x` is incompatible with newer `transformers`
@@ -35,7 +25,6 @@
   which now resolves the dependency clash between the three of them.
 - When detecting the `outlines` version we expected it to consist of integers, but we
   now accept strings as well (for development versions, say).
->>>>>>> 0ee1e010
 
 
 ## [v12.10.4] - 2024-06-03
