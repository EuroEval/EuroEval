--- conflicted
+++ resolved
@@ -7,7 +7,6 @@
 
 
 ## [Unreleased]
-<<<<<<< HEAD
 ### Added
 - Added new `--generative-type` argument, which can be used to override the automatic
   detection of the generative type (base decoder, instruction-tuned decoder, or
@@ -17,12 +16,8 @@
   `--generative-type base` argument to be set, as the automatic detection will not work
   for these models.
 
-=======
-
-
 
 ## [v16.0.1] - 2025-09-07
->>>>>>> d554836a
 ### Fixed
 - Fixed a bug causing encoders to fail when evaluating on the Exam-et dataset.
 - Previously we would abort an evaluation completely if the model outputted a single
