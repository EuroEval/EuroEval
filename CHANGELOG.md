--- conflicted
+++ resolved
@@ -8,19 +8,6 @@
 
 ## [Unreleased]
 ### Added
-<<<<<<< HEAD
-- Added support for Latvian 🇱🇻! This includes the Latvian part of the reading comprehension
-  dataset MultiWikiQA, the sentiment classification dataset Latvian Twitter Sentiment,
-  the linguistic acceptability dataset ScaLA-lv, the NER dataset WikiANN-lv, the
-  NER dataset FullStack-NER-lv, and the knowledge dataset MMLU-lv.
-- Added support for Estonian 🇪🇪 It currently includes the gold-standard sentiment
-  classification dataset Estonian Valence, the gold-standard named entity recognition
-  dataset EstNER, the gold-standard summarisation dataset ERRNews, the gold-standard 
-  knowledge dataset Trivia-et and the translated common-sense reasoning dataset 
-  Winogrande-et which includes manually translated and localised test split, as 
-  well as machine-translated train and validation splits. This was contributed 
-  by @slowwavesleep ✨
-=======
 - Added support for Latvian 🇱🇻! This includes the Latvian part of the reading
   comprehension dataset MultiWikiQA, the sentiment classification dataset Latvian
   Twitter Sentiment, the linguistic acceptability dataset ScaLA-lv, the NER dataset
@@ -30,7 +17,6 @@
   recognition dataset EstNER, the reading comprehension dataset MultiWikiQA-et, the
   summarisation dataset ERRNews, the knowledge dataset Trivia-et, and the common-sense
   reasoning dataset Winogrande-et. This was contributed by @slowwavesleep ✨
->>>>>>> df8357f2
 - It is now possible to evaluate how much a model adhere to European values! 🇪🇺 This
   probes 53 questions from the European values survey, which have been chosen based on
   an optimisation procedure that maximises agreement across the EU. We then measure how
