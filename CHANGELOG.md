# Changelog

All notable changes to this project will be documented in this file.

The format is based on [Keep a Changelog](http://keepachangelog.com/en/1.0.0/)
and this project adheres to [Semantic Versioning](http://semver.org/spec/v2.0.0.html).


## [Unreleased]
<<<<<<< HEAD
### Fixed
- When models output nested JSON dictionaries and structured generation isn't available,
  we use the inner-most dictionary. This caused issues with Anthropic models, since they
  do not support structured generation, and their output are always {"input": actual
  dictionary}. This has been fixed now.
=======
### Changed
- Now does not include the speed benchmark by default, as it is not used in the official
  leaderboards. It can still be used by including `--task speed` when benchmarking a
  model, or by using the `task` argument if using the `Benchmarker` API.
>>>>>>> f4683f7d


## [v15.3.1] - 2025-03-13
### Fixed
- Now handles`ConnectionError`s when loading datasets, rather than aborting evaluations.


## [v15.3.0] - 2025-03-12
### Added
- Added support for evaluating Italian 🇮🇹! This includes the reading comprehension
  dataset [SQuAD-it](https://hf.co/datasets/crux82/squad_it), the summarization
  dataset [IlPost](https://hf.co/datasets/ARTeLab/ilpost), the sentiment
  classification
  [Sentipolc-16](https://hf.co/datasets/cardiffnlp/tweet_sentiment_multilingual),
  the common-sense reasoning dataset
  [HellaSwag-it](https://hf.co/datasets/alexandrainst/m_hellaswag), the linguistic acceptability
  dataset ScaLA with the [Italian Universal Dependencies
  treebank](https://github.com/UniversalDependencies/UD_Italian-ISDT), the knowledge
  dataset [MMLU-it](https://hf.co/datasets/alexandrainst/m_mmlu), and the named entity
  recognition dataset [MultiNERD
  IT](https://hf.co/datasets/Babelscape/multinerd) (and unofficially
  [WikiNEuRal IT](https://hf.co/datasets/Babelscape/wikineural)). This was contributed by [@viggo-gascou](https://github.com/viggo-gascou) ✨
- Added the new Norwegian knowledge dataset NRK-Quiz-QA, consisting of quizzes on the
  Norwegian language and culture, in both Bokmål and Nynorsk. The dataset has been split
  into 635 / 256 / 2,048 samples for train, val, and test, respectively. This replaces
  the old MMLU-no as the official Norwegian knowledge dataset.
- Added the new Norwegian common-sense reasoning dataset NorCommonSenseQA, which is a
  manually translated and localised version of the English CommonsenseQA dataset, in
  both Bokmål and Nynorsk. The dataset has been split into 128 / 128 / 787 samples for
  train, val, and test, respectively. This replaces the old HellaSwag-no as the official
  Norwegian common-sense reasoning dataset.
- Added the Norwegian linguistic acceptability dataset NoCoLA, which is based on the
  annotated language learner corpus ASK. The dataset has been split into 1,024 / 256 /
  2,048 samples and converted into a binary correct/incorrect dataset, but
  stratified across the error categories.

### Changed
- Updated the Danish Citizen Tests dataset to include the newer 2024 tests, Further,
  rather than splitting the dataset randomly, we include all the citizenship tests in
  the test split, and prioritise the newer permanent residence tests in the test and
  validation splits.
- Changed the IcelandicKnowledge dataset to be the new official Icelandic knowledge
  dataset, as it is more specific to Icelandic culture and history than the previous
  machine translated ARC-is dataset. It has also been improved, as some of the generated
  alternative answers were formatted incorrectly.

### Fixed
- A bug caused fresh encoder models to not be benchmarkable on the speed benchmark -
  this has been fixed now.
- Some encoder models were not able to be evaluated on reading comprehensions, if their
  tokenizers were not subclassing `PreTrainedTokenizer`. This has been relaxed to
  `PreTrainedTokenizerBase` instead.
- Newer versions of the `transformers` package changed the model output format, causing
  errors when evaluating encoder models on some tasks. This has been fixed now.
- Added `setuptools` to the dependencies, as it is required for the package to be
  installed correctly.


## [v15.2.0] - 2025-02-28
### Changed
- Changed the name of the benchmark to `EuroEval`, to reflect the fact that the
  benchmark is not only for Scandinavian languages anymore. This is fully backwards
  compatible, however: you can still install the `scandeval` package, 'scandeval.com'
  redirects to the new 'euroeval.com' website, and the `scandeval` command line
  interface is still available.
- Update `litellm` to the stable version v1.16.13.

### Fixed
- If a tokenizer has not specified BOS and/or EOS token in its config, we now extract
  this manually.

### Deprecated
- Deprecated the ability to call the `Benchmarker` objects directly. Instead, please use
  the `benchmark` method.


## [v15.1.0] - 2025-02-12
### Added
- Added new `--only-allow-safetensors` flag, which disallows evaluating models from the
  Hugging Face Hub if they are not stored as safetensors. This ensures a high level of
  security on the system running the evaluations, if this is necessary. This was
  contributed by [@Mikeriess](https://github.com/Mikeriess) ✨

### Fixed
- Regex mismatch caused the wrong sequence length for GPT-4o models. This has been fixed
  now.
- Fixed a truncation issue when evaluating encoder models on some knowledge datasets,
  which caused the evaluation to fail. This has been fixed now.
- A bug occurred when locating a model's end of reasoning token (e.g., `</think>`) if
  the model's tokenizer had no BOS token. This has been fixed now.
- Fixed an issue with the loading of freshly initialised models, caused by attempting to
  load the Hugging Face model configuration from the Hugging Face Hub instead of
  manually creating it.


## [v15.0.0] - 2025-02-02
### Added
- Added support for evaluating generative reasoning models, such as OpenAI o1 and
  Deepseek R1. This is done by upping the maximal sequence length to 8,192 tokens, and
  removing the reasoning part afterwards, to get the final answer.
- Added `generative_type` to the output dictionaries, which can currently be either
  'base', 'instruction_tuned' or 'reasoning'. This is now used in the leaderboards.
- Added `merge` to the output dictionaries, on whether the model is the result of a
  merge with other models.
- Added the summarisation dataset
  [personal-sum](https://github.com/SmartmediaAI/PersonalSum). It has been split into
  121 / 64 / 256 samples for train / validation / test, respectively, and is set to
  `unofficial` for now. This was contributed by
  [@oliverkinch](https://github.com/oliverkinch) ✨
- Added the Jentoft dataset - a linguistic acceptability dataset which was published in
  [this Master's thesis](https://www.duo.uio.no/handle/10852/103885) by Matias Jentoft.
  The original dataset consists of 85,771 / 10,827 / 10487 samples for training,
  validation and test, respectively. We use a split of 1,024 / 256 / 2,048 samples for
  training, validation and test, respectively. In each split, the distribution of
  `correct` and `incorrect` is 50/50. This dataset has been set to `unofficial` for now.
  This was contributed by [@oliverkinch](https://github.com/oliverkinch) ✨
- Added the dataset icelandic-knowledge, which is derived from the IcelandicQA dataset,
  reformatted as a knowledge dataset with GPT-4o generated candidate answers. The split
  is given by 845 / 128 / 1024 for train, val, and test, respectively. It is marked as
  `unofficial` for now. This was contributed by
  [@oliverkinch](https://github.com/oliverkinch) ✨

### Changed
- Changed the instruction prompts to all text classification tasks by specifying
  that only the labels are allowed to be generated. This caused an issue with some of
  the reasoning models, as they tended to output a more verbose answer.

### Fixed
- Only use double newlines as stop tokens for base decoder models, and not instruction
  tuned models, as we only use the double newlines to separate the few-shot examples in
  the base case.
- A bug caused structured generation to not be used for generative models on named
  entity recognition tasks. This affects models evaluated from v14.2.0.
- Fixed an issue where some API models did not allow `logprobs`, `top_logprobs`,
  `max_tokens` and/or `temperature`.

### Removed
- Removed support for JAX/Flax models to simplify the code, as they are incredibly rare,
  and they usually have a PyTorch/Safetensors version available.


## [v14.4.0] - 2025-01-22
- Added support for French! 🇫🇷This includes the sentiment classification dataset
  [Allocine](https://hf.co/datasets/tblard/allocine), the linguistic acceptability
  dataset ScaLA with the [French Universal
  Dependencies](https://github.com/UniversalDependencies/UD_French-GSD), the reading
  comprehension dataset [FQuAD](https://hf.co/datasets/illuin/fquad) (and unofficially
  [Belebele-fr](https://hf.co/datasets/facebook/belebele)), the named entity recognition
  dataset
  [ELTeC](https://dspace-clarin-it.ilc.cnr.it/repository/xmlui/handle/20.500.11752/OPEN-986),
  the knowledge dataset [MMLU-fr](https://hf.co/datasets/alexandrainst/m_mmlu), the
  common-sense reasoning dataset
  [HellaSwag-fr](https://hf.co/datasets/alexandrainst/m_hellaswag) and the summarization
  dataset [OrangeSum](https://hf.co/datasets/EdinburghNLP/orange_sum).
- Added support for evaluating local models again, which supports models stored in the
  Hugging Face format with a Hugging Face model configuration file (`config.json`) in
  the model directory. This was contributed by [@rlrs](https://github.com/rlrs) and
  [@peter-sk](https://github.com/peter-sk) ✨

### Changed
- Changed the Belebele splits, as there were too few training splits for evaluation on
  encoder models to make sense. We now use 256 samples for training, 64 for validation
  and the rest (580) for testing.
- Changed the prompting of Danske Talemåder dataset slightly, to only use the word
  "expression" (da. "udtryk") in the prompt, rather than mention idiom (da. "talemåde")
  directly.
- Changed the instruction prompts to multiple choice tasks by specifying that only 'a',
  'b', 'c' or 'd' should be used. This caused a mix-up with Claude models, since they do
  not support logprobs.

### Fixed
- Better error message when trying to benchmark a non-generative model on a generative
  task.
- Fixed an issue where NER datasets without `text` features could not be evaluated with
  generative models.
- Encoder models were not able to be evaluated on multiple choice classification tasks,
  such as Belebele, as it differs from other multiple choice datasets by having both a
  context and a question. This has been fixed now.
- Fixed an issue when generative models in gated repos caused an error message when both
  of the environment variables `HUGGINGFACE_API_KEY` and `HF_TOKEN` were not set.
- Sometimes the generative model cache becomes corrupt and cannot be stored to disk.
  Rather than raising an error we now reset the model cache and carry on.


## [v14.3.0] - 2025-01-14
### Added
- Added the Dutch sentiment classification dataset DBRD. This dataset only has positive
  and negative samples, but has a better quality than the existing Dutch Social dataset.
  We set it to unofficial for now, but it might eventually replace the Dutch Social
  dataset as the official Dutch sentiment classification dataset.

### Changed
- Updated the Dutch reading comprehension dataset SQuAD-nl, being a machine translated
  version of the English SQuAD dataset. Previously we used the `yhavinga/squad_v2_dutch`
  version, but this has been changed to `GroNLP/squad-nl-v2.0`, following [this
  evaluation showing that the latter is of higher
  quality](https://huggingface.co/datasets/yhavinga/squad_v2_dutch/discussions/2#6763ed4c42436c7f7005f4b4).
- Moved the label definition from the task-level to dataset-level, which now allows
  specifying dataset-specific labels that differ from other datasets in the same task.

### Fixed
- Fixed a bug when benchmarking base decoder models on reading comprehension tasks,
  where it was not checked if the prompts should be stripped or not. This caused a
  severe performance degradation on these tasks. This affects base decoder models
  benchmarked on reading comprehension tasks from v14.0.0.
- The `trust_remote_code` argument was not supplied when loading the Hugging Face
  configuration in some places, which caused an unnecessary dialogue with the user when
  evaluating models. This correctly now uses the `--trust-remote-code` argument as
  supplied by the user.
- If the model cache is corrupted, we now log this and re-initialise it, rather than
  raising an error.
- Some models were detected as API models when they were not, due to the fact that they
  _were_ available in LiteLLM. We now default to using vLLM for these models, as this
  is the default backend for ScandEval.
- Now correctly displays a message to the user when access to a model is contingent on
  approval from the repository authors, rather than raising an error.
- Fixed issue while determining the maximal sequence length of encoder models on CUDA
  devices, which caused an error when evaluating some models. We now move the model to
  CPU temporarily to determine the maximal sequence length.
- If a model configuration does not specify `architectures` then we assume that it is an
  older architecture and that it is an encoder model.
- Block unnecessary logging from `huggingface_hub`.


## [v14.2.0] - 2025-01-11
### Added
- Now supports evaluation of encoder models on the multiple choice tasks knowledge and
  common-sense reasoning. This is done by splitting the individual choices into separate
  inputs during training (framing it as a binary classification task), and then at test
  time we take the option with the highest probability as the answer. This is the same
  way that encoders were evaluated in the original HellaSwag paper.

### Changed
- Updated the Danish knowledge dataset Danske Talemåder, as a new professional version
  has been released, made by the Danish Language and Literature Society. This features
  1,000 examples in total, where we use a 808 samples in the test split. All the false
  options have been created manually.
- We now use the `architectures` parameter in the Hugging Face model configuration to
  determine whether a model is generative or not, as this is more reliable than the
  previous method of checking the model repository's tags. The downside of this is that
  the model config must be downloaded, but the overhead is minor.


## [v14.1.2] - 2025-01-07
### Fixed
- The labels were not displayed correctly in the few-shot examples for base generative
  models, when benchmarking text classification tasks, which negatively affected scores
  of the linguistic acceptability task, and to a lesser extent the sentiment
  classification task. This has been fixed now. The models benchmarked from v14.0.0 are
  affected and should be re-benchmarked.


## [v14.1.1] - 2025-01-06
### Fixed
- Downgraded `vllm` down to `>=0.6.3,<0.6.5`, as the later versions of vLLM uses a newer
  version of outlines, which causes memory errors. This will be updated when this is
  resolved. [Relevant `outlines`
  issue](https://github.com/dottxt-ai/outlines/issues/1351).
- Display initial "Benchmarking X on Y" logging for all datasets being benchmarked,
  instead of just the first one.
- Removed the `--load-in-4bit` argument, as it is not used anymore, since it was only
  used when loaded generative models with the `transformers` backend, but we now only
  use vLLM for generative models.


## [v14.1.0] - 2025-01-02
### Changed
- Updated `vllm` from `>=0.6.3` to `>=0.6.6` and `transformers` from `4.45.0` to
  `4.47.0`, to support more model architectures.

### Fixed
- Now automatically uses the environment variable `HUGGINGFACE_API_KEY` when loading
  models from the Hugging Face Hub, so that the `--api-key` argument isn't needed in
  that case.
- Added a `Tekstur: ` prefix to the prompt template of the `foqa` dataset.
- Changed the instruction template prefix of `danske-talemaader` from `Spørgsmål: ` to
  `Hvad er betydningen af følgende talemåde: `.
- Add `fbgemm-gpu` to `generative` dependencies, as it is required to load newer Llama
  models.
- When a generative model isn't stored as safetensors, we now report an unknown number
  of parameters, and log a warning to the user on how to fix this.
- When benchmarking encoder models, we now correctly use the attention mask when
  checking the model's maximum sequence length.


## [v14.0.4] - 2024-12-17
### Fixed
- Model cache was not working properly with zero-shot models, meaning that redundant
  generations were made. This has been fixed now, which also makes the zero-shot
  evaluation much faster.
- Use `ray` as distributed executor backend for vLLM if more than one GPU is available,
  which fixes an error when using multiple GPUs with vLLM.
- Do not re-initialise generative models after each dataset. This both makes evaluation
  a bit faster as well as avoids an error that occurs when finishing a (model, dataset)
  evaluation with multiple GPUs. Note that the same error still happens when
  benchmarking multiple models in the same `scandeval` run when using multiple GPUs, as
  this is a `ray` issue.


## [v14.0.3] - 2024-12-14
### Fixed
- Enforce `scikit-learn<1.6.0`, since 1.6.0 is incompatible with `evaluate`. This bound
  will be removed when [this `evaluate`
  issue](https://github.com/huggingface/evaluate/issues/655) has been fixed.


## [v14.0.2] - 2024-12-13
### Fixed
- Fixed a bug with the speed benchmark for vLLM models, when the model is instruction
  tuned.
- LiteLLM models now uses the instruction prompt, also when few-shot evaluating, just
  like all vLLM models.
- Now catches more LiteLLM exceptions when evaluating API models, and retries the
  evaluation after a short delay if the exception is due to a temporary issue.


## [v14.0.1] - 2024-12-11
### Added
- Added the `api_version` argument, mimicking the LiteLLM API.

### Changed
- Changed the `base_url` argument to `api_base`, to mimic the LiteLLM API.

### Fixed
- Now correctly uses the `api_base` argument when evaluating models with the LiteLLM
  API.


## [v14.0.0] - 2024-12-11
### Added
- Added support for [LiteLLM](https://docs.litellm.ai/), meaning that all LLMs on 100+
  APIs can now be benchmarked! This includes OpenAI, Anthropic, Google, Mistral AI,
  Cohere, Ollama, LM Studio, vLLM servers, and Hugging Face inference endpoints. Check
  out the full list of LiteLLM providers [here](https://docs.litellm.ai/docs/providers).
- Added new `--base-url` argument, which allows you to specify the base URL of your
  model, if you are using an OpenAI-compatible inference API.

### Changed
- No more tokenisation for generation tasks, resulting in faster preprocessing times.
- Now evaluates models on the validation split by default, to avoid overfitting to the
  test set. The test set can be evaluated on using the new `--evaluate-test-split` flag.
- Now evaluates instruction tuned models with their chat template. Further, if a
  tokeniser has multiple chat templates, then we use the one corresponding to the ISO
  639-1 language code of the dataset, if available (e.g., "en" for English, "is" for
  Icelandic and so on) - otherwise we will just use the default chat template of the
  tokeniser.

### Removed
- Removed the option to evaluate on the training split, as this is not a common use
  case and simplified the codebase. If you find that this should be re-added, please
  open an issue in the GitHub repository.
- All generative on-premises models are now evaluated with vLLM and thus does not use
  the `transformers` backend as a backup, as this was not used in practice, and
  simplified the codebase. If you find that this should be re-added, please open an
  issue in the GitHub repository.
- Removed the `--only-validation-split` flag, as this is now the default behaviour. If
  you find that this should be re-added, please open an issue in the GitHub repository.
- Removed the option to benchmark local models, as this was not used in practice, and
  simplified the codebase. If you find that this should be re-added, please open an
  issue in the GitHub repository.

### Fixed
- Better handling of adapter models. The Hugging Face model configuration and the
  tokeniser will now be attempted to be loaded from the base model ID, if available.
- Now uses EOS token as the PAD token if a generative model has neither PAD nor BOS
  token available.
- If a generative model has not defined its pad token ID then we now manually check the
  candidate tokens `<pad>`, `[pad]`, `<|endoftext|>`, `<|im_end|>`, and upper case
  versions of these tokens.


## [v13.3.0] - 2024-11-29
### Added
- Added the question answering part of the Norwegian NorGLM multi-task human annotated
  dataset NO-Multi-QA-Sum (norglm-multi-qa). This dataset is part of the NLEBench
  Norwegian benchmarks. The answers from the original dataset have been rephrased with
  gpt-4o to contain the answer from the context. It has been marked as `unofficial` for
  now. This was contributed by [@viggo-gascou](https://github.com/viggo-gascou) ✨
- Added the sentiment classification part of the Icelandic dataset Hotter and Colder,
  being a gold standard dataset. As no Icelandic sentiment classification dataset was
  included in the benchmark previously, this is now the official Icelandic sentiment
  classification dataset.
- Added the Faroese sentiment classification dataset FoSent, being a gold standard
  dataset. Note that this dataset is very small (74 train, 35 val, 283 test samples).
  The dataset consists of manually annotated Faroese news articles as well as individual
  sentences from the news articles. In creating the splits we ensure that there is no
  overlap between the news articles in the train, validation and test sets. As no
  Faroese sentiment classification dataset was included in the benchmark previously,
  this is now the official Icelandic sentiment classification dataset.


## [v13.2.0] - 2024-11-14
### Added
- Added the summarisation part of the Norwegian NorGLM multi-task human annotated
  dataset NO-Multi-QA-Sum (`norglm-multi-sum`). This dataset is part of the NLEBench
  Norwegian benchmarks. It has been marked as `unofficial` for now. This was contributed
  by [@viggo-gascou](https://github.com/viggo-gascou) ✨
- Added `ice-linguistic` a linguistic acceptability dataset which is a subset of the
  Icelandic Linguistic Benchmarks dataset. It is a small dataset with 94 train
  samples, 32 validation samples, and 256 test samples, and has been marked as
  `unofficial` for now. This was contributed by
  [@oliverkinch](https://github.com/oliverkinch) ✨
- Added `icelandic-qa`, an Icelandic question answering dataset about Icelandic culture
  and history. The original dataset has 2000 samples, but only 375 of the samples have
  answers that are found in the context (exact match). An LLM has therefore been used to
  rephrase the answers and we now have 1683 samples where the answers are found in the
  context (531 train, 128 val, 1024 test). It has been set to `unofficial` for now. This
  was contributed by [@oliverkinch](http://github.com/oliverkinch) ✨

### Fixed
- Small typo in prefix prompt used for few-shot evaluation of the English sentiment
  classification dataset SST5.
- If a model cannot be benchmarked with vLLM then we now properly load the model with
  the `transformers` backend.


## [v13.1.0] - 2024-10-31
- Added `ice-ec` (a subset of the dataset) and `ice-ec-full` (the full dataset), an
  Icelandic linguistic acceptability dataset. It has been set to `unofficial` for now.
  This was contributed by [@oliverkinch](https://github.com/oliverkinch) ✨
- Added the Schibsted summarisation dataset, which contains summaries of published
  articles from Schibsted Media's Norwegian and Swedish newsrooms. The dataset has been
  split into two separate small datasets, `schibsted-sv` for Swedish and `schibsted-no`
  for Norwegian. Note that both of these datasets are really small (89 and 374 test
  samples in `schibsted-sv` and `schibsted-no`, respectively), and have been set to
  `unofficial` for now. This was contributed by
  [@oliverkinch](https://github.com/oliverkinch) ✨
- Added the Icelandic summarisation dataset IceSum. IceSum is a collection of 1,000
  Icelandic news articles from mbl.is, which have been manually annotated with
  summaries. The dataset has been marked as unofficial, meaning that it will not be
  automatically included when benchmarking models, but can be included by specifying the
  dataset explicitly using the --dataset argument (or dataset argument if using the
  Benchmarker API). This was contributed by
  [@viggo-gascou](https://github.com/viggo-gascou) ✨
- Added the new Faroese reading comprehension dataset FoQA. This is now the default
  Faroese reading comprehension benchmark, as there was none previously.
- Now supports evaluation of models with adapters. This requires that the model
  repository has an `adapter_config.json` file, but no additional setup is needed.

### Fixed
- If a model does not use attention mask then we now do not supply it. This caused
  errors when evaluating state space models.
- Now limits the maximum sequence length when loading HF models (as opposed to vLLM
  models) to 5,000 tokens, just like we do with vLLM (no prompts are larger than that).
  This avoids OOM issues.
- Adds GPT-4o and GPT-4o-mini to the list of cached OpenAI model IDs, to correctly
  determine if the model exists, without needing an OpenAI API key.
- If a model has set its EOS token ID to multiple tokens and hasn't set the padding
  token ID, we use the first EOS token ID as the padding token ID.
- Fixed a bug related to the loading of some encoder models by updating `accelerate` to
  `>=0.34.2` and `transformers` to `>=4.45.0`.
- We now ensure that stop tokens in vLLM can't be empty, as this caused errors when
  evaluating some models.
- If the end-of-chat-token for a model only consists of whitespace and/or newlines then
  we ignore it, as this caused errors when evaluating some models and makes no
  difference to the evaluation of the model, since we are stripping the output anyway.
- Now identifies more models correctly as generative models.


## [v13.0.0] - 2024-07-31
### Added
- Evaluation of instruction tuned models is now possible! This is done by setting the
  `--zero-shot` flag when benchmarking a model (or `zero_shot=True` if using the
  `Benchmarker` API). This will evaluate the model using an instruction prompt and
  without any in-context examples. Furthermore, the chat template of the model will be
  used. This is to mimic the behaviour of the model when it is used in a user-facing
  setting.
- Debug mode for generative models is now possible now, which can be used to validate a
  model's output manually. This will log the predictions, and store all the inputs and
  predictions to a JSON file in the current working directory. This can be enabled by
  setting the `--debug` flag when benchmarking a model (or `debug=True` if using the
  `Benchmarker` API).
- Added the Dutch linguistic acceptability dataset `dutch-cola`. It has been set to
  `unofficial` for now, but it might eventually replace ScaLA-nl as the official Dutch
  linguistic acceptability dataset. For now, you can benchmark models on it by
  explicitly setting the dataset using the `--dataset` argument (or `dataset` argument
  if using the `Benchmarker` API). If you would prefer to run the full dataset, then you
  can benchmark models on `dutch-cola-full` as well - note that this evaluation will be
  significantly slower than the `dutch-cola` evaluation.
- Added the Belebele dataset, being a multilingual multiple-choice reading comprehension
  dataset. This has been added as a separate `multiple-choice-reading-comprehension`
  task, and is available in all supported languages except Faroese. The dataset has been
  marked as unofficial, meaning that it will not be automatically included when
  benchmarking models, but can be included by specifying the dataset explicitly using
  the `--dataset` argument (or `dataset` argument if using the `Benchmarker` API).

### Fixed
- Set upper bound on Python versions to `<4.0` from `<3.12`, to avoid installation
  issues.
- Removed the use of `ModelFilter` from the `huggingface_hub`, as it was removed from
  version `0.24.0` onwards. For the same reason, we now require `>=0.24.0` for the
  `huggingface_hub` dependency.
- Now checks the `sliding_window` and `sliding_window_size` config attributes when
  determining the vLLM context length. This would result in errors when the sliding
  window is less than 5,000, which for instance is the case with the Gemma 2 models.

### Changed
- Added `gpt-4o-mini` metadata, to correctly display maximum sequence length and
  vocabulary size.
- Changed the name of the `question-answering` task to the more descriptive name
  `reading-comprehension`.
- Update `vllm` to `>=0.5.3` and `transformers` to `>=4.43.0`, which now allows
  evaluation of Gemma 2 and Llama-3.1 models.
- Removed the `quantization` extra and instead prompt the user to manually install any
  missing quantisation packages when evaluating quantised models. This is due to several
  dependency clashes with `optimum` and `transformers`.


## [v12.11.0] - 2024-07-03
### Added
- Updated the `arc-is` dataset to a Claude translated version of ARC-challenge, from the
  dataset `mideind/icelandic-arc-challenge`. This has substantially higher translation
  quality than the previous `arc-is` and the current `mmlu-is` datasets. For this
  reason, the new `arc-is` dataset is now the official Icelandic dataset for the
  knowledge task.


## [v12.10.8] - 2024-06-21
### Fixed
- An import error caused `openai` to be installed for any evaluations to be done, which
  has now been fixed.


## [v12.10.7] - 2024-06-19
### Fixed
- Require `numpy` to be of version `1.x.x`, as the new `2.0.0` clashes with `outlines`.


## [v12.10.6] - 2024-06-19
### Fixed
- Updated `optimum` to `>=1.20.0` as `1.19.x` is incompatible with newer `transformers`
  versions.
- Updated `outlines` to `>=0.44.0` as this fixes an error in evaluating NorwAI models.


## [v12.10.5] - 2024-06-12
### Changed
- Remove almost all upper version bounds on dependencies. This makes it easier to be
  compatible with the `scandeval` package, with the risk of potentially introducing
  bugs when new dependency versions appear. We will monitor this risk and see if this
  is the way to go.

### Fixed
- Update `vllm` to `>=0.5.0`, `outlines` to `>=0.0.37` and `tiktoken` to `>=0.7.0`,
  which now resolves the dependency clash between the three of them.
- When detecting the `outlines` version we expected it to consist of integers, but we
  now accept strings as well (for development versions, say).


## [v12.10.4] - 2024-06-03
### Fixed
- Access to the evaluation datasets were shut down by Hugging Face again. It has now
  been restored.


## [v12.10.3] - 2024-06-03
### Fixed
- Access to the evaluation datasets were shut down by Hugging Face. It has now been
  restored.


## [v12.10.2] - 2024-05-30
### Fixed
- Correctly update logits processors and prefix allowed functions tokens functions for
  NER datasets when starting generation.
- We now use logprobs for OpenAI models, as this is supported by the chat models now.
  This is used for all sequence classification based tasks, which currently comprise of
  sentiment classification, linguistic acceptability, knowledge and common-sense
  reasoning. This fixes some incorrect evaluations of the newer GPT-4-turbo and GPT-4o
  models, as they tend to output things like "Sentiment: positive" rather than simply
  "positive".


## [v12.10.1] - 2024-05-28
### Fixed
- Now recognises the metadata for the new GPT-4o models correctly. Currently there is a
  version clash between `vllm` and `tiktoken`, meaning that one needs to manually
  upgrade `tiktoken` to evaluate GPT-4o - an informative error message notes this to
  the user now in that case.
- Number of generated tokens for sequence classification tasks has been changed back to
  1 (from 3). This makes no difference to open source models, as we only use the
  logprobs from the first token anyway, but this makes a big difference on multiple
  choice QA tasks for OpenAI models, as some of them might output things like "a is
  correct" rather than simply "a". Since we're using word edit distance to the labels,
  this might accidentally cause the final prediction to be different from "a".
- An error in `outlines<=0.0.36` meant that NER evaluations were near-random.
  Unfortunately, due to a strict `outlines` requirement in `vllm`, we cannot enforce
  `outlines>0.0.37` (see [this vLLM PR for a future
  fix](https://github.com/vllm-project/vllm/pull/4109)). For now, to prevent faulty
  evaluations, we raise an error, asking the user to manually upgrade `outlines` if
  they have an old version.


## [v12.10.0] - 2024-05-08
### Changed
- Update `autoawq` to `>=0.2.5,<0.3.0`, as it now doesn't have a dependency clash with
  `transformers`.
- Update `vllm` to `>=0.4.2,<0.5.0`, to support new models (such as Phi-3).
- Update `torch` to `>=2.3.0,<3.0.0`, as this is required by `vllm`.

### Fixed
- When overriding benchmark configuration parameters in `Benchmarker.benchmark` then
  these overridden parameters are now correctly used when building datasets.
- When a generative model was benchmarked on a NER task followed by another task, the
  structured generation wasn't set up correctly, as we're not re-initialising the model
  since v12.8.0. We now ensure that the logits processors are re-built for every
  dataset.


## [v12.9.1] - 2024-04-30
### Fixed
- Disables the prefix caching of vLLMs, as it has not been implemented with sliding
  window attention yet, causing re-initialisation errors.
- Updates `vllm` to `>=0.4.1,<0.5.0`, as this fixes an issue with benchmarking
  freezing.


## [v12.9.0] - 2024-04-26
### Changed
- Update `optimum` dependency to `>=1.19.1,<2.0.0`, as it is now compatible with
  `transformers>=4.40.0,<4.41.0`.

### Fixed
- Pin `vllm` to `v0.4.0`, since `v0.4.1` has breaking changes and is causing issues
  with flash attention.
- Catch vLLM error when prefix caching is set for models with sliding window attention,
  as this is not supported yet in vLLM.


## [v12.8.0] - 2024-04-23
### Changed
- Updated `vllm` to `>=0.4.0,<0.5.0`, which both fixes an issue with multi-gpu
  benchmarking as well as supporting more models.
- Updated `transformers` to `>=4.40.0,<4.41.0`, to support more models.
- Removed the `olmo` extra, as it is now included in `transformers`.
- Downgraded `outlines` to `v0.0.34` as any newer version is currently incompatible
  with `vllm`. This will be changed back to newer versions when [this vLLM
  PR](https://github.com/vllm-project/vllm/pull/4109) has been merged and released.

### Fixed
- Now does not reload generative models between each evaluation. This both saves some
  evaluation time, but it also prevents a bug when using multiple GPUs.
- Handle the change from having `float` logprobs in vLLM to the new `Logprob` objects.


## [v12.7.0] - 2024-04-19
### Added
- Added a script to evaluate human performance on datasets. This is a Gradio app which
  can be run using the command `human_evaluate --annotator-id <id>`, where
  `annotator-id` is the ID of the human annotator (from 0 to 10, inclusive). They will
  then annotate their answers for validation splits from the iteration corresponding to
  their annotator ID. All of the annotated results will be stored to
  `scandeval_benchmark_results.jsonl`, as usual - note here that this will create a
  single `human` entry, where multiple annotators will count as multiple iterations for
  the same `human` model.

### Fixed
- If a model has a very small maximal context length in its tokeniser configuration
  then we ignore this value and instead use the default value.
- When a model is generative then we use default context length to be 32,768.
- Now ensures that we use mixed precision when CUDA is available, as this is required
  by Flash Attention.
- By default we only use flash attention for generative models, as it leads to errors
  with several encoder models.
- Add missing OpenAI models to the model cache, to checking model existence when no
  OpenAI key is specified.
- Only imports from the `openai` package if it has been installed.
- Improved detection of the end-of-chat tokens for instruction tuned models, which
  previously caused errors when evaluating some instruction tuned models.
- Loading of a pretrained model configuration from the Hugging Face Hub failed when the
  model is gated and when the `cache_dir` is specified in `AutoConfig.from_pretrained`.
  We now do not set that argument if the model is gated, as a temporary fix.


## [v12.6.1] - 2024-04-11
### Fixed
- Changed vLLM inference parameters to limit the GPU memory usage during evaluation,
  which makes it possible to evaluate larger models on the same hardware as previously.
  Concretely, the `gpu_memory_utilization` has been raised from 0.9 to 0.95,
  `enforce_eager` is set to True, the `max_model_len` has been reduced from (at most)
  10,000 to (at most) 5,000. See [this
  issue](https://github.com/ScandEval/ScandEval/issues/383) for an overview of maximum
  amount of tokens in each dataset (as of v12.6.0 of ScandEval).
- Removed 1 sample from the Swedish sentiment classification dataset SweReC which was
  abnormally long, to keep the maximum amount of tokens in the samples below 5,000.
  Replaced the outlier sample with a new one.
- The number of allowed generated tokens for the Danish summarisation dataset
  Nordjylland News was mistakenly set to 128, compared to 256 for all other
  summarisation datasets. This has been fixed now.
- Now correctly detects if `autoawq` should be installed, when evaluating an AWQ model.
- Reduced `transformers` dependency to `4.38.x` again, as `autoawq` requires this.
- Do not use BitsAndBytes quantisation if the model is already quantised.


## [v12.6.0] - 2024-04-10
### Changed
- Updated `transformers` dependency to `>=4.39.3,<4.40.0`.

### Fixed
- Updated cached OpenAI model metadata.
- When loading local models we now more robustly detect the task of the model (i.e.,
  whether it is a generative model, encoder model or sequence-to-sequence model). This
  previously prevented evaluation of some local models.
- When detecting whether a local model exists, we now also look for the existence of
  `*.safetensors` files.


## [v12.5.3] - 2024-04-05
### Fixed
- The speed benchmark for OpenAI models was extremely slow, due to an issue with the
  tokenizer. This has been fixed now.


## [v12.5.2] - 2024-04-04
### Fixed
- Now using the same label order in the NER task as is in the dataset configuration.
  From v12.1.0 and onwards these were updated to sorting the labels, but this has
  resulted in significantly worse performance.
- Added GPT-4-turbo name variations to cached OpenAI model IDs. This means that we'll
  be able to see if a model ID should be an OpenAI model, without an OpenAI API key.


## [v12.5.1] - 2024-04-03
### Security
- Now uses an access token to access datasets, allowing the datasets to not be
  publicly available on the Hugging Face Hub.


## [v12.5.0] - 2024-04-02
### Added
- We now support evaluation of quantised models, such as GPTQ and AWQ, when the vLLM
  backend is being used (the default).

### Fixed
- Move tensor to the correct device when benchmarking seq-to-seq models (#363). Thanks
  to [@ThomasKluiters](https://github.com/ThomasKluiters) for this contribution! :tada:
- Deals with the case where an instruction tuned model does not use any special token
  at the end of the chat, such as `<|im_end|>`. This holds for, e.g., Qwen models.
- Better auto-detection of pipeline tag for models on the Hugging Face Hub, in case the
  tag is not manually set.


## [v12.4.0] - 2024-03-27
### Added
- Support for Azure OpenAI models! These can now be benchmarked as with any other
  model, where either the environment variables `AZURE_OPENAI_API_KEY`,
  `AZURE_OPENAI_ENDPOINT` and `AZURE_OPENAI_API_VERSION` need to have been set, or
  alternatively through the `--azure-openai-api-key`, `--azure-openai-endpoint` and
  `--azure-openai-api-version` arguments. Thanks to
  [@BramVanroy](https://github.com/BramVanroy) for all the help regarding the
  implementation of this :tada:
- We now use the new JSON mode for newer OpenAI models for the NER task, to ensure
  better JSON generation.
- If an error is thrown during generation with an OpenAI model, which for instance
  happens when the prompt is caught by the content filter, then we simply return a
  blank string instead.

### Changed
- Updated `outlines` dependency to v0.0.37, which can now correctly deal with a larger
  batch size when integrated with vLLM. This results in faster NER evaluation.

### Fixed
- Move models to the device before running any inference with it, as this causes issues
  when flash attention is enabled.
- When benchmarking instruction tuned models, we now ensure that generation stops when
  the end-of-chat token is reached (such as `<|im_end|>` and `[/INST]`). This had a
  negative performance impact on question answering and summarization, but the
  remaining tasks were not affected.


## [v12.3.2] - 2024-03-19
### Fixed
- There is an issue with the underlying `outlines` package that we use for structured
  generation, where many of the generations stop prematurely when the batch is too
  large. We fix this temporarily by lowering the batch size from the entire dataset to
  the standard 32 when vLLM is used for NER tasks. This will be changed back when the
  bug is fixed. Follow the progress in [this `outlines`
  issue](https://github.com/outlines-dev/outlines/issues/757).
- Issue when checking if the `openai` extra needed to be installed, or when the
  `OPENAI_API_KEY` needs to be set.
- Setting `add_prefix_space=False` caused an error during the loading of some
  tokenizers. To fix this, we only supply the `add_prefix_space` keyword argument
  during the loading of the tokenizer if it is True.


## [v12.3.1] - 2024-03-13
### Fixed
- An issue with Pydantic typing, causing initialisation of `Benchmarker` to throw an
  error.


## [v12.3.0] - 2024-03-13
### Changed
- Updated `outlines` dependency to `>=0.0.36,<0.1`. This fixes a race condition caused
  during evaluation of NER datasets and also includes integration with the
  `transformers` library. The existing hardcoded integration has now been removed in
  favour of the integration in that package.


## [v12.2.1] - 2024-03-12
### Fixed
- Now includes the `transformers` integration with `outlines` directly in the code,
  which caused issues as they weren't part of the newest `outlines` release. When it
  does get included then we will import these as before.
- When evaluating OpenAI models we now do not perform any structured generation, as we
  do not have access to the logits.


## [v12.2.0] - 2024-03-11
### Added
- Added the Icelandic common sense reasoning dataset Winogrande-is, being a manually
  translated version of the English Winogrande dataset. This also means that the
  HellaSwag-is dataset has been marked as unofficial, and will thus not automatically
  be included when benchmarking models on the Icelandic common sense reasoning task.

### Changed
- Updated `vllm` dependency to `>=0.3.3,<0.4.0`, which allows the benchmarking of the
  new Gemma and OLMO models, without the bug from vLLM v0.3.2.

### Fixed
- Do not show message regarding missing flash attention if CUDA is not available.
- Only use bfloat16 as quantisation compute type if it is available and that
  `torch_dtype` is set to "bfloat16" in the Hugging Face configuration - otherwise we
  use float16.
- Since flash attention is now enabled by default, some models couldn't be loaded due
  to them not supporting it. For these models, flash attention will now be disabled
  during model loading.
- Now uses a single GPU when finetuning, as previously evaluation would just freeze in
  this case. In the future we might support multi-GPU finetuning, but since encoder
  models usually doesn't require multiple GPUs, this is currently not prioritised.


## [v12.1.0] - 2024-02-29
### Changed
- Flash attention will now default to being used if `flash_attn` has been installed. If
  the `--use-flash-attention/no-use-flash-attention` hasn't been set and the
  `flash_attn` package hasn't been installed, then a logging message will be displayed,
  informing the user.
- Changed backend structured generation framework to `outlines` from
  `lm-format-enforcer`.

### Fixed
- Evaluating models on NER tasks used excessive amounts of memory and took very long.
  This was due to a bug in vLLM v0.3.2, and will be fixed in vLLM v0.3.3. We thus
  forbid v0.3.2, making it fast again, and we'll remain compatible with the new v0.3.3
  when it is released.
- A name clash has been fixed, which caused the MMLU-no dataset to not be run when
  running all Norwegian datasets.


## [v12.0.0] - 2024-02-26
### Added
- Now automatically uses multiple GPUs when evaluating generative models with vLLM.
- Now allows "unofficial" datasets, which are datasets which are not included on the
  official leaderboards and models will only be benchmarked on them if they have been
  explicitly set using the `--dataset` argument (or `dataset` argument if using the
  `Benchmarker` API). This allows the inclusion of more datasets, without bloating the
  evaluation time of "official" evaluations, as well as removing the need to remove old
  datasets when they are replaced by newer ones.
- The following datasets have been added as unofficial, all datasets that used to be
  part of ScandEval but has since been replaced:
    1. ARC-da
    2. ARC-no
    3. ARC-sv
    4. ARC-is
    5. ARC-de
    6. ARC-nl
    7. ARC
    8. DaNE
    9. WikiANN-fo
- A more informative error message is now being thrown if additional arguments need to
  be supplied to evaluate the model, such as
  `--trust-remote-code`/`trust_remote_code=True`.
- When determining a model's maximum sequence length, we now also look at the
  `max_sequence_length` attribute of the Hugging Face model configuration.

### Changed
- Computation of the BERTScore metric for summarisation tasks are now using the device
  stated in the benchmark config, making the metric computation significantly faster if
  a GPU is being used. This defaults to processing 32 samples at a time, which is
  reduced if OOM errors occur. If OOM errors occur with a batch size of 1 then the
  scores are computed on CPU, as before.
- Updated `transformers` dependency to `>=4.38.1,<4.39.0`, and `vllm` dependency to
  `>=0.3.2,<0.4.0`. This allows the benchmarking of the new Gemma and OLMO models.
- When using the `Benchmarker` API, the `save_results` argument now defaults to True.
- The `Benchmarker.benchmark` method now only returns the list of benchmark results
  from the given run, rather than all historic benchmark results as well.
- The framework now defaults to using a Hugging Face Hub token when accessing models,
  if available.


## [v11.0.0] - 2024-02-16
### Added
- Added arguments to `Benchmarker.benchmark` (or simply `Benchmarker.__call_`),
  corresponding to the same arguments during initialisation. The idea here is that the
  default parameters are set during initialisation, and then any of these can be
  changed if needed when performing a concrete evaluation, without having to
  re-initialise the `Benchmarker`.
- Added the Danish knowledge datasets `danske-talemaader` and `danish-citizen-tests`.
  Both are multiple choice datasets, where the first one tests knowledge about Danish
  idioms, and the second one tests knowledge about the Danish society. These replace
  the machine translated MMLU-da dataset.
- Added a `--num-iterations` flag (`num_iterations` in the Python CLI), which controls
  the number of times each model should be evaluated, defaulting to the usual 10
  iterations. This is only meant to be changed for power users, and if it is changed
  then the resulting scores will not be included in the leaderboards.

### Changed
- The default value of the languages are now all languages, rather than only Danish,
  Swedish and Norwegian.
- Changed all summarisation datasets to use one few-shot example (some were set to 2),
  and increased the maximum amount of generated tokens to 256 rather than the previous
  128, since many of the gold standard summaries are around 200 tokens.

### Fixed
- There was an error caused if an old version of the `openai` package was installed and
  if the `scandeval` package was checking if a model exists as an OpenAI model. Now an
  informative error is thrown if the model is not found on any available platforms, as
  well as noting the extras that are missing, which prevents the package from checking
  existence on those platforms.
- Changed the prompt for the English sentiment classification dataset SST5, where it
  previously stated that the documents were tweets - these have now been renamed to
  "texts".
- Correctly assess whether the `openai` extra should be used, which made it impossible
  to benchmark OpenAI models.
- Disabled `lmformatenforcer` logging, which happens in the rare case when we're
  few-shot evaluating a model on NER and there are no JSON-valid tokens to generate.

### Removed
- Removed all machine translated ARC datasets, as they had a near 100% correlation with
  the machine translated version of the MMLU datasets.


## [v10.0.1] - 2024-02-12
### Fixed
- A prefix space was added to labels in sequence classification tasks that
  automatically adds a prefix space (such as Mistral). We now check for this and ensure
  to only manually add prefix space to models that don't automatically do this (such as
  the Yi models).


## [v10.0.0] - 2024-02-12
### Added
- Now throws a more informative error when attempting to benchmark a non-generative
  model on a generative task.

### Changed
- Many dependencies are now optional, to make the package less bloated. These extras
  are `jax`, for models based on the JAX framework, `generative` for evaluating
  generative models, `olmo` for models based on the OLMO architecture, `openai` for
  evaluating OpenAI models, and `all` to install all of them.
- Updated many dependencies. In particular now uses `openai` version 1.x.x, which
  required some changes to the code base as they changed their API.
- Changed the `--dataset-task` CLI argument (`dataset_task` in the Python API) to
  `--task` (`task`). This is now the preferred way to choose what to benchmark a model
  on, rather than remembering all the names of the datasets. E.g., to benchmark a model
  on all Danish question-answering datasets, we call `scandeval -m <model_id> -l da -t
  question-answering`. All the names of the tasks is shown in `scandeval --help`.
- Renamed the `--no-ignore-duplicates` to `--force` (shorthand: `-f`), which _forces_
  the evaluation, meaning that it evaluates the model even if it has previously been
  evaluated.
- Renamed the `--model-id` to `--model`.

### Fixed
- Error when encoding a batch of size 1 with OpenAI models.
- Error when benchmarking OpenAI models on MacOS due to the `tiktoken.Encoding` object
  not being picklable.
- Fixed an issue with OOM errors when changing from benchmarking one generative model
  to another.
- Now allows loading tokenisers that require remote code, if `--trust-remote-code` has
  been set.
- Fixed an issue where the `max_sequence_length` parameter in the Hugging Face model
  configuration wasn't used to determine the `max_model_len` parameter in the
  `vllm.LLM` initialisation, causing some models not being loaded in vLLM.
- An error occured if a tokenizer had no defined BOS token, which happens for some
  generative models. It is now set to be equal to the EOS token in that case.
- Fixed error related to the extraction of predicted labels in sequence classification
  tasks for generative models, which unfairly evaluated generative models that require
  a prefix space on the labels (which are most of them currently).

### Removed
- Removed the `-d` shorthand for `--dataset` in the CLI, to encourage the use of `-t`
  (`--task`) and `-l` (`--language`) instead.


## [v9.3.2] - 2024-02-05
### Fixed
- Using model revisions did not work with vLLM models - this has now been fixed. These
  revisions are specified using the '@' operator in the model ID, e.g., `scandeval -m
  gpt2@main`.


## [v9.3.1] - 2024-01-31
### Fixed
- The prompts were not stripped correctly, causing bad evaluations for sequence
  classification tasks.


## [v9.3.0] - 2024-01-29
### Changed
- Now requires `transformers` versions `4.37.x`. As they often introduce breaking
  changes in minor versions, we now only allow a patch version difference and manually
  update to `4.38.x` when it comes out.
- Swapped primary/secondary metrics for the multiple choice tasks, where we now set MCC
  as the primary metric and accuracy and secondary. This is due to the fact that MCC
  handles class imbalance better.
- Removed speculative ngram sampling again, as `transformers` now requires the batch
  size to be 1, which doesn't make it any faster than normal.
- Swapped primary/secondary metrics for the multiple choice tasks, where we now set MCC
  as the primary metric and accuracy and secondary. This is due to the fact that MCC
  handles class imbalance better.
- Number of generated tokens for sequence classification tasks has been changed back to
  3 (from 1). This makes no difference to open source models, as we only use the
  logprobs from the first token anyway, but it *does* make a difference to closed
  source models where the logprobs are not available (like OpenAI's chat models), as
  we're instead calculating word edit distance to the labels.

### Fixed
- Prevents FP16 overflow by using -1e3 instead of -1e9 for ~0% probability logprobs
  during generation with vLLM.
- Avoids excessive disk usage by not caching processed datasets to disk, as we are
  never using the cached versions anyway.
- We now only strip the prompts if the model's tokenizer includes a prefix space when
  tokenizing the labels.
- When testing a model's maximum sequence length, we put dummy inputs into them. This
  causes errors if the dummy inputs are one of the special tokens. Since the special
  tokens have not always been set up in the tokenizer, we instead rely on a heuristic
  that the 100th token ID is not a special token.
- An import depended on `vllm`, which is not installed on non-Linux devices, causing an
  `ImportError`. This has now been removed.
- Fixed an issue where structured generation wasn't triggered when vLLM wasn't
  available.


## [v9.2.0] - 2024-01-24
### Added
- Added (the English) datasets MMLU, ARC and HellaSwag, as well as Norwegian and
  Icelandic translations of it. Now the `knowledge` and `common-sense-reasoning` tasks
  are covered in all supported languages except Faroese (i.e., da, sv, no, is, de, nl &
  en).
- Now uses speculative ngram sampling for text generation when vLLM is not available.
  This has no effect on performance and increases evaluation speed by 3x on generation
  heavy tasks like NER and summarization.
- Added structured generation for the NER task, which enables the models to (almost)
  always output correct JSON, separating the NER capabilities from the JSON
  capabilities. JSON can be tested separately in a (future) coding benchmark.
- Now adds `scandeval_version` to the output JSONL results, to make it easier to
  determine when outdated results need re-benchmarking.

### Changed
- Swapped primary/secondary metrics for the NER task, as the `MISC` tag varies too much
  from dataset to dataset to be meaningful as a primary metric. Now uses micro-average
  F1-score across all tags except the `MISC` tag as a primary metric.

### Fixed
- There was a bug where all models were removed from disk prior to benchmarking. This
  will now only happen if the `--clear-model-cache` flag is set.
- The `vllm` package cannot be installed when CUDA is not available - this is now
  neither installed nor used when this is the case, and generative few-shot evaluation
  is done using the `transformers` package rather than `vllm`.
- Previously `temperature` was wrongly not set for vLLM and OpenAI models, instead
  defaulting to their 1.0 values. This was due to the fact that this is set in
  `transformers` using the `do_sample=False` argument, which doesn't transfer to the
  other libraries. This has now been set to 0.0.
- Now catches OpenAI `InvalidRequestError`s.
- Removed overly long or repetitive samples in the multiple choice datasets, which
  caused errors when evaluating OpenAI models on them.
- Now sets the `top_k` parameter in the vLLM `SamplingParams` based on the value it has
  in the `GenerationConfig`. This caused a discrepancy, as vLLM defaulted to -1 and
  `transformers` to 50.
- When loading a model using `transformers` then the quantized compute dtype is now
  correctly set to either `bfloat16` or `float16`, depending on the GPU available,
  rather than the previous `float32`. This does not affect generation performance.
- Fixed formatting of summarization metrics.
- Removed print output from `bert_score` during summarization metric computation.
- Now clears GPU memory properly after finishing the benchmark of a generative model
  with vLLM.


## [v9.1.2] - 2024-01-16
### Fixed
- When checking if a model has already been benchmarked, we only care about the
  `few_shot` parameter if the model is generative.


## [v9.1.1] - 2024-01-15
### Fixed
- Now adds a `generative` key to the logged results, to enable parsing few-shot
  evaluated models correctly when building leaderboards.


## [v9.1.0] - 2024-01-14
### Changed
- Now only stores the top-10 log probabilities of generated tokens when the generation
  length is less than 8 tokens. Also now keeps separate caches for each (model,
  dataset) combination, where it previously had a single cache for each model. Both of
  these help reduce the memory usage of the model output cache.
- Optimised cache saving/loading a bit, making the waiting time in between iterations
  slightly shorter.
- Removes the model output cache for a (model, dataset) combination when the
  benchmarking of the model on the dataset finishes successfully. Also removed indents
  in model output cache JSON files. Both of these help reducing the disk space used on
  caching.

### Fixed
- Only require generative models to output logprobs if the dataset is of a task that
  requires it. This caused the benchmarking to use excessive memory when benchmarking
  datasets that require long generative outputs, such as NER.

### Removed
- Removed some vLLM logging.


## [v9.0.0] - 2024-01-12
### Added
- Now caches the completions of open source generative models, which effectively makes
  benchmarking of these ~33% faster. We cannot store all logits for storage reasons (it
  quickly gets >100GB in that case), so we instead store the top-100 logits for each
  generated token, but only if the generated sequence is shorter than 50 tokens. We
  thus assume that (a) these are the only logits needed, and (b) that the generations
  don't change. We argue that (a) is the case since we only use the logits in
  classification tasks, in which case we only use the first token anyway. Further,
  since we're using a temperature of 0 anyway, the generations will be as close to
  deterministic as possible (up to small rounding fluctuations of logits, which is
  negligible). This is a breaking change, since it is not compatible with the previous
  way we cached OpenAI model outputs.
- Added a new `--clear-model-cache` flag, which removes the cached models after
  finishing the benchmarking of each model, to save disk space. This doesn't remove the
  cached model outputs or datasets.
- Added the following new datasets:
    - `fone`, a Faroese NER dataset, which replaces the previous `wikiann-fo` dataset.
    - `dansk`, a Danish NER dataset, which replaces the previous `dane` dataset.
    - `norquad`, a Norwegian question answering dataset, which replaces the previous
      `scandiqa-no` dataset.
    - Danish, Swedish, German and Dutch versions of the MMLU, ARC and HellaSwag
      datasets, testing knowledge and common sense reasoning of generative models.
      These have been machine translated by the University of Oregon using
      GPT-3.5-turbo. Machine translation is not adequate, of course, so see this as a
      first version of these kinds of evaluations, to get some benchmarks going asap.
    - `squad-nl`, a Dutch extract question answering dataset, which is a machine
      translated version of SQuAD-v2. As with the datasets mentioned above, this is
      meant as a first version of a Dutch QA dataset, until we have a better one
      available.
- Added `--only-validation-split` flag, which only benchmarks the model on the
  validation split, which is 5-10x smaller than the test split (depending on the
  dataset). This is especially useful with paid models like OpenAI models. The value of
  this flag is stored in the benchmark results, so this will be visible on
  leaderboards.
- Now uses vLLM as the underlying engine for few-shot evaluating generative models,
  which drastically improves the evaluation speed, as well as requiring less GPU
  memory.

### Changed
- Now compatible with`transformers >= 4.36.2`, and this is required now as they have
  changed their generation API in a breaking manner.
- Now removes all newlines from texts in the summarization task, where previously these
  were merely "squashed" to single newlines. This makes the separation of few-shot
  examples for generative models easier.
- Also removes newlines from the NER task, where these were not removed at all
  previously.
- Now doesn't force ASCII characters in the NER task for generative models, making the
  target JSON dictionary more consistent with the input text.
- If a model is stored in the Safetensors format on Hugging Face Hub, then we read out
  the number of parameters directly from those files. This results in more accurate
  parameter counts as opposed to loading in the model in 4-bit and counting manually.
- Samples with excessively short or long texts have been removed.
- Adjusted number of few-shot examples in datasets to ensure that the resulting prompt
  is at most ~3000 tokens long.
- When timeout errors occur when loading a model then we will try again at most 5 times
  now, where previously we would attempt to re-load it indefinitely.

### Fixed
- Removed `text2text-generation` temporarily from the tags defining generative models,
  since we do not support the benchmarking of these yet. This will be added back in as
  soon as we support them.
- Now catches `OSError`s when loading Hugging Face model configurations, which happen
  when there is no `config.json` file in the model repo.
- When sampling few-shot examples for question answering tasks we previously sampled
  among examples with context length less than 1024 characters, to keep the prompt
  short. This is too small for some datasets, so now we dynamically set this threshold
  based on the dataset itself, starting from 512 and doubling until we have at least
  the number of desired few-shot examples to choose from.
- Now only sets `torch_dtype` is CUDA is available, as otherwise errors are caused.
- Previously text generation in a batch would be stopped if any of the samples in the
  batch reached the stopping criteria, causing a lot of incomplete completions. Now
  the model continues to generate text until the entire batch is complete, and the
  excess generation is removed afterwards.
- When benchmarking encoder models on QA tasks the contexts are split up if they exceed
  the model's context length. The stride value used caused errors in rare cases where
  the model's maximum context length was really small (128). This has been fixed now.
- Now sets `ignore_mismatched_sizes` when loading models if the model cannot be loaded
  otherwise. This previously caused some issues when loading certain models.
- Fixed bug where some encoder models did not work properly when loaded in with FP16
  mixed precision due to overflow. We now load in models with BF16 as these have a
  larger range, but fall back to FP16 if BF16 is not available. If both lead to
  overflow then we attempt again with full FP32, and lastly throw an informative error
  and block evaluation if the overflow persists.
- When few-shot evaluating models on NER tasks, we are now more lenient towards the
  generated model output. Instead of taking the output as-is, we are now extracting the
  first dictionary (enclosed in curly brackets), as well as replacing all single
  apostrophes (') with double ones (").
- If a model is already pre-quantized then we will not attempt to quantize it as well.


## [v8.2.1] - 2023-12-20
### Fixed
- Removed the non-existent IsReC, FoReC and FoQA datasets.


## [v8.2.0] - 2023-12-20
### Added
- Added the following new datasets:
    - `sb10k`, a German sentiment classification dataset.
    - `dutch-social`, a Dutch sentiment classification dataset.
    - `sst5`, an English sentiment classification dataset.
    - `germeval`, a German NER dataset.
    - `conll-nl`, a Dutch NER dataset.
    - `conll-en`, an English NER dataset.
    - `scala-de`, a German linguistic acceptability dataset.
    - `scala-nl`, a Dutch linguistic acceptability dataset.
    - `scala-en`, an English linguistic acceptability dataset.
    - `nqii`, an Icelandic extractive question answering dataset.
    - `germanquad`, a German extractive question answering dataset.
    - `squad`, an English extractive question answering dataset.
    - `cnn-dailymail`, an English summarization dataset.

### Fixed
- Fixed bug with question answering benchmarking when the answer was a proper subset of
  the first token in the context, causing errors when benchmarking some models.
- Some models have been stored in mixed precision as well as containing an
  implementation of layer normalisation which is incompatible with such mixed
  precision. When loading models we now only load in mixed precision if `torch_dtype`
  has been specified in the Hugging Face model configuration (as with the Mistral
  model, for instance).
- When sampling examples to use in few-shot prompts in a sequence classification, we
  previously required that the samples are stratified with respect to the labels. This
  caused an issue if the dataset did not contain all labels, so now we only stratify
  with respect to the labels present in the dataset.
- When few-shot benchmarking on question answering datasets we previously only used the
  samples whose contexts were at most 512 characters long. This turns out to be too few
  for `germeval`, so this has been upped to 1024.


## [v8.1.0] - 2023-12-04
### Added
- Now added support for text-to-text tasks, which include tasks such as abstractive
  summarization, abstractive question-answering and translation. These can only be
  benchmarked with generative models. In this release, this includes the following
  datasets:
    - `nordjylland-news`, a Danish summarization dataset based on news articles.
    - `swedn`, a Swedish summarization dataset based on news articles.
    - `no-sammendrag`, a Norwegian summarization dataset based on news articles.
    - `rrn`, an Icelandic summarization dataset based on news articles.
    - `mlsum`, a German summarization dataset based on news articles.
    - `wiki-lingua-nl`, a Dutch summarization dataset based on WikiHow articles.
  These are all of the task `summarization`, meaning that they can also all be run
  using `scandeval --dataset-task summarization --model-id <model_id>`.
- A `--use-flash-attention` flag has been added, which enables Flash Attention 2.0,
  which is required by some models, such as Mistral-based ones. If `flash-attn` has not
  been installed then an informative error message will be raised. Thanks to
  [@peter-sk](https://github.com/peter-sk) for this contribution! :tada:

### Changed
- Now uses 8-bit AdamW whenever CUDA is available, as opposed to regular AdamW.
  Experiments shows that this does not affect benchmarking performance, but reduces
  memory usage and thus allows benchmarking of larger models

### Fixed
- A bug was removed which caused some overlap between the dataset splits of the
  ScandiQA datasets.
- Now allows loading in models in the data type that they were trained in, which
  previously caused errors if they weren't trained in float32.


## [v8.0.0] - 2023-11-29
### Added
- Support for few-shot evaluation of decoder models, both from the Hugging Face Hub and
  OpenAI models. This currently happens automatically when specifying a generative
  model from the Hugging Face Hub, and with all OpenAI models.
- Now stores model caches in separate directories, enabling parallel evaluations.
  Thanks to [@KennethEnevoldsen](https://github.com/KennethEnevoldsen) for this
  contribution! :tada:
- Added `--device` argument to the CLI, which can be used to overwrite the automatic
  detection of device (CPU, CUDA GPU, MPS GPU, TPU) to use.
- Added `--trust-remote-code/--no-trust-remote-code` argument to the CLI, as some
  models require this flag to be loaded. It defaults to `False` for security reasons,
  however.
- Added `--load-in-4bit/--no-load-in-4bit` argument to the CLI, which can be used to
  overwrite the automatic 4bit loading of models. By default only generative models
  will be loaded in 4bit, and only if a CUDA GPU is available, as this is required by
  the underlying `bitsandbytes` package.
- Now manually adjusts the maximum sequence length of a model to ensure that the
  reported maximum length is correct.

### Changed
- Now only supports Python 3.10 and above.
- Changed the variation in the speed benchmark. Rather than using a fixed length
  document and computing iterations per second, it now uses varied length documents and
  computes tokens per second. This also has the added benefit of being able to better
  compare models with varying level of maximum sequence lengths. Further, it now uses
  GPU rather than CPU to accomodate 4-bit models, as these cannot be run on CPU.
- Changed the `--model-framework` argument to `--framework`.
- Changed the `--use-auth-token` and `--auth-token` arguments to `--use-token` and
  `--token`, reflecting the same change in the `transformers` package.
- Now reports all model parameters, rather than just the trainable ones.
- Now uses 8-bit AdamW optimizer when CUDA is available rather than the default AdamW,
  to save memory when working with larger models.

### Removed
- Previously generative models had their maximum sequence length altered by subtracting
  their padding token ID. This is not needed anymore and have been removed.

### Fixed
- Handles timeouts better now, when fetching models from the Hugging Face Hub. Instead
  of simply throwing the error, cancelling the benchmarking process, it simply tries
  again until the connection is up again.
- Some models output both logits and hidden states, which caused unnecessary
  out-of-memory issues. This is now handled using the `preprocess_logits_for_metrics`
  argument in `Trainer`.
- Now catches errors while loading model configurations.


## [v7.1.1] - 2023-07-01
### Fixed
- The feature names of the NER datasets have been changed, so the code have been
  updated to reflect this.


## [v7.1.0] - 2023-05-15
### Added
- Added support for the NorBERT3 models.


## [v7.0.0] - 2023-05-13
### Changed
- Now uses PyTorch 2.0, which (among other things) includes more control over the MPS.
  This means that MPS out of memory errors will now be caught and dealt with like CUDA
  out of memory errors, and we clear the MPS cache in between runs.

### Fixed
- Ensure that `type_vocab_size` is not changed if it was previously set to 0. This
  caused issues for some models when benchmarking question answering tasks.


## [v6.3.0] - 2023-04-12
### Added
- Now added support for benchmarking local models in the Hugging Face format (i.e.,
  saved with the `save_pretrained` method). This automatically detects the framework
  based on the file extension, but can also be set using the new `--model-framework`
  argument. Thanks to [@peter-sk](https://github.com/peter-sk) for implementing this!
  :tada:

### Fixed
- Now handles word-token alignment properly with SentencePiece tokenisers, which caused
  some models not being able to be benchmarked on token classification tasks.
- Now handles UNK tokens during word-token alignment, where it locates the word that is
  being tokenised into the UNK token, extracting the original value of the UNK token
  and replacing the token by that value.


## [v6.2.4] - 2023-03-10
### Fixed
- If the Hugging Face Hub is down, throwing a `HfHubHTTPError`, then catch it, wait 30
  seconds, and try again.
- Now always fixes the `model_max_length` attribute of the tokenizer, to prevent index
  errors during finetuning.

### Changed
- Changed `raise-error-on-invalid-model` to `raise-errors`. The flag now raises all
  errors instead of skipping the model evaluations, which can be used for debugging.


## [v6.2.3] - 2023-02-27
### Fixed
- Ensure that the `max_position_embeddings` fix from v6.2.2 only occurs if the
  tokenizer has a padding token, as this is used to set the `model_max_length`.
- If a model only has a JAX model but also has tags on the Hugging Face Hub from
  another framework, then re-try the evaluation with `from_flax` set to `True`.


## [v6.2.2] - 2023-02-25
### Fixed
- If `max_position_embeddings` is smaller than any of the context lengths specified in
  `model_max_length` and `max_model_input_sizes` then we use that as the the
  tokenization max length. This avoids dimension errors related to truncation.


## [v6.2.1] - 2023-02-22
### Fixed
- Now does not include models with the word "finetuned" in their name when benchmarking
  all models. These can still be benchmarked if specified directly.


## [v6.2.0] - 2023-01-09
### Changed
- Does not include by default models which indicate in their name that they're using
  more than a billion parameters, such as `EleutherAI/gpt-j-6B`.

### Fixed
- Now sets the default language for the (upcoming) XMOD models.
- If a model's `token_type_embeddings` layer has size (1, ...) when benchmarking the
  model for question answering, it is expanded to size (2, ...) with the second row
  being randomly initialised. This is required as question answering tasks need a least
  two token type embeddings.
- Now catches `OSError` when loading tokenizers.


## [v6.1.1] - 2023-01-02
### Fixed
- Fixed error where some tokenizers did not have special token IDs registered.
- Now catches `JSONDecodeError` when loading tokenizers.
- Now catches `KeyError` when loading model configurations.


## [v6.1.0] - 2022-12-29
### Added
- Added model inference speed estimation benchmark. This can now be run by setting
  either `task` or `dataset` to "speed". E.g., `scandeval -m <model_id> -d speed` or
  `scandeval -m <model_id> -dt speed`. This runs 10 iterations of 100 model inferences
  on a document of length 2,600 (the document "This is a dummy document. " repeated 100
  times). The inference speed includes tokenization, and is powered by the `pyinfer`
  package.


## [v6.0.1] - 2022-12-28
### Fixed
- Added prefix space to DeBERTa models.
- Now automatically changes a model's `type_vocab_size` to at least 2 when benchmarking
  the model on question-answering tasks. This previously caused an error when a model
  config had it set to 1.


## [v6.0.0] - 2022-12-24
### Added
- Added support for decoder models such as the GPT-series.
- Added new Swedish sentiment classification dataset, SweReC, which is not
  aspect-based, contrary to the previous ABSAbank-Imm dataset. This dataset is a
  three-way classification task into the classical `positive`, `neutral` and `negative`
  classes, thereby establishing uniformity between the sentiment classification
  datasets in the different languages. The dataset comes from reviews from both
  se.trustpilot.com and reco.se, and has been created by Kristoffer Svensson as part of
  his Bachelor thesis "Sentiment Analysis With Convolutional Neural Networks:
  Classifying sentiment in Swedish reviews".
- Added historic BERT models from `dbmdz` as part of the default multilingual list.
- Added the `--batch-size` argument, which can be used to manually select a batch size.
  Must be among 1, 2, 4, 8, 16 and 32.

### Removed
- As SweReC is a drop-in replacement for ABSAbank-Imm, the latter has been removed from
  the ScandEval benchmark.

### Fixed
- Now deals with an issue with DeBERTaV2 models where `pooler_hidden_size` has been set
  to a value different to `hidden_size` in its configuration, which made it impossible
  to do sequence classification with the model. The former is now forced to be the same
  as the latter, fixing the issue.
- Now ensures that tokenizers, model configurations and metrics are cached to the
  ScandEval cache, rather than the default Hugging Face cache.
- Previously, if a model's context length was greater than 1,000 it would be reduced to
  512, since an unset context length results in a very large `model_max_length` value
  of the tokenizer. This conflicted with longformer-style models whose context length
  _actually_ was greater than 1,000, so now this upper bound has been increased to
  100,000.
- Now includes `sacremoses` as a dependency, as this is required by some tokenizers.
- Converted the `id` column in ScandiQA to a string, to avoid integer overflow errors
  during preprocessing.
- If there is a `torch` operation which does not have a deterministic component, then a
  warning will be issued instead of raising an error.


## [v5.0.0] - 2022-11-03
### Added
- A new argument, `ignore_duplicates` (or `--ignore-duplicates/--no-ignore-duplicates`
  in the CLI) further ignores an evaluation if it has previously been evaluated. This
  argument defaults to `True`.
- Now stores the task and the dataset languages to the evaluation file with each
  evaluation.
- Now stores model metadata to the `scandeval_benchmark_results` file. Currently, this
  includes the number of trainable model parameters, the size of the model's vocabulary
  and the model's maximum sequence length.

### Changed
- Evaluation results are now saved in a JSONL file instead of a JSON file, and results
  are appended onto the file after every evaluation.
- You can now specify your Hugging Face authentication token in the `use_auth_token`
  argument of `Benchmarker` rather than manually logging in with `huggingface-cli
  login`. In the CLI an authentication token can also be applied directly using the new
  `--auth-token` argument. If an authentication is provided in this way in the CLI,
  then there is no need to add the `--use-auth-token` flag.
- The "random" models have now been renamed to "fresh", to emphasise that they are not
  random, but instead randomly initialized.
- The fresh models are now task independent, meaning that `fresh-xlmr-base` will now
  adapt to the task at hand, rather than having to benchmark, e.g.,
  `fresh-xlmr-base-sequence-clf` and `fresh-xlmr-base-token-clf` separately.

### Fixed
- ScandEval now works on TPUs.
- Removed `bf16` precision, as it only works for some GPUs.
- Should output less `transformers` logging now.
- Models were previously loaded in twice in the beginning of a benchmark. They are now
  only loaded in once (but re-loaded during each of the 10 iterations to ensure that we
  are starting from the same point).
- Changed the model architecture of the `fresh-xlmr-base` from `Roberta` to
  `XLMRoberta`.
- The `--dataset-task` is now correctly filtering the datasets benchmarked.
- Some tokenizers are not adding special tokens, despite them having registered them.
  These are now manually added, to ensure a proper evaluation of the models.

### Removed
- Removed support for evaluating finetuned models, as the package was primarily used to
  benchmark pretrained models anyway, and the change in datasets means that many
  finetuned models would have been trained on (part of) the test sets, resulting in
  artificially large scores. For evaluation of finetuned models, please check out the
  `aiai_eval` Python package instead.


## [v4.0.2] - 2022-07-22
### Fixed
- Now garbage collects properly, where previously (from v4 onwards) the `model` and
  `model_dict` were not removed from memory after each run, potentially causing a
  memory leak.

### Added
- Added the `HuggingFaceHubDown` and `NoInternetConnection` exceptions, to give more
  information to the user when benchmarking fails.
- Added unit tests.


## [v4.0.1] - 2022-07-14
### Fixed
- Removed temporary printing of scores for each iteration.


## [v4.0.0] - 2022-07-14
### Added
- Compatibility with Apple Silicon. If no CUDA GPU is available then MPS GPUs will
  automatically be used, if available.
- Added the datasets `scala-da`, `scala-sv`, `scala-nb`, `scala-nn`, `scala-is` and
  `scala-fo`. These are all linguistic acceptability datasets, being a binary text
  classification where a sentence has to be marked as grammatically correct or not.
- New randomly initialised ELECTRA-small model available for benchmarking, simply set
  `model-id` to either 'random-electra-small-sequence-clf or
  'random-electra-small-token-clf'. The randomly initialised XLM-RoBERTa-base model is
  still available by replacing 'electra-small' with 'xlmr-base'.
- Added `--raise-error-on-invalid-model` (`-r`) flag which raises an exception if an
  invalid model is specified. By default this is off, meaning that it simply skips the
  model if it is invalid.
- Added `--model-language` (`-ml`) and `--dataset-language` (`-dl`), which can be used
  to specify the model/dataset languages to benchmark. The `--language` (`-l`) argument
  will now be used for both models and datasets, where the `--model-language` and
  `--dataset-language` will override `--language` for models/datasets if specified.
- Added `--use-auth-token`, which is a flag that can be used when evaluating private
  models on Hugging Face Hub. This requires that the user has logged in via the
  `huggingface-cli login` command.
- Added scripts used to create all the datasets used in ScandEval, to ensure full
  transparency.

### Changed
- Models are now evaluated every 30 training steps (corresponding to having processed
  960 training samples) rather than every epoch. This decreases benchmarking time
  significantly, as early stopping kicks in earlier if the model is not learning
  anything.
- All training splits of datasets have been truncated to 1,024 samples. This has
  multiple benefits:
    - Faster benchmarking
    - More reliance on pretraining data
    - Enables consistent comparisons between different languages on the same task.
- Now uses `warmup_ratio` rather than `warmup_steps`, to ensure that 10% of the dataset
  is used to warm up the learning rate.
- All CLI arguments now use hyphens (`-`) rather than underscores (`_`). For instance,
  the `--model_id` argument has now been changed to `--model-id`.
- Text classification datasets are now using Matthew's correlation coefficient as
  metric, following the GLUE custom.
- Now requires PyTorch 1.12.0 or newer, to ensure compatibility with Apple Silicon.
- Renamed the `Benchmark` class to `Benchmarker`.

### Deprecated
- Deprecated support for evaluating finetuned models, as the package was primarily used to
  benchmark pretrained models anyway, and the change in datasets means that many
  finetuned models would have been trained on (part of) the test sets, resulting in
  artificially large scores. For evaluation of finetuned models, please check out the
  `aiai_eval` Python package instead (under development).

### Removed
- Removed support for Python 3.7, as this was incompatible with support for Apple
  Silicon.
- Removed the Danish sentiment analysis datasets `twitter-sent`, `europarl` and `lcc`,
  and instead using only the `angry-tweets` dataset for this task.
- Removed datasets `dkhate`, `nordial` and `dalaj`, to ensure a larger amount of
  benchmark uniformity across languages.
- Removed all part-of-speech datasets from the benchmark, as there was too little
  variance among the scores to differentiate models properly.
- Removed all dependency parsing datasets from the benchmark, both to focus more on the
  semantic tasks as that's closer to what is being used in practice, as well as to
  reduce the benchmarking time, as these datasets took way longer to benchmark than the
  others, due to the high number of labels.
- Removed the `load_dataset` function, as all datasets can now be found on the Hugging
  Face Hub and can thus be loaded using the `datasets` package. All the datasets can be
  found at `https://huggingface.com/ScandEval`.

### Fixed
- Now disables tokenizer progress bars properly, using the
  `datasets.utils.disable_progress_bar` function.
- Many of the datasets contained duplicate entries. These have now all been fixed.
- The `--model-id` now works as intended, where previously one was forced to use the
  shortcut `-m`.
- Now correctly determines whether a NER dataset contains `MISC` tags. Previously this
  required that both `B-MISC` and `I-MISC` tags were present in the dataset, where it
  has now been changed to at least one of them.


## [v3.0.0] - 2022-04-19
### Changed
- During finetuning, the i'th model will only be evaluated on the i'th
  bootstrapped dataset. This ensures that there will always be 10 scores, no
  matter if we're finetuning or purely evaluating, which means that the
  confidence intervals will be more comparable.

### Fixed
- Now sets `seed` in `TrainingArguments` rather than setting it explicitly in
  PyTorch. This has the added bonus of ensuring that the `DataLoader`s used
  during training also uses this seed, ensuring better reproducibility.
- Initialises model parameters with (fixed) different seeds during every
  iteration, to ensure variability and reproducibility.
- Explicitly uses the PyTorch implementation of `AdamW` now, rather than the
  (deprecated) `transformers` implementation.
- Fixed an error when a tokenizer has `max_model_input_sizes` set, but it being
  empty. In this case, the default truncation length is set to 512.


## [v2.3.2] - 2022-02-11
### Fixed
- Fixed a bug where a model's framework and pipeline tag were
  indistinguishable, as they are both using the same `tag-white` tag now.


## [v2.3.1] - 2022-02-11
### Fixed
- Changed the `tag-red`, which referred to the HTML class containing the model
  framework, to `tag-white`. This caused models to not be benchmarkable, as
  their framework could not be determined.


## [v2.3.0] - 2022-01-20
### Added
- Specific branches/commits/tags can now be benchmarked, using the `@`
  delimiter. For instance, `scandeval -m model_id@commit_hash` will benchmark
  the model with model ID `model_id`, stored at commit with hash `commit_hash`.
  Thanks to [@versae](https://github.com/versae) for contributing! :tada:


## [v2.2.0] - 2022-01-18
### Added
- Added more label synonyms for the DKHate dataset.


## [v2.1.0] - 2022-01-17
### Added
- Added support for `flax` models. Thanks to
  [@versae](https://github.com/versae) for contributing! :tada:


## [v2.0.0] - 2022-01-07
### Fixed
- Changed the anonymisation procedure for the tweet datasets `angry-tweets` and
  `twitter-sent`, now replacing user names by @USER and links by [LINK].


## [v1.5.9] - 2021-12-14
### Fixed
- Now removing all empty documents from datasets, as well as catching
  `KeyError` when trying to remove empty documents from dataset.


## [v1.5.8] - 2021-12-13
### Fixed
- Now explicitly removing empty tokenisations from the dataset.


## [v1.5.7] - 2021-12-10
### Fixed
- Now catching _all_ `CUDA error` exceptions and treating them as running out
  of memory. No harm done if this is not the case, however, as the script will
  simply decrease the batch size until it reaches 1, and if CUDA errors persist
  then it will skip that benchmark.


## [v1.5.6] - 2021-12-10
### Fixed
- When benchmarking a token classification dataset with a model whose tokenizer
  does not have a fast variant yet, this raised an error as the `word_ids`
  method of `BatchEncoding` objects only works when the tokenizer is fast. In
  that case these word IDs are now computed manually. This can currently handle
  WordPiece and SentencePiece prefixes (i.e., `##` and `▁`), and will raise an
  error if the manual alignment of words and tokens fail.
- Catch the CUDA error `CUDA error: CUBLAS_STATUS_ALLOC_FAILED`, which in this
  case is due to OOM.


## [v1.5.5] - 2021-12-08
### Fixed
- Deal with CUDA OOM errors when they occur on a replica, when multiple cores
  are used.


## [v1.5.4] - 2021-12-08
### Fixed
- Remove reference to `trainer` when CUDA OOM error is dealt with.


## [v1.5.3] - 2021-12-08
### Fixed
- Only try to to merge the `id2label` and `label2id` conversions if the model
  is finetuned. This caused some errors when a model was not finetuned but
  somehow still had conversion dictionaries.


## [v1.5.2] - 2021-12-08
### Fixed
- Deal with models with tasks `feature-extraction` or `sentence-similarity` as
  if they were `fill-mask`, meaning assume that they are merely pretrained
  models, rather than finetuned.


## [v1.5.1] - 2021-11-27
### Fixed
- Fixed bug when evaluating a finetuned model.


## [v1.5.0] - 2021-11-26
### Changed
- Added progress bar description when evaluating models without finetuning them
  first.
- Lowered the package requirements to the earliest possible versions.

### Removed
- Removed support for TensorFlow and Jax models, due to them not working
  properly anyway. They might be included at a later point, properly.


## [v1.4.0] - 2021-11-25
### Changed
- Now also outputting aggregated metrics in the resulting
  `scandeval_benchmark_results.json` file. This `json` file now has keys
  `raw_metrics` and `total`, with `raw_metrics` containing the previous (raw)
  scores, and the value of the new `total` key has aggregated scores (means and
  standard errors).


## [v1.3.8] - 2021-11-25
### Changed
- All training/evaluation progress bars are now removed when they are finished,
  and the training progress bar has no total anymore, as it was misleading.


## [v1.3.7] - 2021-11-25
### Fixed
- Removed `transformers` logging during evaluation as well.


## [v1.3.6] - 2021-11-25
### Changed
- Now only updating the list of benchmarks in the `Benchmark` during
  initialisation, and also logs it. This should make subsequent calls to the
  `benchmark` method faster.

### Fixed
- Removed `transformers` logging properly.


## [v1.3.5] - 2021-11-23
### Fixed
- Set the number of warmup steps to be the intended one training set pass,
  where previously it was effectively 8x that amount, due to gradient
  accumulation.
- Added the NER label synonyms `OBJORG=ORG`, `LOCPRS=LOC`, `LOCORG=LOC` and
  `ORGPRS=ORG`.
- Explicitly added `numpy` to the `install_requires` list. This is normally not
  a problem, as it's a requirement for other required packages, but this
  depends on the order in which the requirements are installed. This avoids
  such errors caused by misordering the requirements.


## [v1.3.4] - 2021-11-11
### Fixed
- Indexing error during synonym setup of finetuned models.


## [v1.3.3] - 2021-11-11
### Fixed
- When a finetuned model has labels which are synonyms of each other, they are
  now properly treated as synonyms, where previously this caused the model to
  have misaligned `id2label` and `label2id` conversion dictionaries.


## [v1.3.2] - 2021-11-11
### Fixed
- Added the NER label synonyms `GPE_LOC=LOC`, `GPE_ORG=ORG`, `LOC/ORG=LOC`,
  `ORG/PRS=ORG`, `OBJ/ORG=ORG`, as Norwegian and Swedish models tend to use
  these.


## [v1.3.1] - 2021-11-11
### Fixed
- Fixed a bug in label synonyms when benchmarking a finetuned spaCy for NER.


## [v1.3.0] - 2021-11-11
### Added
- Added label synonyms for NER benchmarking, which will enforce a more fair
  comparison of finetuned NER models, if the models have been trained on
  datasets with different labelling (e.g., `Person` instead of `PER`).


## [v1.2.1] - 2021-11-11
### Removed
- Properly removed the Icelandic WikiANN-IS data files. It was removed from the
  package, but the underlying files were still lying in the repository.


## [v1.2.0] - 2021-10-15
### Added
- Added the Icelandic NER dataset MIM-GOLD-NER. This can now be loaded as
  `mim-gold-ner` in the `Benchmark` class and through the CLI.

### Removed
- Removed the Icelandic WikiANN-IS dataset, as this has now been replaced by
  the MIM-GOLD-NER dataset.


## [v1.1.3] - 2021-10-04
### Fixed
- Added truncation and padding when tokenising token classification datasets.


## [v1.1.2] - 2021-09-27
### Fixed
- Missing dependency parsing tags.


## [v1.1.1] - 2021-09-27
### Fixed
- Reduce validation batch size if CUDA runs out of memory, rather than only
  reducing training batch size.


## [v1.1.0] - 2021-09-13
### Added
- Added Icelandic and Faroese translations of the Norwegian `NoReC` sentiment
  analysis dataset. These can be loaded as `norec-is` and `norec-fo`,
  respectively.

### Changed
- When loading datasets with `load_dataset`, the result is now four dataframes,
  rather than dictionaries. As the data can be accessed in the same way as with
  dictionaries, this maintains backwards compatibility.
- If a finetuned NER model has been trained on NER tags not present amongst the
  ones in the dataset, then these are either converted to `MISC` tags (if these
  are present in the dataset) and otherwise `O` tags. This will make the
  benchmarking of finetuned diverse NER models more fair.

### Fixed
- There was an error when a SpaCy model was benchmarked on a dataset that it
  was not trained on. It now raises an appropriate `InvalidBenchmark`
  exception, and will be skipped in the CLI and with the `Benchmark` class.


## [v1.0.2] - 2021-09-09
### Fixed
- Replaced abbreviations with spaces, such as "o s v" in the SDT corpus, with
  their proper version "o.s.v.".


## [v1.0.1] - 2021-09-09
### Fixed
- The URLs for the `wikiann-is` and `wikiann-fo` were wrong and have been
  corrected.


## [v1.0.0] - 2021-09-09
### Added
- Added the Icelandic and Faroese WikiANN datasets, for NER evaluation. They
  can be loaded as `wikiann-is` and `wikiann-fo` in the CLI and via the
  `Benchmark` class.
- Added the Icelandic and Faroese parts of the Universal Dependencies datasets,
  containing POS and dependency parsing tags. They can be loaded as `idt-pos`,
  `idt-dep`, `fdt-pos` and `fdt-dep`, respectively.


## [v0.17.0] - 2021-09-09
### Added
- Added the Dataset for Linguistic Acceptability Judgments (DaLaJ) dataset,
  which is here used as a binary classification dataset, in which sentences
  have to be classified as correct Swedish or not. It can be loaded as `dalaj`
  in the CLI and via the `Benchmark` class.
- Added the ABSAbank-Imm dataset, which is an aspect-based sentiment analysis
  dataset in Swedish, namely, the sentiment towards immigration. The original
  dataset featured a floating point score between 0 and 5, which has been
  reduced to a classifical three-way classification (`negative`, `neutral` and
  `positive`). It can be loaded as `absabank-imm` in the CLI and via the
  `Benchmark` class.
- Added the POS and dependency parsing parts of the Swedish Dependency Treebank
  (SDT). They can be loaded as `sdt-pos` and `sdt-dep` in the CLI and via the
  `Benchmark` class.
- Added the Stockholm-Umeå corpus 3.0 (SUC 3.0), a Swedish NER dataset. It can
  be loaded as `suc3` in the CLI and via the `Benchmark` class.
- Added abstract `NerBenchmark`, `PosBenchmark` and `DepBenchmark` classes, to
  ensure uniformity.

### Changed
- Uniformised all the NER datasets. They now all only have the NER tags `PER`,
  `LOC`, `ORG` and `MISC`.
- Uniformised all the dependency parsing datasets. They now all only have the
  main dependency parsing tags, without the subtags (so `acl:cleft` has been
  changed to `acl`, for instance).
- Changed the columns in all text classification datasets to `text` and
  `label`, to make it more uniform.


## [v0.16.0] - 2021-09-07
### Fixed
- Upped the number index tokens for dependency parsing from 100 to 512. This
  will need to be done better in the future, but is a fix for now.

### Added
- Added the random models `random-roberta-sequence-clf` and
  `random-roberta-token-clf` to the default list of model IDs when benchmarking
  all models.


## [v0.15.1] - 2021-09-03
### Fixed
- The list of dependency tags in the `ndt-nb-dep` and `ndt-nn-dep` were wrong.
  They have now been changed to all the tags occurring in the training sets.
- The `europarl_sent` data folder has now been renamed to `europarl`, so that
  it can be loaded correctly with `load_dataset`.


## [v0.15.0] - 2021-09-02
### Added
- Added the Bokmål and Nynorsk POS and DEP parts of the Norwegian Dependency
  Treebank dataset (NDT). They can be loaded as `ndt-nb-pos`, `ndt-nn-pos`,
  `ndt-nb-dep` and `ndt-nn-dep`, respectively, from the CLI and the `Benchmark`
  class.

### Removed
- Removed the `EuroparlSubj` and `TwitterSubj` datasets, as they were too easy
  and did not really differentiate models.
- Removed the abstract `SentimentClassificationBenchmark` and
  `BinaryClassificationBenchmark`, to simplify the classes. There is now only
  one `TextClassificationBenchmark`, which always evaluates with macro-F1.

### Changed
- Changed the name of `europarl-sent` to `europarl`, as `europarl-subj` now
  does not exist anymore.
- Changed the `nordial` dataset to the original 4-way classification dataset.


## [v0.14.1] - 2021-09-02
### Fixed
- Remove duplicate model IDs when calling the CLI or `Benchmark` class without
  any specified model IDs.


## [v0.14.0] - 2021-08-31
### Added
- Added the Bokmål and Nynorsk parts of the NorNE dataset, for named entity
  recognition. They can be loaded with the `norne-nb` and `norne-nn` names.
- There is now a `load_dataset` function, which can load any dataset, using the
  dataset's name (same name as in the CLI). For instance,
  `load_dataset('angry-tweets')` loads the `AngryTweets` dataset. This can be
  imported directly from the package: `from scandeval import load_dataset`. The
  individual dataset loading functions can still be imported as before; e.g.,
  `from scandeval.datasets import load_angry_tweets`.

### Changed
- Refactored folder structure with benchmarks and datasets.
- Separated `dane` and `dane-no-misc` into two distinct benchmark classes. The
  `dane-no-misc` can now also be loaded with the `load_dataset` function.


## [v0.13.0] - 2021-08-30
### Added
- Added the Norwegian Review Corpus (NoReC), a sentiment classification dataset
  in Norwegian.
- Added the Bokmål/Nynorsk part of the Norwegian Dialect dataset (NorDial), a
  binary classification dataset in Norwegian.

### Changed
- Changed the early stopping patience to `2 + 1000 // len(train)` from `2 + 250
  // len(train)`, to allow more patience (and thus, more stability), for
  smaller datasets.


## [v0.12.0] - 2021-08-26
### Changed
- Merged the `lcc1` and `lcc2` datasets into one `lcc` dataset, which is
  reasonable as they have been annotated by the same person. The `lcc2` dataset
  was too small to give reasonable benchmarking results.
- Renamed the `europarl2` dataset to `europarl_sent`

### Removed
- Removed the `europarl1` dataset, as it was too small to give reliable
  benchmarking results. This dataset could not simply be added to the
  `europarl2` dataset, as with the new `lcc` dataset, as the annotaters are not
  the same.

### Fixed
- If errors occur during benchmarking, then garbage collect before skipping to
  the next benchmark, to avoid memory issues.


## [v0.11.2] - 2021-08-25
### Fixed
- Issue with `model_max_length` in tokenizer meant that models with an ill-set
  value of `max_position_embeddings` could not be benchmarked. Now, if
  `model_max_length` is not set then the minimal value of the sizes in
  `max_model_input_sizes` will be used (which is usually 512).

### Changed
- Disabling CUDNN benchmark when using the `pytorch` framework, to enforce
  better reproducibility.


## [v0.11.1] - 2021-08-24
### Changed
- Rather than bootstrapping the training dataset and using the results to
  compute an estimator of the standard deviation, the same training dataset is
  trained on all ten times, and the mean of these along with a confidence
  interval is outputted.

### Fixed
- Updated the model metadata fetching to the new HTML structure of the
  HuggingFace Hub.
- A random seed is now set for all libraries, via the `transformers.set_seed`
  function.
- Always update the list of all the benchmarks when calling the
  `Benchmark.benchmark` method, to allow for possibility of setting new
  benchmark parameters after initialisation.


## [v0.11.0] - 2021-08-23
### Added
- The subjective/objective part of the `TwitterSent` and `Europarl2` datasets
  have now been added as binary classification tasks, called `TwitterSubj` and
  `EuroparlSubj`, respectively. These can now be benchmarked with the
  `Benchmark` class and the CLI using the `twitter-subj` and `europarl-subj`
  names, respectively.
- Added an abstract `BinaryClassificationBenchmark`, to streamline the binary
  classification benchmark datasets, which now includes the `DKHate`,
  `TwitterSubj` and `EuroparlSubj` datasets.


## [v0.10.1] - 2021-08-20
### Fixed
- Now catches `IndexError` during training.


## [v0.10.0] - 2021-08-20
### Fixed
- Properly filters by languages now via the `language` argument in the CLI and
  the `Benchmark` class. As HuggingFace Hub does not have a keyword for
  language, a search for language also means that any other non-language tag
  with that name also shows up in the results. These are now manually removed.
  This means it takes a few more seconds to compile the model list, but it will
  at least be accurate.
- In case `model_max_length` has not been set in a model configuration, it
  defaults to the value of `max_position_embeddings`. This fixes a problem with
  some models not being able to be trained on datasets whose texts were too
  long.
- Now handles the case where a non-classification model, such as a seq-to-seq
  model, are being benchmarked on a classification dataset.

### Added
- All the benchmark classes and `Benchmark` now has a `benchmark` method, which
  does the same as the `__call__` method. This is primarily so that it shows up
  in the Sphinx documentation.
- Added the default `LABEL_0` and `LABEL_1` label synonyms for `NOT` and `OFF`
  in the `DKHate` benchmark.
- Added the possibility of benchmarking randomly initialised RoBERTa models,
  using the model IDs `random-roberta-sequence-clf` and
  `random-roberta-token-clf`.


## [v0.9.0] - 2021-08-19
### Added
- Added the separate `nb` (Norwegian Bokmål) and `nn` (Norwegian Nynorsk)
  language tags, on top of the general `no` (Norwegian).
- Added more multilingual models.

### Fixed
- SpaCy models was evaluated wrongly on the `dane-no-misc` dataset, as their
  `MISC` predictions was not replaced with `O` tags.
- When evaluating models finetuned for token classification on a text
  classification task, a `ValueError` was raised, rather than an
  `InvalidBenchmark` exception.
- If none of the model's labels are among the dataset's labels, and are not
  even synonyms of them, then raise an `InvalidBenchmark`. This prevents things
  like evaluating a finetuned sentiment model on a NER task.
- When `evaluate_train` was `True`, this previously evaluated the test set
  instead.

### Changed
- Changed `Benchmark` API. Now the constructor and the `__call__` method have
  the same arguments, except the `model_id` and `dataset` in `__call__`, where
  the constructor sets the default values and the `__call__` method can change
  these to specific cases.
- Changed the benchmarking order. Now benchmarks all datasets for a model,
  before moving on to the next model
- Renamed the `multilabel` argument to the more descriptive `two_labels`.
- Updated docstrings to be more accurate.
- Early stopping patience is now set to `2 + 250 // len(train)`, so that
  smaller datasets can enjoy a bit more patience, but if the dataset contains
  at least 250 samples then it will remain at the current 2 patience.

### Removed
- Removed `learning_rate`, `batch_size`, `warmup_steps` and `num_finetunings`
  arguments from the benchmarks. These are now fixed to 2e-5, 32, 25% of the
  training dataset and 10, respectively. Note that the batch size will still
  automatically decrease if the GPU runs out of memory.


## [v0.8.0] - 2021-08-18
### Changed
- Models are now being trained for much longer, but with an early stopping
  callback with patience 2. This will enable a more uniform comparison between
  models that require a different number of finetuning epochs.

### Fixed
- There was a bug when evaluating a finetuned PyTorch model on a sequence
  classification task, if the model had only been trained on a proper subset of
  the labels present in the dataset.

### Removed
- All individual benchmarks have been removed from `__init__.py`. They can
  still be imported using their individual modules, for instance
  `from scandeval.dane import DaneBenchmark`, but the idea is to use the
  general `Benchmark` class instead.


## [v0.7.0] - 2021-08-17
### Changed
- Always ensure that a model can deal with the labels in the dataset when
  finetuning. If the model has not been trained on the label, then this will
  result in the model always getting that label wrong. For instance, this is
  the case for finetuned NER models not having been trained on MISC tags, if
  they are being evaluated on the DaNE dataset.

### Fixed
- Fixed bug when evaluating SpaCy models.
- Only removing objects at memory cleanup if they exist at all.


## [v0.6.0] - 2021-08-15
### Added
- When finetuning models, 10% of the training data is used to evaluate the
  models, which is used to choose the best performing model across all the
  epochs trained. This will allow for a more fair comparison, as some models
  degrade over time, while other models need a longer time to train.

### Changed
- Uniformised the `_log_metrics` method for all benchmarks, now only defined in
  `BaseBenchmark`.

### Fixed
- Garbage collects when downsizing batch size, to not keep all the previous
  models in memory.
- Typos in logging.


## [v0.5.2] - 2021-08-13
### Fixed
- Fixed bug when `evaluate_train` was set to False.


## [v0.5.1] - 2021-08-13
### Fixed
- The bootstrapping of the datasets is now done properly. Previously the
  bootstrapped datasets were not converted to HuggingFace Dataset objects.


## [v0.5.0] - 2021-08-12
### Added
- It is possible to only evaluate on the test sets, to save some time. This can
  be done in the `Benchmark` class using the `evaluate_train` argument, and in
  the CLI with the `--evaluate_train` flag.
- Added `progress_bar` argument to `Benchmark` to control whether progress bars
  should be shown, and added the `no_progress_bar` flag to the CLI for the same
  reason.

### Changed
- Updated `epochs` and `warmup_steps` of all the datasets to something more
  reasonable, enabling better comparisons of the finetuned models.
- Changed calculation of confidence intervals, which is now based on
  bootstrapping rather than the analytic approach. It will now evaluate ten
  times on the test set and compute a bootstrap estimate of the standard error,
  which is uses to compute an interval around the score on the entire test set.


## [v0.4.3] - 2021-08-12
### Fixed
- RuntimeErrors occuring during training will now raise an `InvalidBenchmark`
  exception, which means that the CLI and the `Benchmark` class will skip it.
  This is for instance caused when `max_length` has not been specified in the
  model config, meaning that the tokeniser does not know how much to truncate.


## [v0.4.2] - 2021-08-12
### Fixed
- Now catching the error where tokenisation is not possible, due to the model
  having been trained on a different task than what is present in the dataset.
  E.g., if a generator model is trained on a classification task.


## [v0.4.1] - 2021-08-12
### Fixed
- Now catching the error when the model's config does not align with the model
  class. When using the CLI or `Benchmark`, these will be skipped.


## [v0.4.0] - 2021-08-11
### Added
- Added confidence intervals for finetuned models, where there is a 95%
  likelihood that the true score would belong to the interval, given infinite
  data from the same distribution. In the case of "raw" pretrained models, this
  radius is added onto the existing interval, so that both the uncertainty in
  model initialisation as well as sample size of the validation dataset affects
  the size of the interval.
- Added garbage collection after each benchmark, which will (hopefully) prevent
  memory leaking when benchmarking several models.

### Changed
- New logo, including the Faroe Islands!
- Allow the possibility to include all languages and/or tasks in the CLI and
  the `Benchmark` class.
- Added Icelandic and Faroese to default list of languages in CLI and the
  `Benchmark` class.
- The default value for `task` is now all tasks, which also includes models
  that haven't been assigned any task on the HuggingFace Hub;
- If a model cannot be trained without running out of CUDA memory, even with a
  batch size of 1, then the model will be skipped in `Benchmark` and the CLI.

### Fixed
- New model is initialised if CUDA runs out of memory, to ensure that we are
  now continuing to train the previous model.
- Dependency parsing now implemented properly as two-label classification, with
  associated UAS and LAS metric computations. Works for pretrained SpaCy models
  as well as finetuning general language models.


## [v0.3.1] - 2021-08-10
### Fixed
- Reduces batch size if CUDA runs out of memory during evaluation.
- Loading of text classification datasets now working properly.


## [v0.3.0] - 2021-08-10
### Changed
- The `W036` warning message from SpaCy is no longer shown.

### Fixed
- Raise `InvalidBenchmark` if model cannot be loaded from the HuggingFace Hub.


## [v0.2.0] - 2021-08-09
### Added
- Added the part-of-speech tagging task from the Danish Dependency Treebank.
  Can be loaded with `load_ddt_pos` and used in `Benchmark` as `ddt-pos`.
- Added the dependency parsing task from the Danish Dependency Treebank.
  Can be loaded with `load_ddt_ddt` and used in `Benchmark` as `ddt-dep`.
- Documentation section and link to `README`
- The `Benchmark` class and the CLI now accepts a `batch_size` argument

### Changed
- `Benchmark` arguments `languages`, `tasks`, `model_ids` and `datasets` have
  been renamed to `language`, `task`, `model_id` and `dataset`, to keep it
  consistent with the CLI.
- When loading datasets, these will now be four dictionaries instead of lists,
  to allow for distinguishing features and labels.
- `batch_size` arguments can now only be among 1, 2, 4, 8, 16 and 32, and the
  corresponding gradient accumulation will be set to 32, 16, 8, 4, 2 and 1,
  respectively. This is to ensure that all finetuning is done using the same
  effective batch size, to ensure fair comparisons.
- Batch sizes are automatically halved if the GPU runs out of memory, with
  gradient accumulation correspondingly doubles.
- Evaluation of `SpaCy` models on token classification tasks are more accurate.

### Fixed
- `README` typos fixed, and image renders correctly


## [v0.1.0] - 2021-08-05
### Added
- First beta release
- Features Danish sentiment, hate speech detection and named entity
  recognition datasets for benchmarking<|MERGE_RESOLUTION|>--- conflicted
+++ resolved
@@ -7,18 +7,16 @@
 
 
 ## [Unreleased]
-<<<<<<< HEAD
 ### Fixed
 - When models output nested JSON dictionaries and structured generation isn't available,
   we use the inner-most dictionary. This caused issues with Anthropic models, since they
   do not support structured generation, and their output are always {"input": actual
   dictionary}. This has been fixed now.
-=======
+
 ### Changed
 - Now does not include the speed benchmark by default, as it is not used in the official
   leaderboards. It can still be used by including `--task speed` when benchmarking a
   model, or by using the `task` argument if using the `Benchmarker` API.
->>>>>>> f4683f7d
 
 
 ## [v15.3.1] - 2025-03-13
