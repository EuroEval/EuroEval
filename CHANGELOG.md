--- conflicted
+++ resolved
@@ -9,16 +9,13 @@
 
 ### Added
 
-<<<<<<< HEAD
 - Added Lithuanian sentiment classification dataset Atsiliepimai to replace the now unofficial
   Lithuanian Emotions dataset.
-=======
 - Added support for Hungarian 🇭🇺! This includes the sentiment classification dataset
   HuSST, the linguistic acceptability dataset ScaLA-hu, the named entity recognition
   dataset SzegedNER, the reading comprehension dataset MultiWikiQA-hu, the
   summarisation dataset HunSum, the knowledge dataset MMLU-hu, and the common-sense
   reasoning dataset Winogrande-hu.
->>>>>>> dc7abe2f
 
 ## [v16.7.1] - 2025-11-18
 
