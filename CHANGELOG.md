--- conflicted
+++ resolved
@@ -9,18 +9,15 @@
 
 ### Added
 
-<<<<<<< HEAD
 - Added support for Serbian 🇷🇸! This includes the sentiment classification dataset
   MMS-sr, the linguistic acceptability dataset ScaLA-sr, the named entity recognition
   dataset UNER-sr, the reading comprehension dataset MultiWikiQA-sr, the summarisation
   dataset LR-Sum-sr, the knowledge dataset MMLU-sr, and the common-sense reasoning dataset
   Winogrande-sr. This was contributed by @oliverkinch ✨
-=======
 - Added support for Bulgarian 🇧🇬! This includes the sentiment classification dataset
   Cinexio, the linguistic acceptability dataset ScaLA-bg, the named entity recognition
   dataset BG-NER-BSNLP, the reading comprehension dataset MultiWikiQA-bg, the knowledge
   dataset Exams-bg, and the common-sense reasoning dataset Winogrande-bg.
->>>>>>> 51f4d80e
 - Added support for Greek 🇬🇷! This includes the binary sentiment classification dataset
   Greek-SA, the linguistic acceptability dataset ScaLA-el, the named entity recognition
   dataset elNER, the reading comprehension dataset MultiWikiQA-el, the summarisation
