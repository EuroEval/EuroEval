--- conflicted
+++ resolved
@@ -8,11 +8,8 @@
 
 ## [Unreleased]
 ### Added
-<<<<<<< HEAD
+- Added support for Polish 🇵🇱! This includes the reading comprehension dataset PoQuAD, the sentiment classification dataset PolEmo 2.0, the linguistic acceptability dataset ScaLA-pl, the named entity recognition dataset KPWr-NER, the summarisation dataset PSC, and the knowledge dataset LLMzSzŁ.
 - Added the Swedish knowledge dataset Skolprov. It is unofficial for now.
-=======
-- Added support for Polish 🇵🇱! This includes the reading comprehension dataset PoQuAD, the sentiment classification dataset PolEmo 2.0, the linguistic acceptability dataset ScaLA-pl, the named entity recognition dataset KPWr-NER, the summarisation dataset PSC, and the knowledge dataset LLMzSzŁ.
->>>>>>> 02daef0d
 - Added the knowledge dataset Trivia-et for Estonian. The dataset contains 800 trivia
   questions about Estonia. In this version we rearrange the examples in
   240 / 60 / 500 samples for training, validation and test splits, respectively.
