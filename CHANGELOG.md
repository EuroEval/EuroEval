--- conflicted
+++ resolved
@@ -12,13 +12,10 @@
   [@Rijgersberg](https://github.com/Rijgersberg) ✨
 
 ### Fixed
-<<<<<<< HEAD
 - Increased the maximal context length from the previous 5,000 to 6,000, as some of the
   datasets have prompts in the 5,000's
-=======
 - The "E" option for the NorCommonSenseQA dataset was not included in the refactor in
   v15.6.0, leading to evaluation errors. This has been fixed now.
->>>>>>> 82dd2887
 
 
 ## [v15.6.0] - 2025-04-13
