--- conflicted
+++ resolved
@@ -9,7 +9,6 @@
 
 ### Added
 
-<<<<<<< HEAD
 - Added better support for evaluating on custom datasets, by allowing `DatasetConfig`
   objects directly in the `Benchmarker.benchmark` method. We also support custom
   datasets with the CLI, by simply defining the desired `DatasetConfig`s in a
@@ -18,17 +17,16 @@
   with the new `source` argument. This argument can both be the Hugging Face Hub ID of
   the dataset or a dictionary with 'train', 'val' and 'test', and values the paths to
   the CSV files.
-=======
 - Added support for Serbian 🇷🇸! This includes the sentiment classification dataset
   MMS-sr, the linguistic acceptability dataset ScaLA-sr, the named entity recognition
   dataset UNER-sr, the reading comprehension dataset MultiWikiQA-sr, the summarisation
   dataset LR-Sum-sr, the knowledge dataset MMLU-sr, and the common-sense reasoning dataset
   Winogrande-sr. This was contributed by @oliverkinch ✨
->>>>>>> 61d861be
 - Added support for Bulgarian 🇧🇬! This includes the sentiment classification dataset
   Cinexio, the linguistic acceptability dataset ScaLA-bg, the named entity recognition
   dataset BG-NER-BSNLP, the reading comprehension dataset MultiWikiQA-bg, the knowledge
-  dataset Exams-bg, and the common-sense reasoning dataset Winogrande-bg.
+  dataset Exams-bg, and the common-sense reasoning dataset Winogrande-bg. This was
+  contributed by @oliverkinch ✨
 - Added support for Greek 🇬🇷! This includes the binary sentiment classification dataset
   Greek-SA, the linguistic acceptability dataset ScaLA-el, the named entity recognition
   dataset elNER, the reading comprehension dataset MultiWikiQA-el, the summarisation
