# Changelog

All notable changes to this project will be documented in this file.

The format is based on [Keep a Changelog](http://keepachangelog.com/en/1.0.0/)
and this project adheres to [Semantic Versioning](http://semver.org/spec/v2.0.0.html).


## [Unreleased]
### Added
<<<<<<< HEAD
- Added support for Spanish! 🇪🇸This includes the Spanish part of the reading comprehension
  dataset [XQuAD](https://huggingface.co/datasets/google/xquad/viewer/xquad.es),
  [sentiment-headlines dataset](https://huggingface.co/datasets/pysentimiento/spanish-targeted-sentiment-headlines), the linguistic acceptability dataset ScaLA with the [Spanish Universal
  Dependencies](https://github.com/UniversalDependencies/UD_Spanish-AnCora), the Spanish part of [mlsum](https://huggingface.co/datasets/reciTAL/mlsum), the knowledge dataset [MMLU-es](https://huggingface.co/datasets/ScandEval/mmlu-es-mini), the common-sense reasoning dataset [HellaSwag-es](https://huggingface.co/datasets/ScandEval/hellaswag-es-mini), and the named entity recognition dataset [XGLUE-NER-es-mini](https://huggingface.co/datasets/ScandEval/xglue-ner-es-mini).
=======
- Now extracts number of parameters and context length for Ollama models, using the
  `ollama` package. Vocabulary size is currently not available available in the `ollama`
  package, so this is not extracted for Ollama models. For this reason, the `ollama`
  package has been added to the core dependencies, as it is very small (~10 KB)
- Now downloads Ollama models when evaluating them.
>>>>>>> c36f0fb0

### Fixed
- When models output nested JSON dictionaries and structured generation isn't available,
  we use the inner-most dictionary. This caused issues with Anthropic models, since they
  do not support structured generation, and their output are always {"input": actual
  dictionary}. This has been fixed now.
- Now handles `ReadTimeout`s when loading datasets, rather than aborting evaluations.
- Benchmark configurations specified when calling `Benchmarker.benchmark` did not
  properly override the default configurations set during initialisation when
  benchmarking generative models. This has been fixed now.

### Changed
- Moved the `demjson3` dependency from the `generative` extra to the main dependencies,
  to allow benchmarking API-based models without any extras.
- Now does not include the speed benchmark by default, as it is not used in the official
  leaderboards. It can still be used by including `--task speed` when benchmarking a
  model, or by using the `task` argument if using the `Benchmarker` API.


## [v15.3.1] - 2025-03-13
### Fixed
- Now handles `ConnectionError`s when loading datasets, rather than aborting evaluations.


## [v15.3.0] - 2025-03-12
### Added
- Added support for evaluating Italian 🇮🇹! This includes the reading comprehension
  dataset [SQuAD-it](https://hf.co/datasets/crux82/squad_it), the summarization
  dataset [IlPost](https://hf.co/datasets/ARTeLab/ilpost), the sentiment
  classification
  [Sentipolc-16](https://hf.co/datasets/cardiffnlp/tweet_sentiment_multilingual),
  the common-sense reasoning dataset
  [HellaSwag-it](https://hf.co/datasets/alexandrainst/m_hellaswag), the linguistic acceptability
  dataset ScaLA with the [Italian Universal Dependencies
  treebank](https://github.com/UniversalDependencies/UD_Italian-ISDT), the knowledge
  dataset [MMLU-it](https://hf.co/datasets/alexandrainst/m_mmlu), and the named entity
  recognition dataset [MultiNERD
  IT](https://hf.co/datasets/Babelscape/multinerd) (and unofficially
  [WikiNEuRal IT](https://hf.co/datasets/Babelscape/wikineural)). This was contributed by [@viggo-gascou](https://github.com/viggo-gascou) ✨
- Added the new Norwegian knowledge dataset NRK-Quiz-QA, consisting of quizzes on the
  Norwegian language and culture, in both Bokmål and Nynorsk. The dataset has been split
  into 635 / 256 / 2,048 samples for train, val, and test, respectively. This replaces
  the old MMLU-no as the official Norwegian knowledge dataset.
- Added the new Norwegian common-sense reasoning dataset NorCommonSenseQA, which is a
  manually translated and localised version of the English CommonsenseQA dataset, in
  both Bokmål and Nynorsk. The dataset has been split into 128 / 128 / 787 samples for
  train, val, and test, respectively. This replaces the old HellaSwag-no as the official
  Norwegian common-sense reasoning dataset.
- Added the Norwegian linguistic acceptability dataset NoCoLA, which is based on the
  annotated language learner corpus ASK. The dataset has been split into 1,024 / 256 /
  2,048 samples and converted into a binary correct/incorrect dataset, but
  stratified across the error categories.

### Changed
- Updated the Danish Citizen Tests dataset to include the newer 2024 tests, Further,
  rather than splitting the dataset randomly, we include all the citizenship tests in
  the test split, and prioritise the newer permanent residence tests in the test and
  validation splits.
- Changed the IcelandicKnowledge dataset to be the new official Icelandic knowledge
  dataset, as it is more specific to Icelandic culture and history than the previous
  machine translated ARC-is dataset. It has also been improved, as some of the generated
  alternative answers were formatted incorrectly.

### Fixed
- A bug caused fresh encoder models to not be benchmarkable on the speed benchmark -
  this has been fixed now.
- Some encoder models were not able to be evaluated on reading comprehensions, if their
  tokenizers were not subclassing `PreTrainedTokenizer`. This has been relaxed to
  `PreTrainedTokenizerBase` instead.
- Newer versions of the `transformers` package changed the model output format, causing
  errors when evaluating encoder models on some tasks. This has been fixed now.
- Added `setuptools` to the dependencies, as it is required for the package to be
  installed correctly.


## [v15.2.0] - 2025-02-28
### Changed
- Changed the name of the benchmark to `EuroEval`, to reflect the fact that the
  benchmark is not only for Scandinavian languages anymore. This is fully backwards
  compatible, however: you can still install the `scandeval` package, 'scandeval.com'
  redirects to the new 'euroeval.com' website, and the `scandeval` command line
  interface is still available.
- Update `litellm` to the stable version v1.16.13.

### Fixed
- If a tokenizer has not specified BOS and/or EOS token in its config, we now extract
  this manually.

### Deprecated
- Deprecated the ability to call the `Benchmarker` objects directly. Instead, please use
  the `benchmark` method.


## [v15.1.0] - 2025-02-12

### Added
- Added new `--only-allow-safetensors` flag, which disallows evaluating models from the
  Hugging Face Hub if they are not stored as safetensors. This ensures a high level of
  security on the system running the evaluations, if this is necessary. This was
  contributed by [@Mikeriess](https://github.com/Mikeriess) ✨


### Fixed
- Regex mismatch caused the wrong sequence length for GPT-4o models. This has been fixed
  now.
- Fixed a truncation issue when evaluating encoder models on some knowledge datasets,
  which caused the evaluation to fail. This has been fixed now.
- A bug occurred when locating a model's end of reasoning token (e.g., `</think>`) if
  the model's tokenizer had no BOS token. This has been fixed now.
- Fixed an issue with the loading of freshly initialised models, caused by attempting to
  load the Hugging Face model configuration from the Hugging Face Hub instead of
  manually creating it.


## [v15.0.0] - 2025-02-02

### Added
- Added support for evaluating generative reasoning models, such as OpenAI o1 and
  Deepseek R1. This is done by upping the maximal sequence length to 8,192 tokens, and
  removing the reasoning part afterwards, to get the final answer.
- Added `generative_type` to the output dictionaries, which can currently be either
  'base', 'instruction_tuned' or 'reasoning'. This is now used in the leaderboards.
- Added `merge` to the output dictionaries, on whether the model is the result of a
  merge with other models.
- Added the summarisation dataset
  [personal-sum](https://github.com/SmartmediaAI/PersonalSum). It has been split into
  121 / 64 / 256 samples for train / validation / test, respectively, and is set to
  `unofficial` for now. This was contributed by
  [@oliverkinch](https://github.com/oliverkinch) ✨
- Added the Jentoft dataset - a linguistic acceptability dataset which was published in
  [this Master's thesis](https://www.duo.uio.no/handle/10852/103885) by Matias Jentoft.
  The original dataset consists of 85,771 / 10,827 / 10487 samples for training,
  validation and test, respectively. We use a split of 1,024 / 256 / 2,048 samples for
  training, validation and test, respectively. In each split, the distribution of
  `correct` and `incorrect` is 50/50. This dataset has been set to `unofficial` for now.
  This was contributed by [@oliverkinch](https://github.com/oliverkinch) ✨
- Added the dataset icelandic-knowledge, which is derived from the IcelandicQA dataset,
  reformatted as a knowledge dataset with GPT-4o generated candidate answers. The split
  is given by 845 / 128 / 1024 for train, val, and test, respectively. It is marked as
  `unofficial` for now. This was contributed by
  [@oliverkinch](https://github.com/oliverkinch) ✨

### Changed
- Changed the instruction prompts to all text classification tasks by specifying
  that only the labels are allowed to be generated. This caused an issue with some of
  the reasoning models, as they tended to output a more verbose answer.

### Fixed
- Only use double newlines as stop tokens for base decoder models, and not instruction
  tuned models, as we only use the double newlines to separate the few-shot examples in
  the base case.
- A bug caused structured generation to not be used for generative models on named
  entity recognition tasks. This affects models evaluated from v14.2.0.
- Fixed an issue where some API models did not allow `logprobs`, `top_logprobs`,
  `max_tokens` and/or `temperature`.

### Removed
- Removed support for JAX/Flax models to simplify the code, as they are incredibly rare,
  and they usually have a PyTorch/Safetensors version available.


## [v14.4.0] - 2025-01-22

### Added
- Added support for French! 🇫🇷This includes the sentiment classification dataset
  [Allocine](https://hf.co/datasets/tblard/allocine), the linguistic acceptability
  dataset ScaLA with the [French Universal
  Dependencies](https://github.com/UniversalDependencies/UD_French-GSD), the reading
  comprehension dataset [FQuAD](https://hf.co/datasets/illuin/fquad) (and unofficially
  [Belebele-fr](https://hf.co/datasets/facebook/belebele)), the named entity recognition
  dataset
  [ELTeC](https://dspace-clarin-it.ilc.cnr.it/repository/xmlui/handle/20.500.11752/OPEN-986),
  the knowledge dataset [MMLU-fr](https://hf.co/datasets/alexandrainst/m_mmlu), the
  common-sense reasoning dataset
  [HellaSwag-fr](https://hf.co/datasets/alexandrainst/m_hellaswag) and the summarization
  dataset [OrangeSum](https://hf.co/datasets/EdinburghNLP/orange_sum).
- Added support for evaluating local models again, which supports models stored in the
  Hugging Face format with a Hugging Face model configuration file (`config.json`) in
  the model directory. This was contributed by [@rlrs](https://github.com/rlrs) and
  [@peter-sk](https://github.com/peter-sk) ✨

### Changed
- Changed the Belebele splits, as there were too few training splits for evaluation on
  encoder models to make sense. We now use 256 samples for training, 64 for validation
  and the rest (580) for testing.
- Changed the prompting of Danske Talemåder dataset slightly, to only use the word
  "expression" (da. "udtryk") in the prompt, rather than mention idiom (da. "talemåde")
  directly.
- Changed the instruction prompts to multiple choice tasks by specifying that only 'a',
  'b', 'c' or 'd' should be used. This caused a mix-up with Claude models, since they do
  not support logprobs.

### Fixed
- Better error message when trying to benchmark a non-generative model on a generative
  task.
- Fixed an issue where NER datasets without `text` features could not be evaluated with
  generative models.
- Encoder models were not able to be evaluated on multiple choice classification tasks,
  such as Belebele, as it differs from other multiple choice datasets by having both a
  context and a question. This has been fixed now.
- Fixed an issue when generative models in gated repos caused an error message when both
  of the environment variables `HUGGINGFACE_API_KEY` and `HF_TOKEN` were not set.
- Sometimes the generative model cache becomes corrupt and cannot be stored to disk.
  Rather than raising an error we now reset the model cache and carry on.


## [v14.3.0] - 2025-01-14
### Added
- Added the Dutch sentiment classification dataset DBRD. This dataset only has positive
  and negative samples, but has a better quality than the existing Dutch Social dataset.
  We set it to unofficial for now, but it might eventually replace the Dutch Social
  dataset as the official Dutch sentiment classification dataset.

### Changed
- Updated the Dutch reading comprehension dataset SQuAD-nl, being a machine translated
  version of the English SQuAD dataset. Previously we used the `yhavinga/squad_v2_dutch`
  version, but this has been changed to `GroNLP/squad-nl-v2.0`, following [this
  evaluation showing that the latter is of higher
  quality](https://huggingface.co/datasets/yhavinga/squad_v2_dutch/discussions/2#6763ed4c42436c7f7005f4b4).
- Moved the label definition from the task-level to dataset-level, which now allows
  specifying dataset-specific labels that differ from other datasets in the same task.

### Fixed
- Fixed a bug when benchmarking base decoder models on reading comprehension tasks,
  where it was not checked if the prompts should be stripped or not. This caused a
  severe performance degradation on these tasks. This affects base decoder models
  benchmarked on reading comprehension tasks from v14.0.0.
- The `trust_remote_code` argument was not supplied when loading the Hugging Face
  configuration in some places, which caused an unnecessary dialogue with the user when
  evaluating models. This correctly now uses the `--trust-remote-code` argument as
  supplied by the user.
- If the model cache is corrupted, we now log this and re-initialise it, rather than
  raising an error.
- Some models were detected as API models when they were not, due to the fact that they
  _were_ available in LiteLLM. We now default to using vLLM for these models, as this
  is the default backend for ScandEval.
- Now correctly displays a message to the user when access to a model is contingent on
  approval from the repository authors, rather than raising an error.
- Fixed issue while determining the maximal sequence length of encoder models on CUDA
  devices, which caused an error when evaluating some models. We now move the model to
  CPU temporarily to determine the maximal sequence length.
- If a model configuration does not specify `architectures` then we assume that it is an
  older architecture and that it is an encoder model.
- Block unnecessary logging from `huggingface_hub`.


## [v14.2.0] - 2025-01-11
### Added
- Now supports evaluation of encoder models on the multiple choice tasks knowledge and
  common-sense reasoning. This is done by splitting the individual choices into separate
  inputs during training (framing it as a binary classification task), and then at test
  time we take the option with the highest probability as the answer. This is the same
  way that encoders were evaluated in the original HellaSwag paper.

### Changed
- Updated the Danish knowledge dataset Danske Talemåder, as a new professional version
  has been released, made by the Danish Language and Literature Society. This features
  1,000 examples in total, where we use a 808 samples in the test split. All the false
  options have been created manually.
- We now use the `architectures` parameter in the Hugging Face model configuration to
  determine whether a model is generative or not, as this is more reliable than the
  previous method of checking the model repository's tags. The downside of this is that
  the model config must be downloaded, but the overhead is minor.


## [v14.1.2] - 2025-01-07
### Fixed
- The labels were not displayed correctly in the few-shot examples for base generative
  models, when benchmarking text classification tasks, which negatively affected scores
  of the linguistic acceptability task, and to a lesser extent the sentiment
  classification task. This has been fixed now. The models benchmarked from v14.0.0 are
  affected and should be re-benchmarked.


## [v14.1.1] - 2025-01-06
### Fixed
- Downgraded `vllm` down to `>=0.6.3,<0.6.5`, as the later versions of vLLM uses a newer
  version of outlines, which causes memory errors. This will be updated when this is
  resolved. [Relevant `outlines`
  issue](https://github.com/dottxt-ai/outlines/issues/1351).
- Display initial "Benchmarking X on Y" logging for all datasets being benchmarked,
  instead of just the first one.
- Removed the `--load-in-4bit` argument, as it is not used anymore, since it was only
  used when loaded generative models with the `transformers` backend, but we now only
  use vLLM for generative models.


## [v14.1.0] - 2025-01-02
### Changed
- Updated `vllm` from `>=0.6.3` to `>=0.6.6` and `transformers` from `4.45.0` to
  `4.47.0`, to support more model architectures.

### Fixed
- Now automatically uses the environment variable `HUGGINGFACE_API_KEY` when loading
  models from the Hugging Face Hub, so that the `--api-key` argument isn't needed in
  that case.
- Added a `Tekstur: ` prefix to the prompt template of the `foqa` dataset.
- Changed the instruction template prefix of `danske-talemaader` from `Spørgsmål: ` to
  `Hvad er betydningen af følgende talemåde: `.
- Add `fbgemm-gpu` to `generative` dependencies, as it is required to load newer Llama
  models.
- When a generative model isn't stored as safetensors, we now report an unknown number
  of parameters, and log a warning to the user on how to fix this.
- When benchmarking encoder models, we now correctly use the attention mask when
  checking the model's maximum sequence length.


## [v14.0.4] - 2024-12-17
### Fixed
- Model cache was not working properly with zero-shot models, meaning that redundant
  generations were made. This has been fixed now, which also makes the zero-shot
  evaluation much faster.
- Use `ray` as distributed executor backend for vLLM if more than one GPU is available,
  which fixes an error when using multiple GPUs with vLLM.
- Do not re-initialise generative models after each dataset. This both makes evaluation
  a bit faster as well as avoids an error that occurs when finishing a (model, dataset)
  evaluation with multiple GPUs. Note that the same error still happens when
  benchmarking multiple models in the same `scandeval` run when using multiple GPUs, as
  this is a `ray` issue.


## [v14.0.3] - 2024-12-14
### Fixed
- Enforce `scikit-learn<1.6.0`, since 1.6.0 is incompatible with `evaluate`. This bound
  will be removed when [this `evaluate`
  issue](https://github.com/huggingface/evaluate/issues/655) has been fixed.


## [v14.0.2] - 2024-12-13
### Fixed
- Fixed a bug with the speed benchmark for vLLM models, when the model is instruction
  tuned.
- LiteLLM models now uses the instruction prompt, also when few-shot evaluating, just
  like all vLLM models.
- Now catches more LiteLLM exceptions when evaluating API models, and retries the
  evaluation after a short delay if the exception is due to a temporary issue.


## [v14.0.1] - 2024-12-11
### Added
- Added the `api_version` argument, mimicking the LiteLLM API.

### Changed
- Changed the `base_url` argument to `api_base`, to mimic the LiteLLM API.

### Fixed
- Now correctly uses the `api_base` argument when evaluating models with the LiteLLM
  API.


## [v14.0.0] - 2024-12-11
### Added
- Added support for [LiteLLM](https://docs.litellm.ai/), meaning that all LLMs on 100+
  APIs can now be benchmarked! This includes OpenAI, Anthropic, Google, Mistral AI,
  Cohere, Ollama, LM Studio, vLLM servers, and Hugging Face inference endpoints. Check
  out the full list of LiteLLM providers [here](https://docs.litellm.ai/docs/providers).
- Added new `--base-url` argument, which allows you to specify the base URL of your
  model, if you are using an OpenAI-compatible inference API.

### Changed
- No more tokenisation for generation tasks, resulting in faster preprocessing times.
- Now evaluates models on the validation split by default, to avoid overfitting to the
  test set. The test set can be evaluated on using the new `--evaluate-test-split` flag.
- Now evaluates instruction tuned models with their chat template. Further, if a
  tokeniser has multiple chat templates, then we use the one corresponding to the ISO
  639-1 language code of the dataset, if available (e.g., "en" for English, "is" for
  Icelandic and so on) - otherwise we will just use the default chat template of the
  tokeniser.

### Removed
- Removed the option to evaluate on the training split, as this is not a common use
  case and simplified the codebase. If you find that this should be re-added, please
  open an issue in the GitHub repository.
- All generative on-premises models are now evaluated with vLLM and thus does not use
  the `transformers` backend as a backup, as this was not used in practice, and
  simplified the codebase. If you find that this should be re-added, please open an
  issue in the GitHub repository.
- Removed the `--only-validation-split` flag, as this is now the default behaviour. If
  you find that this should be re-added, please open an issue in the GitHub repository.
- Removed the option to benchmark local models, as this was not used in practice, and
  simplified the codebase. If you find that this should be re-added, please open an
  issue in the GitHub repository.

### Fixed
- Better handling of adapter models. The Hugging Face model configuration and the
  tokeniser will now be attempted to be loaded from the base model ID, if available.
- Now uses EOS token as the PAD token if a generative model has neither PAD nor BOS
  token available.
- If a generative model has not defined its pad token ID then we now manually check the
  candidate tokens `<pad>`, `[pad]`, `<|endoftext|>`, `<|im_end|>`, and upper case
  versions of these tokens.


## [v13.3.0] - 2024-11-29
### Added
- Added the question answering part of the Norwegian NorGLM multi-task human annotated
  dataset NO-Multi-QA-Sum (norglm-multi-qa). This dataset is part of the NLEBench
  Norwegian benchmarks. The answers from the original dataset have been rephrased with
  gpt-4o to contain the answer from the context. It has been marked as `unofficial` for
  now. This was contributed by [@viggo-gascou](https://github.com/viggo-gascou) ✨
- Added the sentiment classification part of the Icelandic dataset Hotter and Colder,
  being a gold standard dataset. As no Icelandic sentiment classification dataset was
  included in the benchmark previously, this is now the official Icelandic sentiment
  classification dataset.
- Added the Faroese sentiment classification dataset FoSent, being a gold standard
  dataset. Note that this dataset is very small (74 train, 35 val, 283 test samples).
  The dataset consists of manually annotated Faroese news articles as well as individual
  sentences from the news articles. In creating the splits we ensure that there is no
  overlap between the news articles in the train, validation and test sets. As no
  Faroese sentiment classification dataset was included in the benchmark previously,
  this is now the official Icelandic sentiment classification dataset.


## [v13.2.0] - 2024-11-14
### Added
- Added the summarisation part of the Norwegian NorGLM multi-task human annotated
  dataset NO-Multi-QA-Sum (`norglm-multi-sum`). This dataset is part of the NLEBench
  Norwegian benchmarks. It has been marked as `unofficial` for now. This was contributed
  by [@viggo-gascou](https://github.com/viggo-gascou) ✨
- Added `ice-linguistic` a linguistic acceptability dataset which is a subset of the
  Icelandic Linguistic Benchmarks dataset. It is a small dataset with 94 train
  samples, 32 validation samples, and 256 test samples, and has been marked as
  `unofficial` for now. This was contributed by
  [@oliverkinch](https://github.com/oliverkinch) ✨
- Added `icelandic-qa`, an Icelandic question answering dataset about Icelandic culture
  and history. The original dataset has 2000 samples, but only 375 of the samples have
  answers that are found in the context (exact match). An LLM has therefore been used to
  rephrase the answers and we now have 1683 samples where the answers are found in the
  context (531 train, 128 val, 1024 test). It has been set to `unofficial` for now. This
  was contributed by [@oliverkinch](http://github.com/oliverkinch) ✨

### Fixed
- Small typo in prefix prompt used for few-shot evaluation of the English sentiment
  classification dataset SST5.
- If a model cannot be benchmarked with vLLM then we now properly load the model with
  the `transformers` backend.


## [v13.1.0] - 2024-10-31
- Added `ice-ec` (a subset of the dataset) and `ice-ec-full` (the full dataset), an
  Icelandic linguistic acceptability dataset. It has been set to `unofficial` for now.
  This was contributed by [@oliverkinch](https://github.com/oliverkinch) ✨
- Added the Schibsted summarisation dataset, which contains summaries of published
  articles from Schibsted Media's Norwegian and Swedish newsrooms. The dataset has been
  split into two separate small datasets, `schibsted-sv` for Swedish and `schibsted-no`
  for Norwegian. Note that both of these datasets are really small (89 and 374 test
  samples in `schibsted-sv` and `schibsted-no`, respectively), and have been set to
  `unofficial` for now. This was contributed by
  [@oliverkinch](https://github.com/oliverkinch) ✨
- Added the Icelandic summarisation dataset IceSum. IceSum is a collection of 1,000
  Icelandic news articles from mbl.is, which have been manually annotated with
  summaries. The dataset has been marked as unofficial, meaning that it will not be
  automatically included when benchmarking models, but can be included by specifying the
  dataset explicitly using the --dataset argument (or dataset argument if using the
  Benchmarker API). This was contributed by
  [@viggo-gascou](https://github.com/viggo-gascou) ✨
- Added the new Faroese reading comprehension dataset FoQA. This is now the default
  Faroese reading comprehension benchmark, as there was none previously.
- Now supports evaluation of models with adapters. This requires that the model
  repository has an `adapter_config.json` file, but no additional setup is needed.

### Fixed
- If a model does not use attention mask then we now do not supply it. This caused
  errors when evaluating state space models.
- Now limits the maximum sequence length when loading HF models (as opposed to vLLM
  models) to 5,000 tokens, just like we do with vLLM (no prompts are larger than that).
  This avoids OOM issues.
- Adds GPT-4o and GPT-4o-mini to the list of cached OpenAI model IDs, to correctly
  determine if the model exists, without needing an OpenAI API key.
- If a model has set its EOS token ID to multiple tokens and hasn't set the padding
  token ID, we use the first EOS token ID as the padding token ID.
- Fixed a bug related to the loading of some encoder models by updating `accelerate` to
  `>=0.34.2` and `transformers` to `>=4.45.0`.
- We now ensure that stop tokens in vLLM can't be empty, as this caused errors when
  evaluating some models.
- If the end-of-chat-token for a model only consists of whitespace and/or newlines then
  we ignore it, as this caused errors when evaluating some models and makes no
  difference to the evaluation of the model, since we are stripping the output anyway.
- Now identifies more models correctly as generative models.


## [v13.0.0] - 2024-07-31
### Added
- Evaluation of instruction tuned models is now possible! This is done by setting the
  `--zero-shot` flag when benchmarking a model (or `zero_shot=True` if using the
  `Benchmarker` API). This will evaluate the model using an instruction prompt and
  without any in-context examples. Furthermore, the chat template of the model will be
  used. This is to mimic the behaviour of the model when it is used in a user-facing
  setting.
- Debug mode for generative models is now possible now, which can be used to validate a
  model's output manually. This will log the predictions, and store all the inputs and
  predictions to a JSON file in the current working directory. This can be enabled by
  setting the `--debug` flag when benchmarking a model (or `debug=True` if using the
  `Benchmarker` API).
- Added the Dutch linguistic acceptability dataset `dutch-cola`. It has been set to
  `unofficial` for now, but it might eventually replace ScaLA-nl as the official Dutch
  linguistic acceptability dataset. For now, you can benchmark models on it by
  explicitly setting the dataset using the `--dataset` argument (or `dataset` argument
  if using the `Benchmarker` API). If you would prefer to run the full dataset, then you
  can benchmark models on `dutch-cola-full` as well - note that this evaluation will be
  significantly slower than the `dutch-cola` evaluation.
- Added the Belebele dataset, being a multilingual multiple-choice reading comprehension
  dataset. This has been added as a separate `multiple-choice-reading-comprehension`
  task, and is available in all supported languages except Faroese. The dataset has been
  marked as unofficial, meaning that it will not be automatically included when
  benchmarking models, but can be included by specifying the dataset explicitly using
  the `--dataset` argument (or `dataset` argument if using the `Benchmarker` API).

### Fixed
- Set upper bound on Python versions to `<4.0` from `<3.12`, to avoid installation
  issues.
- Removed the use of `ModelFilter` from the `huggingface_hub`, as it was removed from
  version `0.24.0` onwards. For the same reason, we now require `>=0.24.0` for the
  `huggingface_hub` dependency.
- Now checks the `sliding_window` and `sliding_window_size` config attributes when
  determining the vLLM context length. This would result in errors when the sliding
  window is less than 5,000, which for instance is the case with the Gemma 2 models.

### Changed
- Added `gpt-4o-mini` metadata, to correctly display maximum sequence length and
  vocabulary size.
- Changed the name of the `question-answering` task to the more descriptive name
  `reading-comprehension`.
- Update `vllm` to `>=0.5.3` and `transformers` to `>=4.43.0`, which now allows
  evaluation of Gemma 2 and Llama-3.1 models.
- Removed the `quantization` extra and instead prompt the user to manually install any
  missing quantisation packages when evaluating quantised models. This is due to several
  dependency clashes with `optimum` and `transformers`.


## [v12.11.0] - 2024-07-03
### Added
- Updated the `arc-is` dataset to a Claude translated version of ARC-challenge, from the
  dataset `mideind/icelandic-arc-challenge`. This has substantially higher translation
  quality than the previous `arc-is` and the current `mmlu-is` datasets. For this
  reason, the new `arc-is` dataset is now the official Icelandic dataset for the
  knowledge task.


## [v12.10.8] - 2024-06-21
### Fixed
- An import error caused `openai` to be installed for any evaluations to be done, which
  has now been fixed.


## [v12.10.7] - 2024-06-19
### Fixed
- Require `numpy` to be of version `1.x.x`, as the new `2.0.0` clashes with `outlines`.


## [v12.10.6] - 2024-06-19
### Fixed
- Updated `optimum` to `>=1.20.0` as `1.19.x` is incompatible with newer `transformers`
  versions.
- Updated `outlines` to `>=0.44.0` as this fixes an error in evaluating NorwAI models.


## [v12.10.5] - 2024-06-12
### Changed
- Remove almost all upper version bounds on dependencies. This makes it easier to be
  compatible with the `scandeval` package, with the risk of potentially introducing
  bugs when new dependency versions appear. We will monitor this risk and see if this
  is the way to go.

### Fixed
- Update `vllm` to `>=0.5.0`, `outlines` to `>=0.0.37` and `tiktoken` to `>=0.7.0`,
  which now resolves the dependency clash between the three of them.
- When detecting the `outlines` version we expected it to consist of integers, but we
  now accept strings as well (for development versions, say).


## [v12.10.4] - 2024-06-03
### Fixed
- Access to the evaluation datasets were shut down by Hugging Face again. It has now
  been restored.


## [v12.10.3] - 2024-06-03
### Fixed
- Access to the evaluation datasets were shut down by Hugging Face. It has now been
  restored.


## [v12.10.2] - 2024-05-30
### Fixed
- Correctly update logits processors and prefix allowed functions tokens functions for
  NER datasets when starting generation.
- We now use logprobs for OpenAI models, as this is supported by the chat models now.
  This is used for all sequence classification based tasks, which currently comprise of
  sentiment classification, linguistic acceptability, knowledge and common-sense
  reasoning. This fixes some incorrect evaluations of the newer GPT-4-turbo and GPT-4o
  models, as they tend to output things like "Sentiment: positive" rather than simply
  "positive".


## [v12.10.1] - 2024-05-28
### Fixed
- Now recognises the metadata for the new GPT-4o models correctly. Currently there is a
  version clash between `vllm` and `tiktoken`, meaning that one needs to manually
  upgrade `tiktoken` to evaluate GPT-4o - an informative error message notes this to
  the user now in that case.
- Number of generated tokens for sequence classification tasks has been changed back to
  1 (from 3). This makes no difference to open source models, as we only use the
  logprobs from the first token anyway, but this makes a big difference on multiple
  choice QA tasks for OpenAI models, as some of them might output things like "a is
  correct" rather than simply "a". Since we're using word edit distance to the labels,
  this might accidentally cause the final prediction to be different from "a".
- An error in `outlines<=0.0.36` meant that NER evaluations were near-random.
  Unfortunately, due to a strict `outlines` requirement in `vllm`, we cannot enforce
  `outlines>0.0.37` (see [this vLLM PR for a future
  fix](https://github.com/vllm-project/vllm/pull/4109)). For now, to prevent faulty
  evaluations, we raise an error, asking the user to manually upgrade `outlines` if
  they have an old version.


## [v12.10.0] - 2024-05-08
### Changed
- Update `autoawq` to `>=0.2.5,<0.3.0`, as it now doesn't have a dependency clash with
  `transformers`.
- Update `vllm` to `>=0.4.2,<0.5.0`, to support new models (such as Phi-3).
- Update `torch` to `>=2.3.0,<3.0.0`, as this is required by `vllm`.

### Fixed
- When overriding benchmark configuration parameters in `Benchmarker.benchmark` then
  these overridden parameters are now correctly used when building datasets.
- When a generative model was benchmarked on a NER task followed by another task, the
  structured generation wasn't set up correctly, as we're not re-initialising the model
  since v12.8.0. We now ensure that the logits processors are re-built for every
  dataset.


## [v12.9.1] - 2024-04-30
### Fixed
- Disables the prefix caching of vLLMs, as it has not been implemented with sliding
  window attention yet, causing re-initialisation errors.
- Updates `vllm` to `>=0.4.1,<0.5.0`, as this fixes an issue with benchmarking
  freezing.


## [v12.9.0] - 2024-04-26
### Changed
- Update `optimum` dependency to `>=1.19.1,<2.0.0`, as it is now compatible with
  `transformers>=4.40.0,<4.41.0`.

### Fixed
- Pin `vllm` to `v0.4.0`, since `v0.4.1` has breaking changes and is causing issues
  with flash attention.
- Catch vLLM error when prefix caching is set for models with sliding window attention,
  as this is not supported yet in vLLM.


## [v12.8.0] - 2024-04-23
### Changed
- Updated `vllm` to `>=0.4.0,<0.5.0`, which both fixes an issue with multi-gpu
  benchmarking as well as supporting more models.
- Updated `transformers` to `>=4.40.0,<4.41.0`, to support more models.
- Removed the `olmo` extra, as it is now included in `transformers`.
- Downgraded `outlines` to `v0.0.34` as any newer version is currently incompatible
  with `vllm`. This will be changed back to newer versions when [this vLLM
  PR](https://github.com/vllm-project/vllm/pull/4109) has been merged and released.

### Fixed
- Now does not reload generative models between each evaluation. This both saves some
  evaluation time, but it also prevents a bug when using multiple GPUs.
- Handle the change from having `float` logprobs in vLLM to the new `Logprob` objects.


## [v12.7.0] - 2024-04-19
### Added
- Added a script to evaluate human performance on datasets. This is a Gradio app which
  can be run using the command `human_evaluate --annotator-id <id>`, where
  `annotator-id` is the ID of the human annotator (from 0 to 10, inclusive). They will
  then annotate their answers for validation splits from the iteration corresponding to
  their annotator ID. All of the annotated results will be stored to
  `scandeval_benchmark_results.jsonl`, as usual - note here that this will create a
  single `human` entry, where multiple annotators will count as multiple iterations for
  the same `human` model.

### Fixed
- If a model has a very small maximal context length in its tokeniser configuration
  then we ignore this value and instead use the default value.
- When a model is generative then we use default context length to be 32,768.
- Now ensures that we use mixed precision when CUDA is available, as this is required
  by Flash Attention.
- By default we only use flash attention for generative models, as it leads to errors
  with several encoder models.
- Add missing OpenAI models to the model cache, to checking model existence when no
  OpenAI key is specified.
- Only imports from the `openai` package if it has been installed.
- Improved detection of the end-of-chat tokens for instruction tuned models, which
  previously caused errors when evaluating some instruction tuned models.
- Loading of a pretrained model configuration from the Hugging Face Hub failed when the
  model is gated and when the `cache_dir` is specified in `AutoConfig.from_pretrained`.
  We now do not set that argument if the model is gated, as a temporary fix.


## [v12.6.1] - 2024-04-11
### Fixed
- Changed vLLM inference parameters to limit the GPU memory usage during evaluation,
  which makes it possible to evaluate larger models on the same hardware as previously.
  Concretely, the `gpu_memory_utilization` has been raised from 0.9 to 0.95,
  `enforce_eager` is set to True, the `max_model_len` has been reduced from (at most)
  10,000 to (at most) 5,000. See [this
  issue](https://github.com/ScandEval/ScandEval/issues/383) for an overview of maximum
  amount of tokens in each dataset (as of v12.6.0 of ScandEval).
- Removed 1 sample from the Swedish sentiment classification dataset SweReC which was
  abnormally long, to keep the maximum amount of tokens in the samples below 5,000.
  Replaced the outlier sample with a new one.
- The number of allowed generated tokens for the Danish summarisation dataset
  Nordjylland News was mistakenly set to 128, compared to 256 for all other
  summarisation datasets. This has been fixed now.
- Now correctly detects if `autoawq` should be installed, when evaluating an AWQ model.
- Reduced `transformers` dependency to `4.38.x` again, as `autoawq` requires this.
- Do not use BitsAndBytes quantisation if the model is already quantised.


## [v12.6.0] - 2024-04-10
### Changed
- Updated `transformers` dependency to `>=4.39.3,<4.40.0`.

### Fixed
- Updated cached OpenAI model metadata.
- When loading local models we now more robustly detect the task of the model (i.e.,
  whether it is a generative model, encoder model or sequence-to-sequence model). This
  previously prevented evaluation of some local models.
- When detecting whether a local model exists, we now also look for the existence of
  `*.safetensors` files.


## [v12.5.3] - 2024-04-05
### Fixed
- The speed benchmark for OpenAI models was extremely slow, due to an issue with the
  tokenizer. This has been fixed now.


## [v12.5.2] - 2024-04-04
### Fixed
- Now using the same label order in the NER task as is in the dataset configuration.
  From v12.1.0 and onwards these were updated to sorting the labels, but this has
  resulted in significantly worse performance.
- Added GPT-4-turbo name variations to cached OpenAI model IDs. This means that we'll
  be able to see if a model ID should be an OpenAI model, without an OpenAI API key.


## [v12.5.1] - 2024-04-03
### Security
- Now uses an access token to access datasets, allowing the datasets to not be
  publicly available on the Hugging Face Hub.


## [v12.5.0] - 2024-04-02
### Added
- We now support evaluation of quantised models, such as GPTQ and AWQ, when the vLLM
  backend is being used (the default).

### Fixed
- Move tensor to the correct device when benchmarking seq-to-seq models (#363). Thanks
  to [@ThomasKluiters](https://github.com/ThomasKluiters) for this contribution! :tada:
- Deals with the case where an instruction tuned model does not use any special token
  at the end of the chat, such as `<|im_end|>`. This holds for, e.g., Qwen models.
- Better auto-detection of pipeline tag for models on the Hugging Face Hub, in case the
  tag is not manually set.


## [v12.4.0] - 2024-03-27
### Added
- Support for Azure OpenAI models! These can now be benchmarked as with any other
  model, where either the environment variables `AZURE_OPENAI_API_KEY`,
  `AZURE_OPENAI_ENDPOINT` and `AZURE_OPENAI_API_VERSION` need to have been set, or
  alternatively through the `--azure-openai-api-key`, `--azure-openai-endpoint` and
  `--azure-openai-api-version` arguments. Thanks to
  [@BramVanroy](https://github.com/BramVanroy) for all the help regarding the
  implementation of this :tada:
- We now use the new JSON mode for newer OpenAI models for the NER task, to ensure
  better JSON generation.
- If an error is thrown during generation with an OpenAI model, which for instance
  happens when the prompt is caught by the content filter, then we simply return a
  blank string instead.

### Changed
- Updated `outlines` dependency to v0.0.37, which can now correctly deal with a larger
  batch size when integrated with vLLM. This results in faster NER evaluation.

### Fixed
- Move models to the device before running any inference with it, as this causes issues
  when flash attention is enabled.
- When benchmarking instruction tuned models, we now ensure that generation stops when
  the end-of-chat token is reached (such as `<|im_end|>` and `[/INST]`). This had a
  negative performance impact on question answering and summarization, but the
  remaining tasks were not affected.


## [v12.3.2] - 2024-03-19
### Fixed
- There is an issue with the underlying `outlines` package that we use for structured
  generation, where many of the generations stop prematurely when the batch is too
  large. We fix this temporarily by lowering the batch size from the entire dataset to
  the standard 32 when vLLM is used for NER tasks. This will be changed back when the
  bug is fixed. Follow the progress in [this `outlines`
  issue](https://github.com/outlines-dev/outlines/issues/757).
- Issue when checking if the `openai` extra needed to be installed, or when the
  `OPENAI_API_KEY` needs to be set.
- Setting `add_prefix_space=False` caused an error during the loading of some
  tokenizers. To fix this, we only supply the `add_prefix_space` keyword argument
  during the loading of the tokenizer if it is True.


## [v12.3.1] - 2024-03-13
### Fixed
- An issue with Pydantic typing, causing initialisation of `Benchmarker` to throw an
  error.


## [v12.3.0] - 2024-03-13
### Changed
- Updated `outlines` dependency to `>=0.0.36,<0.1`. This fixes a race condition caused
  during evaluation of NER datasets and also includes integration with the
  `transformers` library. The existing hardcoded integration has now been removed in
  favour of the integration in that package.


## [v12.2.1] - 2024-03-12
### Fixed
- Now includes the `transformers` integration with `outlines` directly in the code,
  which caused issues as they weren't part of the newest `outlines` release. When it
  does get included then we will import these as before.
- When evaluating OpenAI models we now do not perform any structured generation, as we
  do not have access to the logits.


## [v12.2.0] - 2024-03-11
### Added
- Added the Icelandic common sense reasoning dataset Winogrande-is, being a manually
  translated version of the English Winogrande dataset. This also means that the
  HellaSwag-is dataset has been marked as unofficial, and will thus not automatically
  be included when benchmarking models on the Icelandic common sense reasoning task.

### Changed
- Updated `vllm` dependency to `>=0.3.3,<0.4.0`, which allows the benchmarking of the
  new Gemma and OLMO models, without the bug from vLLM v0.3.2.

### Fixed
- Do not show message regarding missing flash attention if CUDA is not available.
- Only use bfloat16 as quantisation compute type if it is available and that
  `torch_dtype` is set to "bfloat16" in the Hugging Face configuration - otherwise we
  use float16.
- Since flash attention is now enabled by default, some models couldn't be loaded due
  to them not supporting it. For these models, flash attention will now be disabled
  during model loading.
- Now uses a single GPU when finetuning, as previously evaluation would just freeze in
  this case. In the future we might support multi-GPU finetuning, but since encoder
  models usually doesn't require multiple GPUs, this is currently not prioritised.


## [v12.1.0] - 2024-02-29
### Changed
- Flash attention will now default to being used if `flash_attn` has been installed. If
  the `--use-flash-attention/no-use-flash-attention` hasn't been set and the
  `flash_attn` package hasn't been installed, then a logging message will be displayed,
  informing the user.
- Changed backend structured generation framework to `outlines` from
  `lm-format-enforcer`.

### Fixed
- Evaluating models on NER tasks used excessive amounts of memory and took very long.
  This was due to a bug in vLLM v0.3.2, and will be fixed in vLLM v0.3.3. We thus
  forbid v0.3.2, making it fast again, and we'll remain compatible with the new v0.3.3
  when it is released.
- A name clash has been fixed, which caused the MMLU-no dataset to not be run when
  running all Norwegian datasets.


## [v12.0.0] - 2024-02-26
### Added
- Now automatically uses multiple GPUs when evaluating generative models with vLLM.
- Now allows "unofficial" datasets, which are datasets which are not included on the
  official leaderboards and models will only be benchmarked on them if they have been
  explicitly set using the `--dataset` argument (or `dataset` argument if using the
  `Benchmarker` API). This allows the inclusion of more datasets, without bloating the
  evaluation time of "official" evaluations, as well as removing the need to remove old
  datasets when they are replaced by newer ones.
- The following datasets have been added as unofficial, all datasets that used to be
  part of ScandEval but has since been replaced:
    1. ARC-da
    2. ARC-no
    3. ARC-sv
    4. ARC-is
    5. ARC-de
    6. ARC-nl
    7. ARC
    8. DaNE
    9. WikiANN-fo
- A more informative error message is now being thrown if additional arguments need to
  be supplied to evaluate the model, such as
  `--trust-remote-code`/`trust_remote_code=True`.
- When determining a model's maximum sequence length, we now also look at the
  `max_sequence_length` attribute of the Hugging Face model configuration.

### Changed
- Computation of the BERTScore metric for summarisation tasks are now using the device
  stated in the benchmark config, making the metric computation significantly faster if
  a GPU is being used. This defaults to processing 32 samples at a time, which is
  reduced if OOM errors occur. If OOM errors occur with a batch size of 1 then the
  scores are computed on CPU, as before.
- Updated `transformers` dependency to `>=4.38.1,<4.39.0`, and `vllm` dependency to
  `>=0.3.2,<0.4.0`. This allows the benchmarking of the new Gemma and OLMO models.
- When using the `Benchmarker` API, the `save_results` argument now defaults to True.
- The `Benchmarker.benchmark` method now only returns the list of benchmark results
  from the given run, rather than all historic benchmark results as well.
- The framework now defaults to using a Hugging Face Hub token when accessing models,
  if available.


## [v11.0.0] - 2024-02-16
### Added
- Added arguments to `Benchmarker.benchmark` (or simply `Benchmarker.__call_`),
  corresponding to the same arguments during initialisation. The idea here is that the
  default parameters are set during initialisation, and then any of these can be
  changed if needed when performing a concrete evaluation, without having to
  re-initialise the `Benchmarker`.
- Added the Danish knowledge datasets `danske-talemaader` and `danish-citizen-tests`.
  Both are multiple choice datasets, where the first one tests knowledge about Danish
  idioms, and the second one tests knowledge about the Danish society. These replace
  the machine translated MMLU-da dataset.
- Added a `--num-iterations` flag (`num_iterations` in the Python CLI), which controls
  the number of times each model should be evaluated, defaulting to the usual 10
  iterations. This is only meant to be changed for power users, and if it is changed
  then the resulting scores will not be included in the leaderboards.

### Changed
- The default value of the languages are now all languages, rather than only Danish,
  Swedish and Norwegian.
- Changed all summarisation datasets to use one few-shot example (some were set to 2),
  and increased the maximum amount of generated tokens to 256 rather than the previous
  128, since many of the gold standard summaries are around 200 tokens.

### Fixed
- There was an error caused if an old version of the `openai` package was installed and
  if the `scandeval` package was checking if a model exists as an OpenAI model. Now an
  informative error is thrown if the model is not found on any available platforms, as
  well as noting the extras that are missing, which prevents the package from checking
  existence on those platforms.
- Changed the prompt for the English sentiment classification dataset SST5, where it
  previously stated that the documents were tweets - these have now been renamed to
  "texts".
- Correctly assess whether the `openai` extra should be used, which made it impossible
  to benchmark OpenAI models.
- Disabled `lmformatenforcer` logging, which happens in the rare case when we're
  few-shot evaluating a model on NER and there are no JSON-valid tokens to generate.

### Removed
- Removed all machine translated ARC datasets, as they had a near 100% correlation with
  the machine translated version of the MMLU datasets.


## [v10.0.1] - 2024-02-12
### Fixed
- A prefix space was added to labels in sequence classification tasks that
  automatically adds a prefix space (such as Mistral). We now check for this and ensure
  to only manually add prefix space to models that don't automatically do this (such as
  the Yi models).


## [v10.0.0] - 2024-02-12
### Added
- Now throws a more informative error when attempting to benchmark a non-generative
  model on a generative task.

### Changed
- Many dependencies are now optional, to make the package less bloated. These extras
  are `jax`, for models based on the JAX framework, `generative` for evaluating
  generative models, `olmo` for models based on the OLMO architecture, `openai` for
  evaluating OpenAI models, and `all` to install all of them.
- Updated many dependencies. In particular now uses `openai` version 1.x.x, which
  required some changes to the code base as they changed their API.
- Changed the `--dataset-task` CLI argument (`dataset_task` in the Python API) to
  `--task` (`task`). This is now the preferred way to choose what to benchmark a model
  on, rather than remembering all the names of the datasets. E.g., to benchmark a model
  on all Danish question-answering datasets, we call `scandeval -m <model_id> -l da -t
  question-answering`. All the names of the tasks is shown in `scandeval --help`.
- Renamed the `--no-ignore-duplicates` to `--force` (shorthand: `-f`), which _forces_
  the evaluation, meaning that it evaluates the model even if it has previously been
  evaluated.
- Renamed the `--model-id` to `--model`.

### Fixed
- Error when encoding a batch of size 1 with OpenAI models.
- Error when benchmarking OpenAI models on MacOS due to the `tiktoken.Encoding` object
  not being picklable.
- Fixed an issue with OOM errors when changing from benchmarking one generative model
  to another.
- Now allows loading tokenisers that require remote code, if `--trust-remote-code` has
  been set.
- Fixed an issue where the `max_sequence_length` parameter in the Hugging Face model
  configuration wasn't used to determine the `max_model_len` parameter in the
  `vllm.LLM` initialisation, causing some models not being loaded in vLLM.
- An error occured if a tokenizer had no defined BOS token, which happens for some
  generative models. It is now set to be equal to the EOS token in that case.
- Fixed error related to the extraction of predicted labels in sequence classification
  tasks for generative models, which unfairly evaluated generative models that require
  a prefix space on the labels (which are most of them currently).

### Removed
- Removed the `-d` shorthand for `--dataset` in the CLI, to encourage the use of `-t`
  (`--task`) and `-l` (`--language`) instead.


## [v9.3.2] - 2024-02-05
### Fixed
- Using model revisions did not work with vLLM models - this has now been fixed. These
  revisions are specified using the '@' operator in the model ID, e.g., `scandeval -m
  gpt2@main`.


## [v9.3.1] - 2024-01-31
### Fixed
- The prompts were not stripped correctly, causing bad evaluations for sequence
  classification tasks.


## [v9.3.0] - 2024-01-29
### Changed
- Now requires `transformers` versions `4.37.x`. As they often introduce breaking
  changes in minor versions, we now only allow a patch version difference and manually
  update to `4.38.x` when it comes out.
- Swapped primary/secondary metrics for the multiple choice tasks, where we now set MCC
  as the primary metric and accuracy and secondary. This is due to the fact that MCC
  handles class imbalance better.
- Removed speculative ngram sampling again, as `transformers` now requires the batch
  size to be 1, which doesn't make it any faster than normal.
- Swapped primary/secondary metrics for the multiple choice tasks, where we now set MCC
  as the primary metric and accuracy and secondary. This is due to the fact that MCC
  handles class imbalance better.
- Number of generated tokens for sequence classification tasks has been changed back to
  3 (from 1). This makes no difference to open source models, as we only use the
  logprobs from the first token anyway, but it *does* make a difference to closed
  source models where the logprobs are not available (like OpenAI's chat models), as
  we're instead calculating word edit distance to the labels.

### Fixed
- Prevents FP16 overflow by using -1e3 instead of -1e9 for ~0% probability logprobs
  during generation with vLLM.
- Avoids excessive disk usage by not caching processed datasets to disk, as we are
  never using the cached versions anyway.
- We now only strip the prompts if the model's tokenizer includes a prefix space when
  tokenizing the labels.
- When testing a model's maximum sequence length, we put dummy inputs into them. This
  causes errors if the dummy inputs are one of the special tokens. Since the special
  tokens have not always been set up in the tokenizer, we instead rely on a heuristic
  that the 100th token ID is not a special token.
- An import depended on `vllm`, which is not installed on non-Linux devices, causing an
  `ImportError`. This has now been removed.
- Fixed an issue where structured generation wasn't triggered when vLLM wasn't
  available.


## [v9.2.0] - 2024-01-24
### Added
- Added (the English) datasets MMLU, ARC and HellaSwag, as well as Norwegian and
  Icelandic translations of it. Now the `knowledge` and `common-sense-reasoning` tasks
  are covered in all supported languages except Faroese (i.e., da, sv, no, is, de, nl &
  en).
- Now uses speculative ngram sampling for text generation when vLLM is not available.
  This has no effect on performance and increases evaluation speed by 3x on generation
  heavy tasks like NER and summarization.
- Added structured generation for the NER task, which enables the models to (almost)
  always output correct JSON, separating the NER capabilities from the JSON
  capabilities. JSON can be tested separately in a (future) coding benchmark.
- Now adds `scandeval_version` to the output JSONL results, to make it easier to
  determine when outdated results need re-benchmarking.

### Changed
- Swapped primary/secondary metrics for the NER task, as the `MISC` tag varies too much
  from dataset to dataset to be meaningful as a primary metric. Now uses micro-average
  F1-score across all tags except the `MISC` tag as a primary metric.

### Fixed
- There was a bug where all models were removed from disk prior to benchmarking. This
  will now only happen if the `--clear-model-cache` flag is set.
- The `vllm` package cannot be installed when CUDA is not available - this is now
  neither installed nor used when this is the case, and generative few-shot evaluation
  is done using the `transformers` package rather than `vllm`.
- Previously `temperature` was wrongly not set for vLLM and OpenAI models, instead
  defaulting to their 1.0 values. This was due to the fact that this is set in
  `transformers` using the `do_sample=False` argument, which doesn't transfer to the
  other libraries. This has now been set to 0.0.
- Now catches OpenAI `InvalidRequestError`s.
- Removed overly long or repetitive samples in the multiple choice datasets, which
  caused errors when evaluating OpenAI models on them.
- Now sets the `top_k` parameter in the vLLM `SamplingParams` based on the value it has
  in the `GenerationConfig`. This caused a discrepancy, as vLLM defaulted to -1 and
  `transformers` to 50.
- When loading a model using `transformers` then the quantized compute dtype is now
  correctly set to either `bfloat16` or `float16`, depending on the GPU available,
  rather than the previous `float32`. This does not affect generation performance.
- Fixed formatting of summarization metrics.
- Removed print output from `bert_score` during summarization metric computation.
- Now clears GPU memory properly after finishing the benchmark of a generative model
  with vLLM.


## [v9.1.2] - 2024-01-16
### Fixed
- When checking if a model has already been benchmarked, we only care about the
  `few_shot` parameter if the model is generative.


## [v9.1.1] - 2024-01-15
### Fixed
- Now adds a `generative` key to the logged results, to enable parsing few-shot
  evaluated models correctly when building leaderboards.


## [v9.1.0] - 2024-01-14
### Changed
- Now only stores the top-10 log probabilities of generated tokens when the generation
  length is less than 8 tokens. Also now keeps separate caches for each (model,
  dataset) combination, where it previously had a single cache for each model. Both of
  these help reduce the memory usage of the model output cache.
- Optimised cache saving/loading a bit, making the waiting time in between iterations
  slightly shorter.
- Removes the model output cache for a (model, dataset) combination when the
  benchmarking of the model on the dataset finishes successfully. Also removed indents
  in model output cache JSON files. Both of these help reducing the disk space used on
  caching.

### Fixed
- Only require generative models to output logprobs if the dataset is of a task that
  requires it. This caused the benchmarking to use excessive memory when benchmarking
  datasets that require long generative outputs, such as NER.

### Removed
- Removed some vLLM logging.


## [v9.0.0] - 2024-01-12
### Added
- Now caches the completions of open source generative models, which effectively makes
  benchmarking of these ~33% faster. We cannot store all logits for storage reasons (it
  quickly gets >100GB in that case), so we instead store the top-100 logits for each
  generated token, but only if the generated sequence is shorter than 50 tokens. We
  thus assume that (a) these are the only logits needed, and (b) that the generations
  don't change. We argue that (a) is the case since we only use the logits in
  classification tasks, in which case we only use the first token anyway. Further,
  since we're using a temperature of 0 anyway, the generations will be as close to
  deterministic as possible (up to small rounding fluctuations of logits, which is
  negligible). This is a breaking change, since it is not compatible with the previous
  way we cached OpenAI model outputs.
- Added a new `--clear-model-cache` flag, which removes the cached models after
  finishing the benchmarking of each model, to save disk space. This doesn't remove the
  cached model outputs or datasets.
- Added the following new datasets:
    - `fone`, a Faroese NER dataset, which replaces the previous `wikiann-fo` dataset.
    - `dansk`, a Danish NER dataset, which replaces the previous `dane` dataset.
    - `norquad`, a Norwegian question answering dataset, which replaces the previous
      `scandiqa-no` dataset.
    - Danish, Swedish, German and Dutch versions of the MMLU, ARC and HellaSwag
      datasets, testing knowledge and common sense reasoning of generative models.
      These have been machine translated by the University of Oregon using
      GPT-3.5-turbo. Machine translation is not adequate, of course, so see this as a
      first version of these kinds of evaluations, to get some benchmarks going asap.
    - `squad-nl`, a Dutch extract question answering dataset, which is a machine
      translated version of SQuAD-v2. As with the datasets mentioned above, this is
      meant as a first version of a Dutch QA dataset, until we have a better one
      available.
- Added `--only-validation-split` flag, which only benchmarks the model on the
  validation split, which is 5-10x smaller than the test split (depending on the
  dataset). This is especially useful with paid models like OpenAI models. The value of
  this flag is stored in the benchmark results, so this will be visible on
  leaderboards.
- Now uses vLLM as the underlying engine for few-shot evaluating generative models,
  which drastically improves the evaluation speed, as well as requiring less GPU
  memory.

### Changed
- Now compatible with`transformers >= 4.36.2`, and this is required now as they have
  changed their generation API in a breaking manner.
- Now removes all newlines from texts in the summarization task, where previously these
  were merely "squashed" to single newlines. This makes the separation of few-shot
  examples for generative models easier.
- Also removes newlines from the NER task, where these were not removed at all
  previously.
- Now doesn't force ASCII characters in the NER task for generative models, making the
  target JSON dictionary more consistent with the input text.
- If a model is stored in the Safetensors format on Hugging Face Hub, then we read out
  the number of parameters directly from those files. This results in more accurate
  parameter counts as opposed to loading in the model in 4-bit and counting manually.
- Samples with excessively short or long texts have been removed.
- Adjusted number of few-shot examples in datasets to ensure that the resulting prompt
  is at most ~3000 tokens long.
- When timeout errors occur when loading a model then we will try again at most 5 times
  now, where previously we would attempt to re-load it indefinitely.

### Fixed
- Removed `text2text-generation` temporarily from the tags defining generative models,
  since we do not support the benchmarking of these yet. This will be added back in as
  soon as we support them.
- Now catches `OSError`s when loading Hugging Face model configurations, which happen
  when there is no `config.json` file in the model repo.
- When sampling few-shot examples for question answering tasks we previously sampled
  among examples with context length less than 1024 characters, to keep the prompt
  short. This is too small for some datasets, so now we dynamically set this threshold
  based on the dataset itself, starting from 512 and doubling until we have at least
  the number of desired few-shot examples to choose from.
- Now only sets `torch_dtype` is CUDA is available, as otherwise errors are caused.
- Previously text generation in a batch would be stopped if any of the samples in the
  batch reached the stopping criteria, causing a lot of incomplete completions. Now
  the model continues to generate text until the entire batch is complete, and the
  excess generation is removed afterwards.
- When benchmarking encoder models on QA tasks the contexts are split up if they exceed
  the model's context length. The stride value used caused errors in rare cases where
  the model's maximum context length was really small (128). This has been fixed now.
- Now sets `ignore_mismatched_sizes` when loading models if the model cannot be loaded
  otherwise. This previously caused some issues when loading certain models.
- Fixed bug where some encoder models did not work properly when loaded in with FP16
  mixed precision due to overflow. We now load in models with BF16 as these have a
  larger range, but fall back to FP16 if BF16 is not available. If both lead to
  overflow then we attempt again with full FP32, and lastly throw an informative error
  and block evaluation if the overflow persists.
- When few-shot evaluating models on NER tasks, we are now more lenient towards the
  generated model output. Instead of taking the output as-is, we are now extracting the
  first dictionary (enclosed in curly brackets), as well as replacing all single
  apostrophes (') with double ones (").
- If a model is already pre-quantized then we will not attempt to quantize it as well.


## [v8.2.1] - 2023-12-20
### Fixed
- Removed the non-existent IsReC, FoReC and FoQA datasets.


## [v8.2.0] - 2023-12-20
### Added
- Added the following new datasets:
    - `sb10k`, a German sentiment classification dataset.
    - `dutch-social`, a Dutch sentiment classification dataset.
    - `sst5`, an English sentiment classification dataset.
    - `germeval`, a German NER dataset.
    - `conll-nl`, a Dutch NER dataset.
    - `conll-en`, an English NER dataset.
    - `scala-de`, a German linguistic acceptability dataset.
    - `scala-nl`, a Dutch linguistic acceptability dataset.
    - `scala-en`, an English linguistic acceptability dataset.
    - `nqii`, an Icelandic extractive question answering dataset.
    - `germanquad`, a German extractive question answering dataset.
    - `squad`, an English extractive question answering dataset.
    - `cnn-dailymail`, an English summarization dataset.

### Fixed
- Fixed bug with question answering benchmarking when the answer was a proper subset of
  the first token in the context, causing errors when benchmarking some models.
- Some models have been stored in mixed precision as well as containing an
  implementation of layer normalisation which is incompatible with such mixed
  precision. When loading models we now only load in mixed precision if `torch_dtype`
  has been specified in the Hugging Face model configuration (as with the Mistral
  model, for instance).
- When sampling examples to use in few-shot prompts in a sequence classification, we
  previously required that the samples are stratified with respect to the labels. This
  caused an issue if the dataset did not contain all labels, so now we only stratify
  with respect to the labels present in the dataset.
- When few-shot benchmarking on question answering datasets we previously only used the
  samples whose contexts were at most 512 characters long. This turns out to be too few
  for `germeval`, so this has been upped to 1024.


## [v8.1.0] - 2023-12-04
### Added
- Now added support for text-to-text tasks, which include tasks such as abstractive
  summarization, abstractive question-answering and translation. These can only be
  benchmarked with generative models. In this release, this includes the following
  datasets:
    - `nordjylland-news`, a Danish summarization dataset based on news articles.
    - `swedn`, a Swedish summarization dataset based on news articles.
    - `no-sammendrag`, a Norwegian summarization dataset based on news articles.
    - `rrn`, an Icelandic summarization dataset based on news articles.
    - `mlsum`, a German summarization dataset based on news articles.
    - `wiki-lingua-nl`, a Dutch summarization dataset based on WikiHow articles.
  These are all of the task `summarization`, meaning that they can also all be run
  using `scandeval --dataset-task summarization --model-id <model_id>`.
- A `--use-flash-attention` flag has been added, which enables Flash Attention 2.0,
  which is required by some models, such as Mistral-based ones. If `flash-attn` has not
  been installed then an informative error message will be raised. Thanks to
  [@peter-sk](https://github.com/peter-sk) for this contribution! :tada:

### Changed
- Now uses 8-bit AdamW whenever CUDA is available, as opposed to regular AdamW.
  Experiments shows that this does not affect benchmarking performance, but reduces
  memory usage and thus allows benchmarking of larger models

### Fixed
- A bug was removed which caused some overlap between the dataset splits of the
  ScandiQA datasets.
- Now allows loading in models in the data type that they were trained in, which
  previously caused errors if they weren't trained in float32.


## [v8.0.0] - 2023-11-29
### Added
- Support for few-shot evaluation of decoder models, both from the Hugging Face Hub and
  OpenAI models. This currently happens automatically when specifying a generative
  model from the Hugging Face Hub, and with all OpenAI models.
- Now stores model caches in separate directories, enabling parallel evaluations.
  Thanks to [@KennethEnevoldsen](https://github.com/KennethEnevoldsen) for this
  contribution! :tada:
- Added `--device` argument to the CLI, which can be used to overwrite the automatic
  detection of device (CPU, CUDA GPU, MPS GPU, TPU) to use.
- Added `--trust-remote-code/--no-trust-remote-code` argument to the CLI, as some
  models require this flag to be loaded. It defaults to `False` for security reasons,
  however.
- Added `--load-in-4bit/--no-load-in-4bit` argument to the CLI, which can be used to
  overwrite the automatic 4bit loading of models. By default only generative models
  will be loaded in 4bit, and only if a CUDA GPU is available, as this is required by
  the underlying `bitsandbytes` package.
- Now manually adjusts the maximum sequence length of a model to ensure that the
  reported maximum length is correct.

### Changed
- Now only supports Python 3.10 and above.
- Changed the variation in the speed benchmark. Rather than using a fixed length
  document and computing iterations per second, it now uses varied length documents and
  computes tokens per second. This also has the added benefit of being able to better
  compare models with varying level of maximum sequence lengths. Further, it now uses
  GPU rather than CPU to accomodate 4-bit models, as these cannot be run on CPU.
- Changed the `--model-framework` argument to `--framework`.
- Changed the `--use-auth-token` and `--auth-token` arguments to `--use-token` and
  `--token`, reflecting the same change in the `transformers` package.
- Now reports all model parameters, rather than just the trainable ones.
- Now uses 8-bit AdamW optimizer when CUDA is available rather than the default AdamW,
  to save memory when working with larger models.

### Removed
- Previously generative models had their maximum sequence length altered by subtracting
  their padding token ID. This is not needed anymore and have been removed.

### Fixed
- Handles timeouts better now, when fetching models from the Hugging Face Hub. Instead
  of simply throwing the error, cancelling the benchmarking process, it simply tries
  again until the connection is up again.
- Some models output both logits and hidden states, which caused unnecessary
  out-of-memory issues. This is now handled using the `preprocess_logits_for_metrics`
  argument in `Trainer`.
- Now catches errors while loading model configurations.


## [v7.1.1] - 2023-07-01
### Fixed
- The feature names of the NER datasets have been changed, so the code have been
  updated to reflect this.


## [v7.1.0] - 2023-05-15
### Added
- Added support for the NorBERT3 models.


## [v7.0.0] - 2023-05-13
### Changed
- Now uses PyTorch 2.0, which (among other things) includes more control over the MPS.
  This means that MPS out of memory errors will now be caught and dealt with like CUDA
  out of memory errors, and we clear the MPS cache in between runs.

### Fixed
- Ensure that `type_vocab_size` is not changed if it was previously set to 0. This
  caused issues for some models when benchmarking question answering tasks.


## [v6.3.0] - 2023-04-12
### Added
- Now added support for benchmarking local models in the Hugging Face format (i.e.,
  saved with the `save_pretrained` method). This automatically detects the framework
  based on the file extension, but can also be set using the new `--model-framework`
  argument. Thanks to [@peter-sk](https://github.com/peter-sk) for implementing this!
  :tada:

### Fixed
- Now handles word-token alignment properly with SentencePiece tokenisers, which caused
  some models not being able to be benchmarked on token classification tasks.
- Now handles UNK tokens during word-token alignment, where it locates the word that is
  being tokenised into the UNK token, extracting the original value of the UNK token
  and replacing the token by that value.


## [v6.2.4] - 2023-03-10
### Fixed
- If the Hugging Face Hub is down, throwing a `HfHubHTTPError`, then catch it, wait 30
  seconds, and try again.
- Now always fixes the `model_max_length` attribute of the tokenizer, to prevent index
  errors during finetuning.

### Changed
- Changed `raise-error-on-invalid-model` to `raise-errors`. The flag now raises all
  errors instead of skipping the model evaluations, which can be used for debugging.


## [v6.2.3] - 2023-02-27
### Fixed
- Ensure that the `max_position_embeddings` fix from v6.2.2 only occurs if the
  tokenizer has a padding token, as this is used to set the `model_max_length`.
- If a model only has a JAX model but also has tags on the Hugging Face Hub from
  another framework, then re-try the evaluation with `from_flax` set to `True`.


## [v6.2.2] - 2023-02-25
### Fixed
- If `max_position_embeddings` is smaller than any of the context lengths specified in
  `model_max_length` and `max_model_input_sizes` then we use that as the the
  tokenization max length. This avoids dimension errors related to truncation.


## [v6.2.1] - 2023-02-22
### Fixed
- Now does not include models with the word "finetuned" in their name when benchmarking
  all models. These can still be benchmarked if specified directly.


## [v6.2.0] - 2023-01-09
### Changed
- Does not include by default models which indicate in their name that they're using
  more than a billion parameters, such as `EleutherAI/gpt-j-6B`.

### Fixed
- Now sets the default language for the (upcoming) XMOD models.
- If a model's `token_type_embeddings` layer has size (1, ...) when benchmarking the
  model for question answering, it is expanded to size (2, ...) with the second row
  being randomly initialised. This is required as question answering tasks need a least
  two token type embeddings.
- Now catches `OSError` when loading tokenizers.


## [v6.1.1] - 2023-01-02
### Fixed
- Fixed error where some tokenizers did not have special token IDs registered.
- Now catches `JSONDecodeError` when loading tokenizers.
- Now catches `KeyError` when loading model configurations.


## [v6.1.0] - 2022-12-29
### Added
- Added model inference speed estimation benchmark. This can now be run by setting
  either `task` or `dataset` to "speed". E.g., `scandeval -m <model_id> -d speed` or
  `scandeval -m <model_id> -dt speed`. This runs 10 iterations of 100 model inferences
  on a document of length 2,600 (the document "This is a dummy document. " repeated 100
  times). The inference speed includes tokenization, and is powered by the `pyinfer`
  package.


## [v6.0.1] - 2022-12-28
### Fixed
- Added prefix space to DeBERTa models.
- Now automatically changes a model's `type_vocab_size` to at least 2 when benchmarking
  the model on question-answering tasks. This previously caused an error when a model
  config had it set to 1.


## [v6.0.0] - 2022-12-24
### Added
- Added support for decoder models such as the GPT-series.
- Added new Swedish sentiment classification dataset, SweReC, which is not
  aspect-based, contrary to the previous ABSAbank-Imm dataset. This dataset is a
  three-way classification task into the classical `positive`, `neutral` and `negative`
  classes, thereby establishing uniformity between the sentiment classification
  datasets in the different languages. The dataset comes from reviews from both
  se.trustpilot.com and reco.se, and has been created by Kristoffer Svensson as part of
  his Bachelor thesis "Sentiment Analysis With Convolutional Neural Networks:
  Classifying sentiment in Swedish reviews".
- Added historic BERT models from `dbmdz` as part of the default multilingual list.
- Added the `--batch-size` argument, which can be used to manually select a batch size.
  Must be among 1, 2, 4, 8, 16 and 32.

### Removed
- As SweReC is a drop-in replacement for ABSAbank-Imm, the latter has been removed from
  the ScandEval benchmark.

### Fixed
- Now deals with an issue with DeBERTaV2 models where `pooler_hidden_size` has been set
  to a value different to `hidden_size` in its configuration, which made it impossible
  to do sequence classification with the model. The former is now forced to be the same
  as the latter, fixing the issue.
- Now ensures that tokenizers, model configurations and metrics are cached to the
  ScandEval cache, rather than the default Hugging Face cache.
- Previously, if a model's context length was greater than 1,000 it would be reduced to
  512, since an unset context length results in a very large `model_max_length` value
  of the tokenizer. This conflicted with longformer-style models whose context length
  _actually_ was greater than 1,000, so now this upper bound has been increased to
  100,000.
- Now includes `sacremoses` as a dependency, as this is required by some tokenizers.
- Converted the `id` column in ScandiQA to a string, to avoid integer overflow errors
  during preprocessing.
- If there is a `torch` operation which does not have a deterministic component, then a
  warning will be issued instead of raising an error.


## [v5.0.0] - 2022-11-03
### Added
- A new argument, `ignore_duplicates` (or `--ignore-duplicates/--no-ignore-duplicates`
  in the CLI) further ignores an evaluation if it has previously been evaluated. This
  argument defaults to `True`.
- Now stores the task and the dataset languages to the evaluation file with each
  evaluation.
- Now stores model metadata to the `scandeval_benchmark_results` file. Currently, this
  includes the number of trainable model parameters, the size of the model's vocabulary
  and the model's maximum sequence length.

### Changed
- Evaluation results are now saved in a JSONL file instead of a JSON file, and results
  are appended onto the file after every evaluation.
- You can now specify your Hugging Face authentication token in the `use_auth_token`
  argument of `Benchmarker` rather than manually logging in with `huggingface-cli
  login`. In the CLI an authentication token can also be applied directly using the new
  `--auth-token` argument. If an authentication is provided in this way in the CLI,
  then there is no need to add the `--use-auth-token` flag.
- The "random" models have now been renamed to "fresh", to emphasise that they are not
  random, but instead randomly initialized.
- The fresh models are now task independent, meaning that `fresh-xlmr-base` will now
  adapt to the task at hand, rather than having to benchmark, e.g.,
  `fresh-xlmr-base-sequence-clf` and `fresh-xlmr-base-token-clf` separately.

### Fixed
- ScandEval now works on TPUs.
- Removed `bf16` precision, as it only works for some GPUs.
- Should output less `transformers` logging now.
- Models were previously loaded in twice in the beginning of a benchmark. They are now
  only loaded in once (but re-loaded during each of the 10 iterations to ensure that we
  are starting from the same point).
- Changed the model architecture of the `fresh-xlmr-base` from `Roberta` to
  `XLMRoberta`.
- The `--dataset-task` is now correctly filtering the datasets benchmarked.
- Some tokenizers are not adding special tokens, despite them having registered them.
  These are now manually added, to ensure a proper evaluation of the models.

### Removed
- Removed support for evaluating finetuned models, as the package was primarily used to
  benchmark pretrained models anyway, and the change in datasets means that many
  finetuned models would have been trained on (part of) the test sets, resulting in
  artificially large scores. For evaluation of finetuned models, please check out the
  `aiai_eval` Python package instead.


## [v4.0.2] - 2022-07-22
### Fixed
- Now garbage collects properly, where previously (from v4 onwards) the `model` and
  `model_dict` were not removed from memory after each run, potentially causing a
  memory leak.

### Added
- Added the `HuggingFaceHubDown` and `NoInternetConnection` exceptions, to give more
  information to the user when benchmarking fails.
- Added unit tests.


## [v4.0.1] - 2022-07-14
### Fixed
- Removed temporary printing of scores for each iteration.


## [v4.0.0] - 2022-07-14
### Added
- Compatibility with Apple Silicon. If no CUDA GPU is available then MPS GPUs will
  automatically be used, if available.
- Added the datasets `scala-da`, `scala-sv`, `scala-nb`, `scala-nn`, `scala-is` and
  `scala-fo`. These are all linguistic acceptability datasets, being a binary text
  classification where a sentence has to be marked as grammatically correct or not.
- New randomly initialised ELECTRA-small model available for benchmarking, simply set
  `model-id` to either 'random-electra-small-sequence-clf or
  'random-electra-small-token-clf'. The randomly initialised XLM-RoBERTa-base model is
  still available by replacing 'electra-small' with 'xlmr-base'.
- Added `--raise-error-on-invalid-model` (`-r`) flag which raises an exception if an
  invalid model is specified. By default this is off, meaning that it simply skips the
  model if it is invalid.
- Added `--model-language` (`-ml`) and `--dataset-language` (`-dl`), which can be used
  to specify the model/dataset languages to benchmark. The `--language` (`-l`) argument
  will now be used for both models and datasets, where the `--model-language` and
  `--dataset-language` will override `--language` for models/datasets if specified.
- Added `--use-auth-token`, which is a flag that can be used when evaluating private
  models on Hugging Face Hub. This requires that the user has logged in via the
  `huggingface-cli login` command.
- Added scripts used to create all the datasets used in ScandEval, to ensure full
  transparency.

### Changed
- Models are now evaluated every 30 training steps (corresponding to having processed
  960 training samples) rather than every epoch. This decreases benchmarking time
  significantly, as early stopping kicks in earlier if the model is not learning
  anything.
- All training splits of datasets have been truncated to 1,024 samples. This has
  multiple benefits:
    - Faster benchmarking
    - More reliance on pretraining data
    - Enables consistent comparisons between different languages on the same task.
- Now uses `warmup_ratio` rather than `warmup_steps`, to ensure that 10% of the dataset
  is used to warm up the learning rate.
- All CLI arguments now use hyphens (`-`) rather than underscores (`_`). For instance,
  the `--model_id` argument has now been changed to `--model-id`.
- Text classification datasets are now using Matthew's correlation coefficient as
  metric, following the GLUE custom.
- Now requires PyTorch 1.12.0 or newer, to ensure compatibility with Apple Silicon.
- Renamed the `Benchmark` class to `Benchmarker`.

### Deprecated
- Deprecated support for evaluating finetuned models, as the package was primarily used to
  benchmark pretrained models anyway, and the change in datasets means that many
  finetuned models would have been trained on (part of) the test sets, resulting in
  artificially large scores. For evaluation of finetuned models, please check out the
  `aiai_eval` Python package instead (under development).

### Removed
- Removed support for Python 3.7, as this was incompatible with support for Apple
  Silicon.
- Removed the Danish sentiment analysis datasets `twitter-sent`, `europarl` and `lcc`,
  and instead using only the `angry-tweets` dataset for this task.
- Removed datasets `dkhate`, `nordial` and `dalaj`, to ensure a larger amount of
  benchmark uniformity across languages.
- Removed all part-of-speech datasets from the benchmark, as there was too little
  variance among the scores to differentiate models properly.
- Removed all dependency parsing datasets from the benchmark, both to focus more on the
  semantic tasks as that's closer to what is being used in practice, as well as to
  reduce the benchmarking time, as these datasets took way longer to benchmark than the
  others, due to the high number of labels.
- Removed the `load_dataset` function, as all datasets can now be found on the Hugging
  Face Hub and can thus be loaded using the `datasets` package. All the datasets can be
  found at `https://huggingface.com/ScandEval`.

### Fixed
- Now disables tokenizer progress bars properly, using the
  `datasets.utils.disable_progress_bar` function.
- Many of the datasets contained duplicate entries. These have now all been fixed.
- The `--model-id` now works as intended, where previously one was forced to use the
  shortcut `-m`.
- Now correctly determines whether a NER dataset contains `MISC` tags. Previously this
  required that both `B-MISC` and `I-MISC` tags were present in the dataset, where it
  has now been changed to at least one of them.


## [v3.0.0] - 2022-04-19
### Changed
- During finetuning, the i'th model will only be evaluated on the i'th
  bootstrapped dataset. This ensures that there will always be 10 scores, no
  matter if we're finetuning or purely evaluating, which means that the
  confidence intervals will be more comparable.

### Fixed
- Now sets `seed` in `TrainingArguments` rather than setting it explicitly in
  PyTorch. This has the added bonus of ensuring that the `DataLoader`s used
  during training also uses this seed, ensuring better reproducibility.
- Initialises model parameters with (fixed) different seeds during every
  iteration, to ensure variability and reproducibility.
- Explicitly uses the PyTorch implementation of `AdamW` now, rather than the
  (deprecated) `transformers` implementation.
- Fixed an error when a tokenizer has `max_model_input_sizes` set, but it being
  empty. In this case, the default truncation length is set to 512.


## [v2.3.2] - 2022-02-11
### Fixed
- Fixed a bug where a model's framework and pipeline tag were
  indistinguishable, as they are both using the same `tag-white` tag now.


## [v2.3.1] - 2022-02-11
### Fixed
- Changed the `tag-red`, which referred to the HTML class containing the model
  framework, to `tag-white`. This caused models to not be benchmarkable, as
  their framework could not be determined.


## [v2.3.0] - 2022-01-20
### Added
- Specific branches/commits/tags can now be benchmarked, using the `@`
  delimiter. For instance, `scandeval -m model_id@commit_hash` will benchmark
  the model with model ID `model_id`, stored at commit with hash `commit_hash`.
  Thanks to [@versae](https://github.com/versae) for contributing! :tada:


## [v2.2.0] - 2022-01-18
### Added
- Added more label synonyms for the DKHate dataset.


## [v2.1.0] - 2022-01-17
### Added
- Added support for `flax` models. Thanks to
  [@versae](https://github.com/versae) for contributing! :tada:


## [v2.0.0] - 2022-01-07
### Fixed
- Changed the anonymisation procedure for the tweet datasets `angry-tweets` and
  `twitter-sent`, now replacing user names by @USER and links by [LINK].


## [v1.5.9] - 2021-12-14
### Fixed
- Now removing all empty documents from datasets, as well as catching
  `KeyError` when trying to remove empty documents from dataset.


## [v1.5.8] - 2021-12-13
### Fixed
- Now explicitly removing empty tokenisations from the dataset.


## [v1.5.7] - 2021-12-10
### Fixed
- Now catching _all_ `CUDA error` exceptions and treating them as running out
  of memory. No harm done if this is not the case, however, as the script will
  simply decrease the batch size until it reaches 1, and if CUDA errors persist
  then it will skip that benchmark.


## [v1.5.6] - 2021-12-10
### Fixed
- When benchmarking a token classification dataset with a model whose tokenizer
  does not have a fast variant yet, this raised an error as the `word_ids`
  method of `BatchEncoding` objects only works when the tokenizer is fast. In
  that case these word IDs are now computed manually. This can currently handle
  WordPiece and SentencePiece prefixes (i.e., `##` and `▁`), and will raise an
  error if the manual alignment of words and tokens fail.
- Catch the CUDA error `CUDA error: CUBLAS_STATUS_ALLOC_FAILED`, which in this
  case is due to OOM.


## [v1.5.5] - 2021-12-08
### Fixed
- Deal with CUDA OOM errors when they occur on a replica, when multiple cores
  are used.


## [v1.5.4] - 2021-12-08
### Fixed
- Remove reference to `trainer` when CUDA OOM error is dealt with.


## [v1.5.3] - 2021-12-08
### Fixed
- Only try to to merge the `id2label` and `label2id` conversions if the model
  is finetuned. This caused some errors when a model was not finetuned but
  somehow still had conversion dictionaries.


## [v1.5.2] - 2021-12-08
### Fixed
- Deal with models with tasks `feature-extraction` or `sentence-similarity` as
  if they were `fill-mask`, meaning assume that they are merely pretrained
  models, rather than finetuned.


## [v1.5.1] - 2021-11-27
### Fixed
- Fixed bug when evaluating a finetuned model.


## [v1.5.0] - 2021-11-26
### Changed
- Added progress bar description when evaluating models without finetuning them
  first.
- Lowered the package requirements to the earliest possible versions.

### Removed
- Removed support for TensorFlow and Jax models, due to them not working
  properly anyway. They might be included at a later point, properly.


## [v1.4.0] - 2021-11-25
### Changed
- Now also outputting aggregated metrics in the resulting
  `scandeval_benchmark_results.json` file. This `json` file now has keys
  `raw_metrics` and `total`, with `raw_metrics` containing the previous (raw)
  scores, and the value of the new `total` key has aggregated scores (means and
  standard errors).


## [v1.3.8] - 2021-11-25
### Changed
- All training/evaluation progress bars are now removed when they are finished,
  and the training progress bar has no total anymore, as it was misleading.


## [v1.3.7] - 2021-11-25
### Fixed
- Removed `transformers` logging during evaluation as well.


## [v1.3.6] - 2021-11-25
### Changed
- Now only updating the list of benchmarks in the `Benchmark` during
  initialisation, and also logs it. This should make subsequent calls to the
  `benchmark` method faster.

### Fixed
- Removed `transformers` logging properly.


## [v1.3.5] - 2021-11-23
### Fixed
- Set the number of warmup steps to be the intended one training set pass,
  where previously it was effectively 8x that amount, due to gradient
  accumulation.
- Added the NER label synonyms `OBJORG=ORG`, `LOCPRS=LOC`, `LOCORG=LOC` and
  `ORGPRS=ORG`.
- Explicitly added `numpy` to the `install_requires` list. This is normally not
  a problem, as it's a requirement for other required packages, but this
  depends on the order in which the requirements are installed. This avoids
  such errors caused by misordering the requirements.


## [v1.3.4] - 2021-11-11
### Fixed
- Indexing error during synonym setup of finetuned models.


## [v1.3.3] - 2021-11-11
### Fixed
- When a finetuned model has labels which are synonyms of each other, they are
  now properly treated as synonyms, where previously this caused the model to
  have misaligned `id2label` and `label2id` conversion dictionaries.


## [v1.3.2] - 2021-11-11
### Fixed
- Added the NER label synonyms `GPE_LOC=LOC`, `GPE_ORG=ORG`, `LOC/ORG=LOC`,
  `ORG/PRS=ORG`, `OBJ/ORG=ORG`, as Norwegian and Swedish models tend to use
  these.


## [v1.3.1] - 2021-11-11
### Fixed
- Fixed a bug in label synonyms when benchmarking a finetuned spaCy for NER.


## [v1.3.0] - 2021-11-11
### Added
- Added label synonyms for NER benchmarking, which will enforce a more fair
  comparison of finetuned NER models, if the models have been trained on
  datasets with different labelling (e.g., `Person` instead of `PER`).


## [v1.2.1] - 2021-11-11
### Removed
- Properly removed the Icelandic WikiANN-IS data files. It was removed from the
  package, but the underlying files were still lying in the repository.


## [v1.2.0] - 2021-10-15
### Added
- Added the Icelandic NER dataset MIM-GOLD-NER. This can now be loaded as
  `mim-gold-ner` in the `Benchmark` class and through the CLI.

### Removed
- Removed the Icelandic WikiANN-IS dataset, as this has now been replaced by
  the MIM-GOLD-NER dataset.


## [v1.1.3] - 2021-10-04
### Fixed
- Added truncation and padding when tokenising token classification datasets.


## [v1.1.2] - 2021-09-27
### Fixed
- Missing dependency parsing tags.


## [v1.1.1] - 2021-09-27
### Fixed
- Reduce validation batch size if CUDA runs out of memory, rather than only
  reducing training batch size.


## [v1.1.0] - 2021-09-13
### Added
- Added Icelandic and Faroese translations of the Norwegian `NoReC` sentiment
  analysis dataset. These can be loaded as `norec-is` and `norec-fo`,
  respectively.

### Changed
- When loading datasets with `load_dataset`, the result is now four dataframes,
  rather than dictionaries. As the data can be accessed in the same way as with
  dictionaries, this maintains backwards compatibility.
- If a finetuned NER model has been trained on NER tags not present amongst the
  ones in the dataset, then these are either converted to `MISC` tags (if these
  are present in the dataset) and otherwise `O` tags. This will make the
  benchmarking of finetuned diverse NER models more fair.

### Fixed
- There was an error when a SpaCy model was benchmarked on a dataset that it
  was not trained on. It now raises an appropriate `InvalidBenchmark`
  exception, and will be skipped in the CLI and with the `Benchmark` class.


## [v1.0.2] - 2021-09-09
### Fixed
- Replaced abbreviations with spaces, such as "o s v" in the SDT corpus, with
  their proper version "o.s.v.".


## [v1.0.1] - 2021-09-09
### Fixed
- The URLs for the `wikiann-is` and `wikiann-fo` were wrong and have been
  corrected.


## [v1.0.0] - 2021-09-09
### Added
- Added the Icelandic and Faroese WikiANN datasets, for NER evaluation. They
  can be loaded as `wikiann-is` and `wikiann-fo` in the CLI and via the
  `Benchmark` class.
- Added the Icelandic and Faroese parts of the Universal Dependencies datasets,
  containing POS and dependency parsing tags. They can be loaded as `idt-pos`,
  `idt-dep`, `fdt-pos` and `fdt-dep`, respectively.


## [v0.17.0] - 2021-09-09
### Added
- Added the Dataset for Linguistic Acceptability Judgments (DaLaJ) dataset,
  which is here used as a binary classification dataset, in which sentences
  have to be classified as correct Swedish or not. It can be loaded as `dalaj`
  in the CLI and via the `Benchmark` class.
- Added the ABSAbank-Imm dataset, which is an aspect-based sentiment analysis
  dataset in Swedish, namely, the sentiment towards immigration. The original
  dataset featured a floating point score between 0 and 5, which has been
  reduced to a classifical three-way classification (`negative`, `neutral` and
  `positive`). It can be loaded as `absabank-imm` in the CLI and via the
  `Benchmark` class.
- Added the POS and dependency parsing parts of the Swedish Dependency Treebank
  (SDT). They can be loaded as `sdt-pos` and `sdt-dep` in the CLI and via the
  `Benchmark` class.
- Added the Stockholm-Umeå corpus 3.0 (SUC 3.0), a Swedish NER dataset. It can
  be loaded as `suc3` in the CLI and via the `Benchmark` class.
- Added abstract `NerBenchmark`, `PosBenchmark` and `DepBenchmark` classes, to
  ensure uniformity.

### Changed
- Uniformised all the NER datasets. They now all only have the NER tags `PER`,
  `LOC`, `ORG` and `MISC`.
- Uniformised all the dependency parsing datasets. They now all only have the
  main dependency parsing tags, without the subtags (so `acl:cleft` has been
  changed to `acl`, for instance).
- Changed the columns in all text classification datasets to `text` and
  `label`, to make it more uniform.


## [v0.16.0] - 2021-09-07
### Fixed
- Upped the number index tokens for dependency parsing from 100 to 512. This
  will need to be done better in the future, but is a fix for now.

### Added
- Added the random models `random-roberta-sequence-clf` and
  `random-roberta-token-clf` to the default list of model IDs when benchmarking
  all models.


## [v0.15.1] - 2021-09-03
### Fixed
- The list of dependency tags in the `ndt-nb-dep` and `ndt-nn-dep` were wrong.
  They have now been changed to all the tags occurring in the training sets.
- The `europarl_sent` data folder has now been renamed to `europarl`, so that
  it can be loaded correctly with `load_dataset`.


## [v0.15.0] - 2021-09-02
### Added
- Added the Bokmål and Nynorsk POS and DEP parts of the Norwegian Dependency
  Treebank dataset (NDT). They can be loaded as `ndt-nb-pos`, `ndt-nn-pos`,
  `ndt-nb-dep` and `ndt-nn-dep`, respectively, from the CLI and the `Benchmark`
  class.

### Removed
- Removed the `EuroparlSubj` and `TwitterSubj` datasets, as they were too easy
  and did not really differentiate models.
- Removed the abstract `SentimentClassificationBenchmark` and
  `BinaryClassificationBenchmark`, to simplify the classes. There is now only
  one `TextClassificationBenchmark`, which always evaluates with macro-F1.

### Changed
- Changed the name of `europarl-sent` to `europarl`, as `europarl-subj` now
  does not exist anymore.
- Changed the `nordial` dataset to the original 4-way classification dataset.


## [v0.14.1] - 2021-09-02
### Fixed
- Remove duplicate model IDs when calling the CLI or `Benchmark` class without
  any specified model IDs.


## [v0.14.0] - 2021-08-31
### Added
- Added the Bokmål and Nynorsk parts of the NorNE dataset, for named entity
  recognition. They can be loaded with the `norne-nb` and `norne-nn` names.
- There is now a `load_dataset` function, which can load any dataset, using the
  dataset's name (same name as in the CLI). For instance,
  `load_dataset('angry-tweets')` loads the `AngryTweets` dataset. This can be
  imported directly from the package: `from scandeval import load_dataset`. The
  individual dataset loading functions can still be imported as before; e.g.,
  `from scandeval.datasets import load_angry_tweets`.

### Changed
- Refactored folder structure with benchmarks and datasets.
- Separated `dane` and `dane-no-misc` into two distinct benchmark classes. The
  `dane-no-misc` can now also be loaded with the `load_dataset` function.


## [v0.13.0] - 2021-08-30
### Added
- Added the Norwegian Review Corpus (NoReC), a sentiment classification dataset
  in Norwegian.
- Added the Bokmål/Nynorsk part of the Norwegian Dialect dataset (NorDial), a
  binary classification dataset in Norwegian.

### Changed
- Changed the early stopping patience to `2 + 1000 // len(train)` from `2 + 250
  // len(train)`, to allow more patience (and thus, more stability), for
  smaller datasets.


## [v0.12.0] - 2021-08-26
### Changed
- Merged the `lcc1` and `lcc2` datasets into one `lcc` dataset, which is
  reasonable as they have been annotated by the same person. The `lcc2` dataset
  was too small to give reasonable benchmarking results.
- Renamed the `europarl2` dataset to `europarl_sent`

### Removed
- Removed the `europarl1` dataset, as it was too small to give reliable
  benchmarking results. This dataset could not simply be added to the
  `europarl2` dataset, as with the new `lcc` dataset, as the annotaters are not
  the same.

### Fixed
- If errors occur during benchmarking, then garbage collect before skipping to
  the next benchmark, to avoid memory issues.


## [v0.11.2] - 2021-08-25
### Fixed
- Issue with `model_max_length` in tokenizer meant that models with an ill-set
  value of `max_position_embeddings` could not be benchmarked. Now, if
  `model_max_length` is not set then the minimal value of the sizes in
  `max_model_input_sizes` will be used (which is usually 512).

### Changed
- Disabling CUDNN benchmark when using the `pytorch` framework, to enforce
  better reproducibility.


## [v0.11.1] - 2021-08-24
### Changed
- Rather than bootstrapping the training dataset and using the results to
  compute an estimator of the standard deviation, the same training dataset is
  trained on all ten times, and the mean of these along with a confidence
  interval is outputted.

### Fixed
- Updated the model metadata fetching to the new HTML structure of the
  HuggingFace Hub.
- A random seed is now set for all libraries, via the `transformers.set_seed`
  function.
- Always update the list of all the benchmarks when calling the
  `Benchmark.benchmark` method, to allow for possibility of setting new
  benchmark parameters after initialisation.


## [v0.11.0] - 2021-08-23
### Added
- The subjective/objective part of the `TwitterSent` and `Europarl2` datasets
  have now been added as binary classification tasks, called `TwitterSubj` and
  `EuroparlSubj`, respectively. These can now be benchmarked with the
  `Benchmark` class and the CLI using the `twitter-subj` and `europarl-subj`
  names, respectively.
- Added an abstract `BinaryClassificationBenchmark`, to streamline the binary
  classification benchmark datasets, which now includes the `DKHate`,
  `TwitterSubj` and `EuroparlSubj` datasets.


## [v0.10.1] - 2021-08-20
### Fixed
- Now catches `IndexError` during training.


## [v0.10.0] - 2021-08-20
### Fixed
- Properly filters by languages now via the `language` argument in the CLI and
  the `Benchmark` class. As HuggingFace Hub does not have a keyword for
  language, a search for language also means that any other non-language tag
  with that name also shows up in the results. These are now manually removed.
  This means it takes a few more seconds to compile the model list, but it will
  at least be accurate.
- In case `model_max_length` has not been set in a model configuration, it
  defaults to the value of `max_position_embeddings`. This fixes a problem with
  some models not being able to be trained on datasets whose texts were too
  long.
- Now handles the case where a non-classification model, such as a seq-to-seq
  model, are being benchmarked on a classification dataset.

### Added
- All the benchmark classes and `Benchmark` now has a `benchmark` method, which
  does the same as the `__call__` method. This is primarily so that it shows up
  in the Sphinx documentation.
- Added the default `LABEL_0` and `LABEL_1` label synonyms for `NOT` and `OFF`
  in the `DKHate` benchmark.
- Added the possibility of benchmarking randomly initialised RoBERTa models,
  using the model IDs `random-roberta-sequence-clf` and
  `random-roberta-token-clf`.


## [v0.9.0] - 2021-08-19
### Added
- Added the separate `nb` (Norwegian Bokmål) and `nn` (Norwegian Nynorsk)
  language tags, on top of the general `no` (Norwegian).
- Added more multilingual models.

### Fixed
- SpaCy models was evaluated wrongly on the `dane-no-misc` dataset, as their
  `MISC` predictions was not replaced with `O` tags.
- When evaluating models finetuned for token classification on a text
  classification task, a `ValueError` was raised, rather than an
  `InvalidBenchmark` exception.
- If none of the model's labels are among the dataset's labels, and are not
  even synonyms of them, then raise an `InvalidBenchmark`. This prevents things
  like evaluating a finetuned sentiment model on a NER task.
- When `evaluate_train` was `True`, this previously evaluated the test set
  instead.

### Changed
- Changed `Benchmark` API. Now the constructor and the `__call__` method have
  the same arguments, except the `model_id` and `dataset` in `__call__`, where
  the constructor sets the default values and the `__call__` method can change
  these to specific cases.
- Changed the benchmarking order. Now benchmarks all datasets for a model,
  before moving on to the next model
- Renamed the `multilabel` argument to the more descriptive `two_labels`.
- Updated docstrings to be more accurate.
- Early stopping patience is now set to `2 + 250 // len(train)`, so that
  smaller datasets can enjoy a bit more patience, but if the dataset contains
  at least 250 samples then it will remain at the current 2 patience.

### Removed
- Removed `learning_rate`, `batch_size`, `warmup_steps` and `num_finetunings`
  arguments from the benchmarks. These are now fixed to 2e-5, 32, 25% of the
  training dataset and 10, respectively. Note that the batch size will still
  automatically decrease if the GPU runs out of memory.


## [v0.8.0] - 2021-08-18
### Changed
- Models are now being trained for much longer, but with an early stopping
  callback with patience 2. This will enable a more uniform comparison between
  models that require a different number of finetuning epochs.

### Fixed
- There was a bug when evaluating a finetuned PyTorch model on a sequence
  classification task, if the model had only been trained on a proper subset of
  the labels present in the dataset.

### Removed
- All individual benchmarks have been removed from `__init__.py`. They can
  still be imported using their individual modules, for instance
  `from scandeval.dane import DaneBenchmark`, but the idea is to use the
  general `Benchmark` class instead.


## [v0.7.0] - 2021-08-17
### Changed
- Always ensure that a model can deal with the labels in the dataset when
  finetuning. If the model has not been trained on the label, then this will
  result in the model always getting that label wrong. For instance, this is
  the case for finetuned NER models not having been trained on MISC tags, if
  they are being evaluated on the DaNE dataset.

### Fixed
- Fixed bug when evaluating SpaCy models.
- Only removing objects at memory cleanup if they exist at all.


## [v0.6.0] - 2021-08-15
### Added
- When finetuning models, 10% of the training data is used to evaluate the
  models, which is used to choose the best performing model across all the
  epochs trained. This will allow for a more fair comparison, as some models
  degrade over time, while other models need a longer time to train.

### Changed
- Uniformised the `_log_metrics` method for all benchmarks, now only defined in
  `BaseBenchmark`.

### Fixed
- Garbage collects when downsizing batch size, to not keep all the previous
  models in memory.
- Typos in logging.


## [v0.5.2] - 2021-08-13
### Fixed
- Fixed bug when `evaluate_train` was set to False.


## [v0.5.1] - 2021-08-13
### Fixed
- The bootstrapping of the datasets is now done properly. Previously the
  bootstrapped datasets were not converted to HuggingFace Dataset objects.


## [v0.5.0] - 2021-08-12
### Added
- It is possible to only evaluate on the test sets, to save some time. This can
  be done in the `Benchmark` class using the `evaluate_train` argument, and in
  the CLI with the `--evaluate_train` flag.
- Added `progress_bar` argument to `Benchmark` to control whether progress bars
  should be shown, and added the `no_progress_bar` flag to the CLI for the same
  reason.

### Changed
- Updated `epochs` and `warmup_steps` of all the datasets to something more
  reasonable, enabling better comparisons of the finetuned models.
- Changed calculation of confidence intervals, which is now based on
  bootstrapping rather than the analytic approach. It will now evaluate ten
  times on the test set and compute a bootstrap estimate of the standard error,
  which is uses to compute an interval around the score on the entire test set.


## [v0.4.3] - 2021-08-12
### Fixed
- RuntimeErrors occuring during training will now raise an `InvalidBenchmark`
  exception, which means that the CLI and the `Benchmark` class will skip it.
  This is for instance caused when `max_length` has not been specified in the
  model config, meaning that the tokeniser does not know how much to truncate.


## [v0.4.2] - 2021-08-12
### Fixed
- Now catching the error where tokenisation is not possible, due to the model
  having been trained on a different task than what is present in the dataset.
  E.g., if a generator model is trained on a classification task.


## [v0.4.1] - 2021-08-12
### Fixed
- Now catching the error when the model's config does not align with the model
  class. When using the CLI or `Benchmark`, these will be skipped.


## [v0.4.0] - 2021-08-11
### Added
- Added confidence intervals for finetuned models, where there is a 95%
  likelihood that the true score would belong to the interval, given infinite
  data from the same distribution. In the case of "raw" pretrained models, this
  radius is added onto the existing interval, so that both the uncertainty in
  model initialisation as well as sample size of the validation dataset affects
  the size of the interval.
- Added garbage collection after each benchmark, which will (hopefully) prevent
  memory leaking when benchmarking several models.

### Changed
- New logo, including the Faroe Islands!
- Allow the possibility to include all languages and/or tasks in the CLI and
  the `Benchmark` class.
- Added Icelandic and Faroese to default list of languages in CLI and the
  `Benchmark` class.
- The default value for `task` is now all tasks, which also includes models
  that haven't been assigned any task on the HuggingFace Hub;
- If a model cannot be trained without running out of CUDA memory, even with a
  batch size of 1, then the model will be skipped in `Benchmark` and the CLI.

### Fixed
- New model is initialised if CUDA runs out of memory, to ensure that we are
  now continuing to train the previous model.
- Dependency parsing now implemented properly as two-label classification, with
  associated UAS and LAS metric computations. Works for pretrained SpaCy models
  as well as finetuning general language models.


## [v0.3.1] - 2021-08-10
### Fixed
- Reduces batch size if CUDA runs out of memory during evaluation.
- Loading of text classification datasets now working properly.


## [v0.3.0] - 2021-08-10
### Changed
- The `W036` warning message from SpaCy is no longer shown.

### Fixed
- Raise `InvalidBenchmark` if model cannot be loaded from the HuggingFace Hub.


## [v0.2.0] - 2021-08-09
### Added
- Added the part-of-speech tagging task from the Danish Dependency Treebank.
  Can be loaded with `load_ddt_pos` and used in `Benchmark` as `ddt-pos`.
- Added the dependency parsing task from the Danish Dependency Treebank.
  Can be loaded with `load_ddt_ddt` and used in `Benchmark` as `ddt-dep`.
- Documentation section and link to `README`
- The `Benchmark` class and the CLI now accepts a `batch_size` argument

### Changed
- `Benchmark` arguments `languages`, `tasks`, `model_ids` and `datasets` have
  been renamed to `language`, `task`, `model_id` and `dataset`, to keep it
  consistent with the CLI.
- When loading datasets, these will now be four dictionaries instead of lists,
  to allow for distinguishing features and labels.
- `batch_size` arguments can now only be among 1, 2, 4, 8, 16 and 32, and the
  corresponding gradient accumulation will be set to 32, 16, 8, 4, 2 and 1,
  respectively. This is to ensure that all finetuning is done using the same
  effective batch size, to ensure fair comparisons.
- Batch sizes are automatically halved if the GPU runs out of memory, with
  gradient accumulation correspondingly doubles.
- Evaluation of `SpaCy` models on token classification tasks are more accurate.

### Fixed
- `README` typos fixed, and image renders correctly


## [v0.1.0] - 2021-08-05
### Added
- First beta release
- Features Danish sentiment, hate speech detection and named entity
  recognition datasets for benchmarking<|MERGE_RESOLUTION|>--- conflicted
+++ resolved
@@ -8,18 +8,15 @@
 
 ## [Unreleased]
 ### Added
-<<<<<<< HEAD
 - Added support for Spanish! 🇪🇸This includes the Spanish part of the reading comprehension
   dataset [XQuAD](https://huggingface.co/datasets/google/xquad/viewer/xquad.es),
   [sentiment-headlines dataset](https://huggingface.co/datasets/pysentimiento/spanish-targeted-sentiment-headlines), the linguistic acceptability dataset ScaLA with the [Spanish Universal
   Dependencies](https://github.com/UniversalDependencies/UD_Spanish-AnCora), the Spanish part of [mlsum](https://huggingface.co/datasets/reciTAL/mlsum), the knowledge dataset [MMLU-es](https://huggingface.co/datasets/ScandEval/mmlu-es-mini), the common-sense reasoning dataset [HellaSwag-es](https://huggingface.co/datasets/ScandEval/hellaswag-es-mini), and the named entity recognition dataset [XGLUE-NER-es-mini](https://huggingface.co/datasets/ScandEval/xglue-ner-es-mini).
-=======
 - Now extracts number of parameters and context length for Ollama models, using the
   `ollama` package. Vocabulary size is currently not available available in the `ollama`
   package, so this is not extracted for Ollama models. For this reason, the `ollama`
   package has been added to the core dependencies, as it is very small (~10 KB)
 - Now downloads Ollama models when evaluating them.
->>>>>>> c36f0fb0
 
 ### Fixed
 - When models output nested JSON dictionaries and structured generation isn't available,
