--- conflicted
+++ resolved
@@ -11,14 +11,10 @@
 - Regex mismatch caused the wrong sequence length for GPT-4o models. This has been fixed
   now.
 - A bug occurred when locating a model's end of reasoning token (e.g., `</think>`) if
-<<<<<<< HEAD
   the model's tokenizer had no BOS token. This has been fixed now.
 - Fixed an issue with the loading of freshly initialised models, caused by attempting to
-  load the Hugging Face model configuration from the Hugging Face Hub instead of manually
-  creating it.
-=======
-the model's tokenizer had no BOS token. This has been fixed now.
->>>>>>> e36ff650
+  load the Hugging Face model configuration from the Hugging Face Hub instead of
+  manually creating it.
 
 
 ## [v15.0.0] - 2025-02-02
