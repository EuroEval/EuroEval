--- conflicted
+++ resolved
@@ -7,15 +7,13 @@
 
 
 ## [Unreleased]
-<<<<<<< HEAD
 ### Added
 - Add HellaSwag-fi back in, as the issue with the labels in the test split has been
   fixed.
-=======
+
 ### Fixed
 - Now uses `eval_accumulation_steps` (set to 32) when evaluating encoder models, to
   avoid running out of memory during evaluation.
->>>>>>> 6042465a
 
 
 ## [v15.7.2] - 2025-05-02
