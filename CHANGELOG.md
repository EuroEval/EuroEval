# Changelog

All notable changes to this project will be documented in this file.

The format is based on [Keep a Changelog](http://keepachangelog.com/en/1.0.0/)
and this project adheres to [Semantic Versioning](http://semver.org/spec/v2.0.0.html).


## [Unreleased]
<<<<<<< HEAD
### Added
- Added the BeleBele datasets for Finnish, Italian and Spanish. They are listed as unofficial for now.
=======
### Fixed
>>>>>>> 6bbdaae7
- Add HellaSwag-fi back in, as the issue with the labels in the test split has been
  fixed.
- Now uses `eval_accumulation_steps` (set to 32) when evaluating encoder models, to
  avoid running out of memory during evaluation.
- Now also looks for `<|startoftext|>` as BOS token if the BOS token is not set in the
  model's config.


## [v15.7.2] - 2025-05-02
### Fixed
- Now does not check if a model exists if it has already been evaluated. This is an
  issue when evaluating Ollama models, if the Ollama server is not running.
- When evaluating instruction-tuned models on text classification tasks, the chat
  template sometimes ends with special symbols, such as a newline, which can change the
  tokenisation of the generated label. When we are evaluating the model using logprobs
  we are thus looking for the wrong label in these cases. We now take this into account,
  and log it to the user if the labels are not found, to avoid confusion.
- Finnish datasets were not included in the default "all" dataset list, which is the
  default used when no datasets are specified. This has been fixed now.
- Temporarily disabled HellaSwag-fi, as there is an issue with the labels in the test
  split, causing errors during evaluation. We will re-enable in a future release, when
  this has been fixed.


## [v15.7.1] - 2025-04-29
### Changed
- Marked the DBRD Dutch sentiment classification as official, as the quality is
  substantially better than the previous Dutch Social.

### Fixed
- Fixed an issue with NER evaluation of instruction-tuned models, which was caused by
  the "O" label mistakenly being included in the prompt template, causing an error
  during evaluation. No evaluations were affected by this, only that some evaluations
  could not be run.


## [v15.7.0] - 2025-04-28
### Added
- Added support for Finnish 🇫🇮! This includes the Finnish part of the reading
  comprehension dataset
  [TydiQA-fi](https://huggingface.co/datasets/google-research-datasets/tydiqa/viewer/secondary_task?views%5B%5D=secondary_task_train),
  the Finnish part of the binary sentiment classification dataset
  [ScandiSent](https://github.com/timpal0l/ScandiSent), the linguistic acceptability
  dataset ScaLA with the [Finnish Universal
  Dependencies](https://github.com/UniversalDependencies/UD_Finnish-TDT), the NER
  dataset [Turku NER](https://aclanthology.org/2020.lrec-1.567/), the summarisation
  dataset [XL-Sum-fi](https://huggingface.co/datasets/TurkuNLP/xlsum-fi), and the
  common-sense reasoning dataset
  [HellaSwag-fi](https://huggingface.co/datasets/Finnish-NLP/hellaswag-fi-google-translate).
  This was contributed by [@oliverkinch](https://github.com/oliverkinch) ✨
- Added metadata for GPT-4.1 and Grok-3 models.
- Marked Gemini-2.5-flash and Grok-3-mini as reasoning models, giving them more tokens
  to think.

### Changed
- Updated `datasets` to `>=3.5.0`, as the previous versions were incompatible with the
  newer versions of `huggingface_hub`.
- Increase the number of allowed reasoning tokens from 8,192 to 32,768 for reasoning
  models. This is done as several models did not stop reasoning before running out of
  tokens, yielding a blank output.
- API models now use JSON schemas for the NER task if they support it, and if not then
  they resort to standard JSON mode (which does not enforce a specific schema, just that
  the output is JSON).

### Fixed
- If we fail to extract labels using a generative model's logprobs, we now fall back to
  using word edit distance between the outputted text and the labels instead of throwing
  an error.
- Fixed a bug where we could not use the `thinking` parameter with `claude-3-7-sonnet`,
  due to a typo. This has been fixed now.
- Now catches the error when an API model requires setting temperature to 1.0, and
  retries the evaluation with temperature set to 1.0.
- When benchmarking a model with a revision (i.e., of the form `<model-id>@<revision>`),
  we now correctly store this full model ID to the benchmark results on disk, including
  the revision.
- Fixed a GPU memory error while computing the BERTScore for the summarisation task,
  resulting in a memory crash. We have now reduced the batch size to 1 for this task,
  making it slightly slower but more memory efficient.
- Disabled structured outputs and logprobs for reasoning models, to ensure that they
  are allowed to output reasoning tokens before they output their answer.
- Do not supply stop sequences to API models if they do not support it.
- If a `SystemError` happens during LiteLLM generation then we now retry the
  generation.
- Handle if a LiteLLM model does not support specifying maxItems in the JSON schema
  during structured generation.
- Truncate prompts to decoder model's maximum sequence length if the model's maximum
  sequence length is smaller than 5,000 tokens.


## [v15.6.1] - 2025-04-14
### Changed
- Added more info about SQuAD-nl in the documentation. This was contributed by
  [@Rijgersberg](https://github.com/Rijgersberg) ✨

### Fixed
- The "E" option for the Norwegian NorCommonSenseQA dataset was not included in the
  refactor in v15.6.0, leading to evaluation errors. This has been fixed now.
- The number of few-shot examples for FoSent was not reduced to 5 again during the
  refactor in v15.6.0, leading to evaluation errors. This has been fixed now.


## [v15.6.0] - 2025-04-13
### Added
- We now support specifying custom inference providers when benchmarking via the Hugging
  Face inference APIs. This can be done by specifying the model as
  `huggingface/<inference-provider>/<organisation>/<model>`, as described in [these
  LiteLLM docs](https://docs.litellm.ai/docs/providers/huggingface).

### Changed
- Updated `transformers` to `>=4.51.0`, which includes support for Llama-4, Phi-4,
  Deepseek-v3 and Qwen3. This also includes the `image-text-to-text` pipeline tag
  properly, so that we do not have to use a custom fix for it anymore.
- Updated `vllm` to `>=0.8.3`, which includes support for Llama-4.
- Set the maximum amount of logprobs for generative models to 8, as that is the upper
  bound for xAI models.
- When benchmarking Ollama models, if the model is not found, we now also check if the
  model exists if prefixed with 'hf.co/'.
- Uniformised the prompt templates used for each task, so that they are more
  consistent across tasks. Evaluation tests across different model types and sizes show
  no significant performance difference between the new and old templates. This was
  contributed by [@viggo-gascou](https://github.com/viggo-gascou) ✨

### Fixed
- Avoid duplicate error messages when a rate limit occurs.
- ModernBERT models cannot be used on a CPU, which caused an error in our check for
  maximal context length. In this case we simply skip this check and use the reported
  maximal context length as-is.
- Fixed issue with benchmarking multiple generative models in the same evaluation
  command. This was caused by vLLM and Ray not being able to release GPU memory
  properly, but this seems to be released properly now.
- Now only logs when encoder models are being benchmarked on generative tasks if the
  `--verbose` flag is set (or `verbose=True` in the `Benchmarker` API).
- All Spanish NER datasets were mistakenly marked as unofficial. The `conll-es` is now
  marked as official.


## [v15.5.0] - 2025-04-07
### Added
- Now allows supplying a parameter to API models, which is done by using
  `<model-id>@<parameter>` as the model ID (only a single parameter is supported). The
  parameters allowed are "low" and "high" for OpenAI models (which is the reasoning
  effort of the model, supported by the o1- and o3-series, default is "medium"), and
  "thinking" for Anthropic models, to enable thinking mode (supported for
  Claude-Sonnet-3.7+). These will appear in the leaderboards as
  `<model-id>@<parameter>`.
- Added metadata for Google Gemini and xAI Grok models.
- Allows all vLLM versions from v0.8.0 again, as the issue with the generation output
  has been resolved.
- Added overall progress indicator during evaluation. This was contributed by
  [@mathiasesn](https://github.com/mathiasesn) ✨

### Changed
- Now does not use logprobs in text classification tasks with Google VertexAI models, as
  they heavily rate limit logprobs usage. This shouldn't affect the scores significantly
  in any case, as the models are very confident in their predictions.
- Updated `litellm` to `>=1.63.0`, allowing better support for reasoning models.

### Fixed
- The Gemini-2.5-pro model uses different error messages than the other Gemini models,
  which caused an error when evaluating it. This has been fixed now.
- Now registers the Gemini-2.5-pro model series as reasoning models, as otherwise they
  did not generate any text as they were just generating reasoning tokens.
- Previously, if there were multiple labels whose first tokens were identical and that
  the (generative) model did not output the label as the first output token, we would
  randomly choose one of the labels, resulting in an evaluation error. This is very
  rare, but *does* happen for very particular (model, dataset) pairs. If we are in this
  case, we now resort to choosing the label with closest word edit distance instead of
  relying on logprobs of the first token.
- Now defaults to BF16 if the model is registered as using FP32, assuming that BF16 is
  supported by the GPU.
- Improved model existence pipeline for Ollama model IDs with multiple forward slashes
  in the name, which caused some models to not be detected as existing.


## [v15.4.2] - 2025-03-31
### Added
- Now added version metadata to results, to easier track which versions of the various
  dependencies were used when evaluating a model. This currently includes
  `transformers`, `torch`, `vllm` and `outlines`.

### Changed
- Changed the name of the German 'mlsum' summarisation dataset to 'mlsum-de', to reflect
  that it is the German version of the dataset, and to avoid confusion with the Spanish
  'mlsum-es' dataset.

### Fixed
- Now uses `fp16` instead of `bf16` when evaluating decoder models on GPUs with CUDA
  compatibility < 8.0. This was contributed by
  [@marksverdhei](https://github.com/marksverdhei) ✨
- Corrected the name of the French sentiment dataset AlloCiné. This was contributed by
  [@Alkarex](https://github.com/Alkarex) ✨
- Evaluating a specific model revision did not work for adapter models, as there was a
  confusion between the revision of the adapter and the revision of the base model. We
  now use the revision for the adapter and use the latest revision for the base model.
- In the (very unlikely) scenario that the model's tokeniser has the same first token
  for two different labels in a text classification task, we now also use the second
  token to ensure that we determine the correct label. If this is not possible, then we
  warn the user.
- Now catches `TypeError` when trying to generate with vLLM, and retries 3 times before
  giving up on evaluating the dataset.
- A bug in `transformers` caused models with the `image-text-to-text` pipeline tag to
  not be detected as generative models. This has been patched now, and will be fixed
  properly when [this transformers
  PR](https://github.com/huggingface/transformers/pull/37107) has been merged.
- Force `vllm` v0.8.0 for now, as the severe degradation in generation output of some
  models has not been resolved in versions v0.8.2 and v0.8.3.
- Only accepts the local labels for text classification tasks when evaluating decoder
  models now, where we before accepted both the local and English labels. The reason is
  that this caused a confusion mat times when there was a unique local label starting
  with a particular letter, but a different English label starting with the same letter,
  causing some models to be evaluated on the wrong label.
- When fetching the model information from the Hugging Face API we now attempt 3 times,
  as the API sometimes fails. If it still fails after 3 attempts, we raise the
  `HuggingFaceHubDown` exception.
- Now uses `fp16` instead of `bf16` when evaluating decoder models on GPUs with CUDA
  compatibility < 8.0. This was contributed by
  [@marksverdhei](https://github.com/marksverdhei) ✨
- Fixed docs for ScandiQA-da and ScandiQA-sv, where it was incorrectly stated that
  the splits were made by considering the original train/validation/test splits.


## [v15.4.1] - 2025-03-25
### Fixed
- Disallow `vllm` v0.8.1, as it causes severe degradation in generation output of
  some models, resulting in artificially low scores.
- Fixed an issue with text classification tasks if the first token of multiple labels
  are identical, when tokenising with the model's tokeniser.


## [v15.4.0] - 2025-03-24
### Added
- Added support for Spanish! 🇪🇸This includes two reading comprehension datasets:
  [XQuAD-es](https://huggingface.co/datasets/google/xquad/viewer/xquad.es) and
  [MLQA-es](https://huggingface.co/datasets/facebook/mlqa/viewer/mlqa.es.es),
  [SentimentHeadlines-es](https://huggingface.co/datasets/pysentimiento/spanish-targeted-sentiment-headlines),
  the linguistic acceptability dataset ScaLA with the [Spanish Universal
  Dependencies](https://github.com/UniversalDependencies/UD_Spanish-AnCora),
  [MLSum-es](https://huggingface.co/datasets/reciTAL/mlsum), the knowledge dataset
  [MMLU-es](https://hf.co/datasets/alexandrainst/m_mmlu), the common-sense reasoning
  dataset [HellaSwag-es](https://hf.co/datasets/alexandrainst/m_hellaswag), and the
  named entity recognition dataset [CoNLL-es](https://aclanthology.org/W02-2024/). This
  was contributed by [@oliverkinch](https://github.com/oliverkinch) ✨
- Now extracts number of parameters and context length for Ollama models, using the
  `ollama` package. Vocabulary size is currently not available available in the `ollama`
  package, so this is not extracted for Ollama models. For this reason, the `ollama`
  package has been added to the core dependencies, as it is very small (~10 KB)
- Now downloads Ollama models when evaluating them.

### Fixed
- When models output nested JSON dictionaries and structured generation isn't available,
  we use the inner-most dictionary. This caused issues with Anthropic models, since they
  do not support structured generation, and their output are always {"input": actual
  dictionary}. This has been fixed now.
- Now handles `ReadTimeout`s when loading datasets, rather than aborting evaluations.
- Benchmark configurations specified when calling `Benchmarker.benchmark` did not
  properly override the default configurations set during initialisation when
  benchmarking generative models. This has been fixed now.
- Now sets the `VLLM_WORKER_MULTIPROC_METHOD` environment variable to `spawn`, to avoid
  a `RuntimeError` when using newer versions of vLLM with multiple GPUs.
- Now also detects reasoning tokens specified in the prompt rather than in the
  completion, which is for instance the case for the QwQ reasoning model.
- Now recognises models with the pipeline tags `image-text-to-text`,
  `audio-text-to-text` and `video-text-to-text` as generative models, which mistakenly
  were detected as encoder models before.

### Changed
- Update `vllm` to `>=0.8.0`, `transformers` to `>=4.50.0` and `torch` to `>=2.6.0`.
- Moved the `demjson3` dependency from the `generative` extra to the main dependencies,
  to allow benchmarking API-based models without any extras.
- Now does not include the speed benchmark by default, as it is not used in the official
  leaderboards. It can still be used by including `--task speed` when benchmarking a
  model, or by using the `task` argument if using the `Benchmarker` API.
- Do not use sliding window sizes as candidates for maximum context length anymore, as
  this is no longer needed.


## [v15.3.1] - 2025-03-13
### Fixed
- Now handles `ConnectionError`s when loading datasets, rather than aborting evaluations.


## [v15.3.0] - 2025-03-12
### Added
- Added support for evaluating Italian 🇮🇹! This includes the reading comprehension
  dataset [SQuAD-it](https://hf.co/datasets/crux82/squad_it), the summarization dataset
  [IlPost](https://hf.co/datasets/ARTeLab/ilpost), the sentiment classification
  [Sentipolc-16](https://hf.co/datasets/cardiffnlp/tweet_sentiment_multilingual), the
  common-sense reasoning dataset
  [HellaSwag-it](https://hf.co/datasets/alexandrainst/m_hellaswag), the linguistic
  acceptability dataset ScaLA with the [Italian Universal Dependencies
  treebank](https://github.com/UniversalDependencies/UD_Italian-ISDT), the knowledge
  dataset [MMLU-it](https://hf.co/datasets/alexandrainst/m_mmlu), and the named entity
  recognition dataset [MultiNERD IT](https://hf.co/datasets/Babelscape/multinerd) (and
  unofficially [WikiNEuRal IT](https://hf.co/datasets/Babelscape/wikineural)). This was
  contributed by [@viggo-gascou](https://github.com/viggo-gascou) ✨
- Added the new Norwegian knowledge dataset NRK-Quiz-QA, consisting of quizzes on the
  Norwegian language and culture, in both Bokmål and Nynorsk. The dataset has been split
  into 635 / 256 / 2,048 samples for train, val, and test, respectively. This replaces
  the old MMLU-no as the official Norwegian knowledge dataset.
- Added the new Norwegian common-sense reasoning dataset NorCommonSenseQA, which is a
  manually translated and localised version of the English CommonsenseQA dataset, in
  both Bokmål and Nynorsk. The dataset has been split into 128 / 128 / 787 samples for
  train, val, and test, respectively. This replaces the old HellaSwag-no as the official
  Norwegian common-sense reasoning dataset.
- Added the Norwegian linguistic acceptability dataset NoCoLA, which is based on the
  annotated language learner corpus ASK. The dataset has been split into 1,024 / 256 /
  2,048 samples and converted into a binary correct/incorrect dataset, but
  stratified across the error categories.

### Changed
- Updated the Danish Citizen Tests dataset to include the newer 2024 tests, Further,
  rather than splitting the dataset randomly, we include all the citizenship tests in
  the test split, and prioritise the newer permanent residence tests in the test and
  validation splits.
- Changed the IcelandicKnowledge dataset to be the new official Icelandic knowledge
  dataset, as it is more specific to Icelandic culture and history than the previous
  machine translated ARC-is dataset. It has also been improved, as some of the generated
  alternative answers were formatted incorrectly.

### Fixed
- A bug caused fresh encoder models to not be benchmarkable on the speed benchmark -
  this has been fixed now.
- Some encoder models were not able to be evaluated on reading comprehensions, if their
  tokenizers were not subclassing `PreTrainedTokenizer`. This has been relaxed to
  `PreTrainedTokenizerBase` instead.
- Newer versions of the `transformers` package changed the model output format, causing
  errors when evaluating encoder models on some tasks. This has been fixed now.
- Added `setuptools` to the dependencies, as it is required for the package to be
  installed correctly.


## [v15.2.0] - 2025-02-28
### Changed
- Changed the name of the benchmark to `EuroEval`, to reflect the fact that the
  benchmark is not only for Scandinavian languages anymore. This is fully backwards
  compatible, however: you can still install the `scandeval` package, 'scandeval.com'
  redirects to the new 'euroeval.com' website, and the `scandeval` command line
  interface is still available.
- Update `litellm` to the stable version v1.16.13.

### Fixed
- If a tokenizer has not specified BOS and/or EOS token in its config, we now extract
  this manually.

### Deprecated
- Deprecated the ability to call the `Benchmarker` objects directly. Instead, please use
  the `benchmark` method.


## [v15.1.0] - 2025-02-12

### Added
- Added new `--only-allow-safetensors` flag, which disallows evaluating models from the
  Hugging Face Hub if they are not stored as safetensors. This ensures a high level of
  security on the system running the evaluations, if this is necessary. This was
  contributed by [@Mikeriess](https://github.com/Mikeriess) ✨


### Fixed
- Regex mismatch caused the wrong sequence length for GPT-4o models. This has been fixed
  now.
- Fixed a truncation issue when evaluating encoder models on some knowledge datasets,
  which caused the evaluation to fail. This has been fixed now.
- A bug occurred when locating a model's end of reasoning token (e.g., `</think>`) if
  the model's tokenizer had no BOS token. This has been fixed now.
- Fixed an issue with the loading of freshly initialised models, caused by attempting to
  load the Hugging Face model configuration from the Hugging Face Hub instead of
  manually creating it.


## [v15.0.0] - 2025-02-02

### Added
- Added support for evaluating generative reasoning models, such as OpenAI o1 and
  Deepseek R1. This is done by upping the maximal sequence length to 8,192 tokens, and
  removing the reasoning part afterwards, to get the final answer.
- Added `generative_type` to the output dictionaries, which can currently be either
  'base', 'instruction_tuned' or 'reasoning'. This is now used in the leaderboards.
- Added `merge` to the output dictionaries, on whether the model is the result of a
  merge with other models.
- Added the summarisation dataset
  [personal-sum](https://github.com/SmartmediaAI/PersonalSum). It has been split into
  121 / 64 / 256 samples for train / validation / test, respectively, and is set to
  `unofficial` for now. This was contributed by
  [@oliverkinch](https://github.com/oliverkinch) ✨
- Added the Jentoft dataset - a linguistic acceptability dataset which was published in
  [this Master's thesis](https://www.duo.uio.no/handle/10852/103885) by Matias Jentoft.
  The original dataset consists of 85,771 / 10,827 / 10487 samples for training,
  validation and test, respectively. We use a split of 1,024 / 256 / 2,048 samples for
  training, validation and test, respectively. In each split, the distribution of
  `correct` and `incorrect` is 50/50. This dataset has been set to `unofficial` for now.
  This was contributed by [@oliverkinch](https://github.com/oliverkinch) ✨
- Added the dataset icelandic-knowledge, which is derived from the IcelandicQA dataset,
  reformatted as a knowledge dataset with GPT-4o generated candidate answers. The split
  is given by 845 / 128 / 1024 for train, val, and test, respectively. It is marked as
  `unofficial` for now. This was contributed by
  [@oliverkinch](https://github.com/oliverkinch) ✨

### Changed
- Changed the instruction prompts to all text classification tasks by specifying
  that only the labels are allowed to be generated. This caused an issue with some of
  the reasoning models, as they tended to output a more verbose answer.

### Fixed
- Only use double newlines as stop tokens for base decoder models, and not instruction
  tuned models, as we only use the double newlines to separate the few-shot examples in
  the base case.
- A bug caused structured generation to not be used for generative models on named
  entity recognition tasks. This affects models evaluated from v14.2.0.
- Fixed an issue where some API models did not allow `logprobs`, `top_logprobs`,
  `max_tokens` and/or `temperature`.

### Removed
- Removed support for JAX/Flax models to simplify the code, as they are incredibly rare,
  and they usually have a PyTorch/Safetensors version available.


## [v14.4.0] - 2025-01-22

### Added
- Added support for French! 🇫🇷This includes the sentiment classification dataset
  [AlloCiné](https://hf.co/datasets/tblard/allocine), the linguistic acceptability
  dataset ScaLA with the [French Universal
  Dependencies](https://github.com/UniversalDependencies/UD_French-GSD), the reading
  comprehension dataset [FQuAD](https://hf.co/datasets/illuin/fquad) (and unofficially
  [Belebele-fr](https://hf.co/datasets/facebook/belebele)), the named entity recognition
  dataset
  [ELTeC](https://dspace-clarin-it.ilc.cnr.it/repository/xmlui/handle/20.500.11752/OPEN-986),
  the knowledge dataset [MMLU-fr](https://hf.co/datasets/alexandrainst/m_mmlu), the
  common-sense reasoning dataset
  [HellaSwag-fr](https://hf.co/datasets/alexandrainst/m_hellaswag) and the summarization
  dataset [OrangeSum](https://hf.co/datasets/EdinburghNLP/orange_sum).
- Added support for evaluating local models again, which supports models stored in the
  Hugging Face format with a Hugging Face model configuration file (`config.json`) in
  the model directory. This was contributed by [@rlrs](https://github.com/rlrs) and
  [@peter-sk](https://github.com/peter-sk) ✨

### Changed
- Changed the Belebele splits, as there were too few training splits for evaluation on
  encoder models to make sense. We now use 256 samples for training, 64 for validation
  and the rest (580) for testing.
- Changed the prompting of Danske Talemåder dataset slightly, to only use the word
  "expression" (da. "udtryk") in the prompt, rather than mention idiom (da. "talemåde")
  directly.
- Changed the instruction prompts to multiple choice tasks by specifying that only 'a',
  'b', 'c' or 'd' should be used. This caused a mix-up with Claude models, since they do
  not support logprobs.

### Fixed
- Better error message when trying to benchmark a non-generative model on a generative
  task.
- Fixed an issue where NER datasets without `text` features could not be evaluated with
  generative models.
- Encoder models were not able to be evaluated on multiple choice classification tasks,
  such as Belebele, as it differs from other multiple choice datasets by having both a
  context and a question. This has been fixed now.
- Fixed an issue when generative models in gated repos caused an error message when both
  of the environment variables `HUGGINGFACE_API_KEY` and `HF_TOKEN` were not set.
- Sometimes the generative model cache becomes corrupt and cannot be stored to disk.
  Rather than raising an error we now reset the model cache and carry on.


## [v14.3.0] - 2025-01-14
### Added
- Added the Dutch sentiment classification dataset DBRD. This dataset only has positive
  and negative samples, but has a better quality than the existing Dutch Social dataset.
  We set it to unofficial for now, but it might eventually replace the Dutch Social
  dataset as the official Dutch sentiment classification dataset.

### Changed
- Updated the Dutch reading comprehension dataset SQuAD-nl, being a machine translated
  version of the English SQuAD dataset. Previously we used the `yhavinga/squad_v2_dutch`
  version, but this has been changed to `GroNLP/squad-nl-v2.0`, following [this
  evaluation showing that the latter is of higher
  quality](https://huggingface.co/datasets/yhavinga/squad_v2_dutch/discussions/2#6763ed4c42436c7f7005f4b4).
- Moved the label definition from the task-level to dataset-level, which now allows
  specifying dataset-specific labels that differ from other datasets in the same task.

### Fixed
- Fixed a bug when benchmarking base decoder models on reading comprehension tasks,
  where it was not checked if the prompts should be stripped or not. This caused a
  severe performance degradation on these tasks. This affects base decoder models
  benchmarked on reading comprehension tasks from v14.0.0.
- The `trust_remote_code` argument was not supplied when loading the Hugging Face
  configuration in some places, which caused an unnecessary dialogue with the user when
  evaluating models. This correctly now uses the `--trust-remote-code` argument as
  supplied by the user.
- If the model cache is corrupted, we now log this and re-initialise it, rather than
  raising an error.
- Some models were detected as API models when they were not, due to the fact that they
  _were_ available in LiteLLM. We now default to using vLLM for these models, as this
  is the default backend for ScandEval.
- Now correctly displays a message to the user when access to a model is contingent on
  approval from the repository authors, rather than raising an error.
- Fixed issue while determining the maximal sequence length of encoder models on CUDA
  devices, which caused an error when evaluating some models. We now move the model to
  CPU temporarily to determine the maximal sequence length.
- If a model configuration does not specify `architectures` then we assume that it is an
  older architecture and that it is an encoder model.
- Block unnecessary logging from `huggingface_hub`.


## [v14.2.0] - 2025-01-11
### Added
- Now supports evaluation of encoder models on the multiple choice tasks knowledge and
  common-sense reasoning. This is done by splitting the individual choices into separate
  inputs during training (framing it as a binary classification task), and then at test
  time we take the option with the highest probability as the answer. This is the same
  way that encoders were evaluated in the original HellaSwag paper.

### Changed
- Updated the Danish knowledge dataset Danske Talemåder, as a new professional version
  has been released, made by the Danish Language and Literature Society. This features
  1,000 examples in total, where we use a 808 samples in the test split. All the false
  options have been created manually.
- We now use the `architectures` parameter in the Hugging Face model configuration to
  determine whether a model is generative or not, as this is more reliable than the
  previous method of checking the model repository's tags. The downside of this is that
  the model config must be downloaded, but the overhead is minor.


## [v14.1.2] - 2025-01-07
### Fixed
- The labels were not displayed correctly in the few-shot examples for base generative
  models, when benchmarking text classification tasks, which negatively affected scores
  of the linguistic acceptability task, and to a lesser extent the sentiment
  classification task. This has been fixed now. The models benchmarked from v14.0.0 are
  affected and should be re-benchmarked.


## [v14.1.1] - 2025-01-06
### Fixed
- Downgraded `vllm` down to `>=0.6.3,<0.6.5`, as the later versions of vLLM uses a newer
  version of outlines, which causes memory errors. This will be updated when this is
  resolved. [Relevant `outlines`
  issue](https://github.com/dottxt-ai/outlines/issues/1351).
- Display initial "Benchmarking X on Y" logging for all datasets being benchmarked,
  instead of just the first one.
- Removed the `--load-in-4bit` argument, as it is not used anymore, since it was only
  used when loaded generative models with the `transformers` backend, but we now only
  use vLLM for generative models.


## [v14.1.0] - 2025-01-02
### Changed
- Updated `vllm` from `>=0.6.3` to `>=0.6.6` and `transformers` from `4.45.0` to
  `4.47.0`, to support more model architectures.

### Fixed
- Now automatically uses the environment variable `HUGGINGFACE_API_KEY` when loading
  models from the Hugging Face Hub, so that the `--api-key` argument isn't needed in
  that case.
- Added a `Tekstur: ` prefix to the prompt template of the `foqa` dataset.
- Changed the instruction template prefix of `danske-talemaader` from `Spørgsmål: ` to
  `Hvad er betydningen af følgende talemåde: `.
- Add `fbgemm-gpu` to `generative` dependencies, as it is required to load newer Llama
  models.
- When a generative model isn't stored as safetensors, we now report an unknown number
  of parameters, and log a warning to the user on how to fix this.
- When benchmarking encoder models, we now correctly use the attention mask when
  checking the model's maximum sequence length.


## [v14.0.4] - 2024-12-17
### Fixed
- Model cache was not working properly with zero-shot models, meaning that redundant
  generations were made. This has been fixed now, which also makes the zero-shot
  evaluation much faster.
- Use `ray` as distributed executor backend for vLLM if more than one GPU is available,
  which fixes an error when using multiple GPUs with vLLM.
- Do not re-initialise generative models after each dataset. This both makes evaluation
  a bit faster as well as avoids an error that occurs when finishing a (model, dataset)
  evaluation with multiple GPUs. Note that the same error still happens when
  benchmarking multiple models in the same `scandeval` run when using multiple GPUs, as
  this is a `ray` issue.


## [v14.0.3] - 2024-12-14
### Fixed
- Enforce `scikit-learn<1.6.0`, since 1.6.0 is incompatible with `evaluate`. This bound
  will be removed when [this `evaluate`
  issue](https://github.com/huggingface/evaluate/issues/655) has been fixed.


## [v14.0.2] - 2024-12-13
### Fixed
- Fixed a bug with the speed benchmark for vLLM models, when the model is instruction
  tuned.
- LiteLLM models now uses the instruction prompt, also when few-shot evaluating, just
  like all vLLM models.
- Now catches more LiteLLM exceptions when evaluating API models, and retries the
  evaluation after a short delay if the exception is due to a temporary issue.


## [v14.0.1] - 2024-12-11
### Added
- Added the `api_version` argument, mimicking the LiteLLM API.

### Changed
- Changed the `base_url` argument to `api_base`, to mimic the LiteLLM API.

### Fixed
- Now correctly uses the `api_base` argument when evaluating models with the LiteLLM
  API.


## [v14.0.0] - 2024-12-11
### Added
- Added support for [LiteLLM](https://docs.litellm.ai/), meaning that all LLMs on 100+
  APIs can now be benchmarked! This includes OpenAI, Anthropic, Google, Mistral AI,
  Cohere, Ollama, LM Studio, vLLM servers, and Hugging Face inference endpoints. Check
  out the full list of LiteLLM providers [here](https://docs.litellm.ai/docs/providers).
- Added new `--base-url` argument, which allows you to specify the base URL of your
  model, if you are using an OpenAI-compatible inference API.

### Changed
- No more tokenisation for generation tasks, resulting in faster preprocessing times.
- Now evaluates models on the validation split by default, to avoid overfitting to the
  test set. The test set can be evaluated on using the new `--evaluate-test-split` flag.
- Now evaluates instruction tuned models with their chat template. Further, if a
  tokeniser has multiple chat templates, then we use the one corresponding to the ISO
  639-1 language code of the dataset, if available (e.g., "en" for English, "is" for
  Icelandic and so on) - otherwise we will just use the default chat template of the
  tokeniser.

### Removed
- Removed the option to evaluate on the training split, as this is not a common use
  case and simplified the codebase. If you find that this should be re-added, please
  open an issue in the GitHub repository.
- All generative on-premises models are now evaluated with vLLM and thus does not use
  the `transformers` backend as a backup, as this was not used in practice, and
  simplified the codebase. If you find that this should be re-added, please open an
  issue in the GitHub repository.
- Removed the `--only-validation-split` flag, as this is now the default behaviour. If
  you find that this should be re-added, please open an issue in the GitHub repository.
- Removed the option to benchmark local models, as this was not used in practice, and
  simplified the codebase. If you find that this should be re-added, please open an
  issue in the GitHub repository.

### Fixed
- Better handling of adapter models. The Hugging Face model configuration and the
  tokeniser will now be attempted to be loaded from the base model ID, if available.
- Now uses EOS token as the PAD token if a generative model has neither PAD nor BOS
  token available.
- If a generative model has not defined its pad token ID then we now manually check the
  candidate tokens `<pad>`, `[pad]`, `<|endoftext|>`, `<|im_end|>`, and upper case
  versions of these tokens.


## [v13.3.0] - 2024-11-29
### Added
- Added the question answering part of the Norwegian NorGLM multi-task human annotated
  dataset NO-Multi-QA-Sum (norglm-multi-qa). This dataset is part of the NLEBench
  Norwegian benchmarks. The answers from the original dataset have been rephrased with
  gpt-4o to contain the answer from the context. It has been marked as `unofficial` for
  now. This was contributed by [@viggo-gascou](https://github.com/viggo-gascou) ✨
- Added the sentiment classification part of the Icelandic dataset Hotter and Colder,
  being a gold standard dataset. As no Icelandic sentiment classification dataset was
  included in the benchmark previously, this is now the official Icelandic sentiment
  classification dataset.
- Added the Faroese sentiment classification dataset FoSent, being a gold standard
  dataset. Note that this dataset is very small (74 train, 35 val, 283 test samples).
  The dataset consists of manually annotated Faroese news articles as well as individual
  sentences from the news articles. In creating the splits we ensure that there is no
  overlap between the news articles in the train, validation and test sets. As no
  Faroese sentiment classification dataset was included in the benchmark previously,
  this is now the official Icelandic sentiment classification dataset.


## [v13.2.0] - 2024-11-14
### Added
- Added the summarisation part of the Norwegian NorGLM multi-task human annotated
  dataset NO-Multi-QA-Sum (`norglm-multi-sum`). This dataset is part of the NLEBench
  Norwegian benchmarks. It has been marked as `unofficial` for now. This was contributed
  by [@viggo-gascou](https://github.com/viggo-gascou) ✨
- Added `ice-linguistic` a linguistic acceptability dataset which is a subset of the
  Icelandic Linguistic Benchmarks dataset. It is a small dataset with 94 train
  samples, 32 validation samples, and 256 test samples, and has been marked as
  `unofficial` for now. This was contributed by
  [@oliverkinch](https://github.com/oliverkinch) ✨
- Added `icelandic-qa`, an Icelandic question answering dataset about Icelandic culture
  and history. The original dataset has 2000 samples, but only 375 of the samples have
  answers that are found in the context (exact match). An LLM has therefore been used to
  rephrase the answers and we now have 1683 samples where the answers are found in the
  context (531 train, 128 val, 1024 test). It has been set to `unofficial` for now. This
  was contributed by [@oliverkinch](http://github.com/oliverkinch) ✨

### Fixed
- Small typo in prefix prompt used for few-shot evaluation of the English sentiment
  classification dataset SST5.
- If a model cannot be benchmarked with vLLM then we now properly load the model with
  the `transformers` backend.


## [v13.1.0] - 2024-10-31
- Added `ice-ec` (a subset of the dataset) and `ice-ec-full` (the full dataset), an
  Icelandic linguistic acceptability dataset. It has been set to `unofficial` for now.
  This was contributed by [@oliverkinch](https://github.com/oliverkinch) ✨
- Added the Schibsted summarisation dataset, which contains summaries of published
  articles from Schibsted Media's Norwegian and Swedish newsrooms. The dataset has been
  split into two separate small datasets, `schibsted-sv` for Swedish and `schibsted-no`
  for Norwegian. Note that both of these datasets are really small (89 and 374 test
  samples in `schibsted-sv` and `schibsted-no`, respectively), and have been set to
  `unofficial` for now. This was contributed by
  [@oliverkinch](https://github.com/oliverkinch) ✨
- Added the Icelandic summarisation dataset IceSum. IceSum is a collection of 1,000
  Icelandic news articles from mbl.is, which have been manually annotated with
  summaries. The dataset has been marked as unofficial, meaning that it will not be
  automatically included when benchmarking models, but can be included by specifying the
  dataset explicitly using the --dataset argument (or dataset argument if using the
  Benchmarker API). This was contributed by
  [@viggo-gascou](https://github.com/viggo-gascou) ✨
- Added the new Faroese reading comprehension dataset FoQA. This is now the default
  Faroese reading comprehension benchmark, as there was none previously.
- Now supports evaluation of models with adapters. This requires that the model
  repository has an `adapter_config.json` file, but no additional setup is needed.

### Fixed
- If a model does not use attention mask then we now do not supply it. This caused
  errors when evaluating state space models.
- Now limits the maximum sequence length when loading HF models (as opposed to vLLM
  models) to 5,000 tokens, just like we do with vLLM (no prompts are larger than that).
  This avoids OOM issues.
- Adds GPT-4o and GPT-4o-mini to the list of cached OpenAI model IDs, to correctly
  determine if the model exists, without needing an OpenAI API key.
- If a model has set its EOS token ID to multiple tokens and hasn't set the padding
  token ID, we use the first EOS token ID as the padding token ID.
- Fixed a bug related to the loading of some encoder models by updating `accelerate` to
  `>=0.34.2` and `transformers` to `>=4.45.0`.
- We now ensure that stop tokens in vLLM can't be empty, as this caused errors when
  evaluating some models.
- If the end-of-chat-token for a model only consists of whitespace and/or newlines then
  we ignore it, as this caused errors when evaluating some models and makes no
  difference to the evaluation of the model, since we are stripping the output anyway.
- Now identifies more models correctly as generative models.


## [v13.0.0] - 2024-07-31
### Added
- Evaluation of instruction tuned models is now possible! This is done by setting the
  `--zero-shot` flag when benchmarking a model (or `zero_shot=True` if using the
  `Benchmarker` API). This will evaluate the model using an instruction prompt and
  without any in-context examples. Furthermore, the chat template of the model will be
  used. This is to mimic the behaviour of the model when it is used in a user-facing
  setting.
- Debug mode for generative models is now possible now, which can be used to validate a
  model's output manually. This will log the predictions, and store all the inputs and
  predictions to a JSON file in the current working directory. This can be enabled by
  setting the `--debug` flag when benchmarking a model (or `debug=True` if using the
  `Benchmarker` API).
- Added the Dutch linguistic acceptability dataset `dutch-cola`. It has been set to
  `unofficial` for now, but it might eventually replace ScaLA-nl as the official Dutch
  linguistic acceptability dataset. For now, you can benchmark models on it by
  explicitly setting the dataset using the `--dataset` argument (or `dataset` argument
  if using the `Benchmarker` API). If you would prefer to run the full dataset, then you
  can benchmark models on `dutch-cola-full` as well - note that this evaluation will be
  significantly slower than the `dutch-cola` evaluation.
- Added the Belebele dataset, being a multilingual multiple-choice reading comprehension
  dataset. This has been added as a separate `multiple-choice-reading-comprehension`
  task, and is available in all supported languages except Faroese. The dataset has been
  marked as unofficial, meaning that it will not be automatically included when
  benchmarking models, but can be included by specifying the dataset explicitly using
  the `--dataset` argument (or `dataset` argument if using the `Benchmarker` API).

### Fixed
- Set upper bound on Python versions to `<4.0` from `<3.12`, to avoid installation
  issues.
- Removed the use of `ModelFilter` from the `huggingface_hub`, as it was removed from
  version `0.24.0` onwards. For the same reason, we now require `>=0.24.0` for the
  `huggingface_hub` dependency.
- Now checks the `sliding_window` and `sliding_window_size` config attributes when
  determining the vLLM context length. This would result in errors when the sliding
  window is less than 5,000, which for instance is the case with the Gemma 2 models.

### Changed
- Added `gpt-4o-mini` metadata, to correctly display maximum sequence length and
  vocabulary size.
- Changed the name of the `question-answering` task to the more descriptive name
  `reading-comprehension`.
- Update `vllm` to `>=0.5.3` and `transformers` to `>=4.43.0`, which now allows
  evaluation of Gemma 2 and Llama-3.1 models.
- Removed the `quantization` extra and instead prompt the user to manually install any
  missing quantisation packages when evaluating quantised models. This is due to several
  dependency clashes with `optimum` and `transformers`.


## [v12.11.0] - 2024-07-03
### Added
- Updated the `arc-is` dataset to a Claude translated version of ARC-challenge, from the
  dataset `mideind/icelandic-arc-challenge`. This has substantially higher translation
  quality than the previous `arc-is` and the current `mmlu-is` datasets. For this
  reason, the new `arc-is` dataset is now the official Icelandic dataset for the
  knowledge task.


## [v12.10.8] - 2024-06-21
### Fixed
- An import error caused `openai` to be installed for any evaluations to be done, which
  has now been fixed.


## [v12.10.7] - 2024-06-19
### Fixed
- Require `numpy` to be of version `1.x.x`, as the new `2.0.0` clashes with `outlines`.


## [v12.10.6] - 2024-06-19
### Fixed
- Updated `optimum` to `>=1.20.0` as `1.19.x` is incompatible with newer `transformers`
  versions.
- Updated `outlines` to `>=0.44.0` as this fixes an error in evaluating NorwAI models.


## [v12.10.5] - 2024-06-12
### Changed
- Remove almost all upper version bounds on dependencies. This makes it easier to be
  compatible with the `scandeval` package, with the risk of potentially introducing
  bugs when new dependency versions appear. We will monitor this risk and see if this
  is the way to go.

### Fixed
- Update `vllm` to `>=0.5.0`, `outlines` to `>=0.0.37` and `tiktoken` to `>=0.7.0`,
  which now resolves the dependency clash between the three of them.
- When detecting the `outlines` version we expected it to consist of integers, but we
  now accept strings as well (for development versions, say).


## [v12.10.4] - 2024-06-03
### Fixed
- Access to the evaluation datasets were shut down by Hugging Face again. It has now
  been restored.


## [v12.10.3] - 2024-06-03
### Fixed
- Access to the evaluation datasets were shut down by Hugging Face. It has now been
  restored.


## [v12.10.2] - 2024-05-30
### Fixed
- Correctly update logits processors and prefix allowed functions tokens functions for
  NER datasets when starting generation.
- We now use logprobs for OpenAI models, as this is supported by the chat models now.
  This is used for all sequence classification based tasks, which currently comprise of
  sentiment classification, linguistic acceptability, knowledge and common-sense
  reasoning. This fixes some incorrect evaluations of the newer GPT-4-turbo and GPT-4o
  models, as they tend to output things like "Sentiment: positive" rather than simply
  "positive".


## [v12.10.1] - 2024-05-28
### Fixed
- Now recognises the metadata for the new GPT-4o models correctly. Currently there is a
  version clash between `vllm` and `tiktoken`, meaning that one needs to manually
  upgrade `tiktoken` to evaluate GPT-4o - an informative error message notes this to
  the user now in that case.
- Number of generated tokens for sequence classification tasks has been changed back to
  1 (from 3). This makes no difference to open source models, as we only use the
  logprobs from the first token anyway, but this makes a big difference on multiple
  choice QA tasks for OpenAI models, as some of them might output things like "a is
  correct" rather than simply "a". Since we're using word edit distance to the labels,
  this might accidentally cause the final prediction to be different from "a".
- An error in `outlines<=0.0.36` meant that NER evaluations were near-random.
  Unfortunately, due to a strict `outlines` requirement in `vllm`, we cannot enforce
  `outlines>0.0.37` (see [this vLLM PR for a future
  fix](https://github.com/vllm-project/vllm/pull/4109)). For now, to prevent faulty
  evaluations, we raise an error, asking the user to manually upgrade `outlines` if
  they have an old version.


## [v12.10.0] - 2024-05-08
### Changed
- Update `autoawq` to `>=0.2.5,<0.3.0`, as it now doesn't have a dependency clash with
  `transformers`.
- Update `vllm` to `>=0.4.2,<0.5.0`, to support new models (such as Phi-3).
- Update `torch` to `>=2.3.0,<3.0.0`, as this is required by `vllm`.

### Fixed
- When overriding benchmark configuration parameters in `Benchmarker.benchmark` then
  these overridden parameters are now correctly used when building datasets.
- When a generative model was benchmarked on a NER task followed by another task, the
  structured generation wasn't set up correctly, as we're not re-initialising the model
  since v12.8.0. We now ensure that the logits processors are re-built for every
  dataset.


## [v12.9.1] - 2024-04-30
### Fixed
- Disables the prefix caching of vLLMs, as it has not been implemented with sliding
  window attention yet, causing re-initialisation errors.
- Updates `vllm` to `>=0.4.1,<0.5.0`, as this fixes an issue with benchmarking
  freezing.


## [v12.9.0] - 2024-04-26
### Changed
- Update `optimum` dependency to `>=1.19.1,<2.0.0`, as it is now compatible with
  `transformers>=4.40.0,<4.41.0`.

### Fixed
- Pin `vllm` to `v0.4.0`, since `v0.4.1` has breaking changes and is causing issues
  with flash attention.
- Catch vLLM error when prefix caching is set for models with sliding window attention,
  as this is not supported yet in vLLM.


## [v12.8.0] - 2024-04-23
### Changed
- Updated `vllm` to `>=0.4.0,<0.5.0`, which both fixes an issue with multi-gpu
  benchmarking as well as supporting more models.
- Updated `transformers` to `>=4.40.0,<4.41.0`, to support more models.
- Removed the `olmo` extra, as it is now included in `transformers`.
- Downgraded `outlines` to `v0.0.34` as any newer version is currently incompatible
  with `vllm`. This will be changed back to newer versions when [this vLLM
  PR](https://github.com/vllm-project/vllm/pull/4109) has been merged and released.

### Fixed
- Now does not reload generative models between each evaluation. This both saves some
  evaluation time, but it also prevents a bug when using multiple GPUs.
- Handle the change from having `float` logprobs in vLLM to the new `Logprob` objects.


## [v12.7.0] - 2024-04-19
### Added
- Added a script to evaluate human performance on datasets. This is a Gradio app which
  can be run using the command `human_evaluate --annotator-id <id>`, where
  `annotator-id` is the ID of the human annotator (from 0 to 10, inclusive). They will
  then annotate their answers for validation splits from the iteration corresponding to
  their annotator ID. All of the annotated results will be stored to
  `scandeval_benchmark_results.jsonl`, as usual - note here that this will create a
  single `human` entry, where multiple annotators will count as multiple iterations for
  the same `human` model.

### Fixed
- If a model has a very small maximal context length in its tokeniser configuration
  then we ignore this value and instead use the default value.
- When a model is generative then we use default context length to be 32,768.
- Now ensures that we use mixed precision when CUDA is available, as this is required
  by Flash Attention.
- By default we only use flash attention for generative models, as it leads to errors
  with several encoder models.
- Add missing OpenAI models to the model cache, to checking model existence when no
  OpenAI key is specified.
- Only imports from the `openai` package if it has been installed.
- Improved detection of the end-of-chat tokens for instruction tuned models, which
  previously caused errors when evaluating some instruction tuned models.
- Loading of a pretrained model configuration from the Hugging Face Hub failed when the
  model is gated and when the `cache_dir` is specified in `AutoConfig.from_pretrained`.
  We now do not set that argument if the model is gated, as a temporary fix.


## [v12.6.1] - 2024-04-11
### Fixed
- Changed vLLM inference parameters to limit the GPU memory usage during evaluation,
  which makes it possible to evaluate larger models on the same hardware as previously.
  Concretely, the `gpu_memory_utilization` has been raised from 0.9 to 0.95,
  `enforce_eager` is set to True, the `max_model_len` has been reduced from (at most)
  10,000 to (at most) 5,000. See [this
  issue](https://github.com/ScandEval/ScandEval/issues/383) for an overview of maximum
  amount of tokens in each dataset (as of v12.6.0 of ScandEval).
- Removed 1 sample from the Swedish sentiment classification dataset SweReC which was
  abnormally long, to keep the maximum amount of tokens in the samples below 5,000.
  Replaced the outlier sample with a new one.
- The number of allowed generated tokens for the Danish summarisation dataset
  Nordjylland News was mistakenly set to 128, compared to 256 for all other
  summarisation datasets. This has been fixed now.
- Now correctly detects if `autoawq` should be installed, when evaluating an AWQ model.
- Reduced `transformers` dependency to `4.38.x` again, as `autoawq` requires this.
- Do not use BitsAndBytes quantisation if the model is already quantised.


## [v12.6.0] - 2024-04-10
### Changed
- Updated `transformers` dependency to `>=4.39.3,<4.40.0`.

### Fixed
- Updated cached OpenAI model metadata.
- When loading local models we now more robustly detect the task of the model (i.e.,
  whether it is a generative model, encoder model or sequence-to-sequence model). This
  previously prevented evaluation of some local models.
- When detecting whether a local model exists, we now also look for the existence of
  `*.safetensors` files.


## [v12.5.3] - 2024-04-05
### Fixed
- The speed benchmark for OpenAI models was extremely slow, due to an issue with the
  tokenizer. This has been fixed now.


## [v12.5.2] - 2024-04-04
### Fixed
- Now using the same label order in the NER task as is in the dataset configuration.
  From v12.1.0 and onwards these were updated to sorting the labels, but this has
  resulted in significantly worse performance.
- Added GPT-4-turbo name variations to cached OpenAI model IDs. This means that we'll
  be able to see if a model ID should be an OpenAI model, without an OpenAI API key.


## [v12.5.1] - 2024-04-03
### Security
- Now uses an access token to access datasets, allowing the datasets to not be
  publicly available on the Hugging Face Hub.


## [v12.5.0] - 2024-04-02
### Added
- We now support evaluation of quantised models, such as GPTQ and AWQ, when the vLLM
  backend is being used (the default).

### Fixed
- Move tensor to the correct device when benchmarking seq-to-seq models (#363). Thanks
  to [@ThomasKluiters](https://github.com/ThomasKluiters) for this contribution! :tada:
- Deals with the case where an instruction tuned model does not use any special token
  at the end of the chat, such as `<|im_end|>`. This holds for, e.g., Qwen models.
- Better auto-detection of pipeline tag for models on the Hugging Face Hub, in case the
  tag is not manually set.


## [v12.4.0] - 2024-03-27
### Added
- Support for Azure OpenAI models! These can now be benchmarked as with any other
  model, where either the environment variables `AZURE_OPENAI_API_KEY`,
  `AZURE_OPENAI_ENDPOINT` and `AZURE_OPENAI_API_VERSION` need to have been set, or
  alternatively through the `--azure-openai-api-key`, `--azure-openai-endpoint` and
  `--azure-openai-api-version` arguments. Thanks to
  [@BramVanroy](https://github.com/BramVanroy) for all the help regarding the
  implementation of this :tada:
- We now use the new JSON mode for newer OpenAI models for the NER task, to ensure
  better JSON generation.
- If an error is thrown during generation with an OpenAI model, which for instance
  happens when the prompt is caught by the content filter, then we simply return a
  blank string instead.

### Changed
- Updated `outlines` dependency to v0.0.37, which can now correctly deal with a larger
  batch size when integrated with vLLM. This results in faster NER evaluation.

### Fixed
- Move models to the device before running any inference with it, as this causes issues
  when flash attention is enabled.
- When benchmarking instruction tuned models, we now ensure that generation stops when
  the end-of-chat token is reached (such as `<|im_end|>` and `[/INST]`). This had a
  negative performance impact on question answering and summarization, but the
  remaining tasks were not affected.


## [v12.3.2] - 2024-03-19
### Fixed
- There is an issue with the underlying `outlines` package that we use for structured
  generation, where many of the generations stop prematurely when the batch is too
  large. We fix this temporarily by lowering the batch size from the entire dataset to
  the standard 32 when vLLM is used for NER tasks. This will be changed back when the
  bug is fixed. Follow the progress in [this `outlines`
  issue](https://github.com/outlines-dev/outlines/issues/757).
- Issue when checking if the `openai` extra needed to be installed, or when the
  `OPENAI_API_KEY` needs to be set.
- Setting `add_prefix_space=False` caused an error during the loading of some
  tokenizers. To fix this, we only supply the `add_prefix_space` keyword argument
  during the loading of the tokenizer if it is True.


## [v12.3.1] - 2024-03-13
### Fixed
- An issue with Pydantic typing, causing initialisation of `Benchmarker` to throw an
  error.


## [v12.3.0] - 2024-03-13
### Changed
- Updated `outlines` dependency to `>=0.0.36,<0.1`. This fixes a race condition caused
  during evaluation of NER datasets and also includes integration with the
  `transformers` library. The existing hardcoded integration has now been removed in
  favour of the integration in that package.


## [v12.2.1] - 2024-03-12
### Fixed
- Now includes the `transformers` integration with `outlines` directly in the code,
  which caused issues as they weren't part of the newest `outlines` release. When it
  does get included then we will import these as before.
- When evaluating OpenAI models we now do not perform any structured generation, as we
  do not have access to the logits.


## [v12.2.0] - 2024-03-11
### Added
- Added the Icelandic common sense reasoning dataset Winogrande-is, being a manually
  translated version of the English Winogrande dataset. This also means that the
  HellaSwag-is dataset has been marked as unofficial, and will thus not automatically
  be included when benchmarking models on the Icelandic common sense reasoning task.

### Changed
- Updated `vllm` dependency to `>=0.3.3,<0.4.0`, which allows the benchmarking of the
  new Gemma and OLMO models, without the bug from vLLM v0.3.2.

### Fixed
- Do not show message regarding missing flash attention if CUDA is not available.
- Only use bfloat16 as quantisation compute type if it is available and that
  `torch_dtype` is set to "bfloat16" in the Hugging Face configuration - otherwise we
  use float16.
- Since flash attention is now enabled by default, some models couldn't be loaded due
  to them not supporting it. For these models, flash attention will now be disabled
  during model loading.
- Now uses a single GPU when finetuning, as previously evaluation would just freeze in
  this case. In the future we might support multi-GPU finetuning, but since encoder
  models usually doesn't require multiple GPUs, this is currently not prioritised.


## [v12.1.0] - 2024-02-29
### Changed
- Flash attention will now default to being used if `flash_attn` has been installed. If
  the `--use-flash-attention/no-use-flash-attention` hasn't been set and the
  `flash_attn` package hasn't been installed, then a logging message will be displayed,
  informing the user.
- Changed backend structured generation framework to `outlines` from
  `lm-format-enforcer`.

### Fixed
- Evaluating models on NER tasks used excessive amounts of memory and took very long.
  This was due to a bug in vLLM v0.3.2, and will be fixed in vLLM v0.3.3. We thus
  forbid v0.3.2, making it fast again, and we'll remain compatible with the new v0.3.3
  when it is released.
- A name clash has been fixed, which caused the MMLU-no dataset to not be run when
  running all Norwegian datasets.


## [v12.0.0] - 2024-02-26
### Added
- Now automatically uses multiple GPUs when evaluating generative models with vLLM.
- Now allows "unofficial" datasets, which are datasets which are not included on the
  official leaderboards and models will only be benchmarked on them if they have been
  explicitly set using the `--dataset` argument (or `dataset` argument if using the
  `Benchmarker` API). This allows the inclusion of more datasets, without bloating the
  evaluation time of "official" evaluations, as well as removing the need to remove old
  datasets when they are replaced by newer ones.
- The following datasets have been added as unofficial, all datasets that used to be
  part of ScandEval but has since been replaced:
    1. ARC-da
    2. ARC-no
    3. ARC-sv
    4. ARC-is
    5. ARC-de
    6. ARC-nl
    7. ARC
    8. DaNE
    9. WikiANN-fo
- A more informative error message is now being thrown if additional arguments need to
  be supplied to evaluate the model, such as
  `--trust-remote-code`/`trust_remote_code=True`.
- When determining a model's maximum sequence length, we now also look at the
  `max_sequence_length` attribute of the Hugging Face model configuration.

### Changed
- Computation of the BERTScore metric for summarisation tasks are now using the device
  stated in the benchmark config, making the metric computation significantly faster if
  a GPU is being used. This defaults to processing 32 samples at a time, which is
  reduced if OOM errors occur. If OOM errors occur with a batch size of 1 then the
  scores are computed on CPU, as before.
- Updated `transformers` dependency to `>=4.38.1,<4.39.0`, and `vllm` dependency to
  `>=0.3.2,<0.4.0`. This allows the benchmarking of the new Gemma and OLMO models.
- When using the `Benchmarker` API, the `save_results` argument now defaults to True.
- The `Benchmarker.benchmark` method now only returns the list of benchmark results
  from the given run, rather than all historic benchmark results as well.
- The framework now defaults to using a Hugging Face Hub token when accessing models,
  if available.


## [v11.0.0] - 2024-02-16
### Added
- Added arguments to `Benchmarker.benchmark` (or simply `Benchmarker.__call_`),
  corresponding to the same arguments during initialisation. The idea here is that the
  default parameters are set during initialisation, and then any of these can be
  changed if needed when performing a concrete evaluation, without having to
  re-initialise the `Benchmarker`.
- Added the Danish knowledge datasets `danske-talemaader` and `danish-citizen-tests`.
  Both are multiple choice datasets, where the first one tests knowledge about Danish
  idioms, and the second one tests knowledge about the Danish society. These replace
  the machine translated MMLU-da dataset.
- Added a `--num-iterations` flag (`num_iterations` in the Python CLI), which controls
  the number of times each model should be evaluated, defaulting to the usual 10
  iterations. This is only meant to be changed for power users, and if it is changed
  then the resulting scores will not be included in the leaderboards.

### Changed
- The default value of the languages are now all languages, rather than only Danish,
  Swedish and Norwegian.
- Changed all summarisation datasets to use one few-shot example (some were set to 2),
  and increased the maximum amount of generated tokens to 256 rather than the previous
  128, since many of the gold standard summaries are around 200 tokens.

### Fixed
- There was an error caused if an old version of the `openai` package was installed and
  if the `scandeval` package was checking if a model exists as an OpenAI model. Now an
  informative error is thrown if the model is not found on any available platforms, as
  well as noting the extras that are missing, which prevents the package from checking
  existence on those platforms.
- Changed the prompt for the English sentiment classification dataset SST5, where it
  previously stated that the documents were tweets - these have now been renamed to
  "texts".
- Correctly assess whether the `openai` extra should be used, which made it impossible
  to benchmark OpenAI models.
- Disabled `lmformatenforcer` logging, which happens in the rare case when we're
  few-shot evaluating a model on NER and there are no JSON-valid tokens to generate.

### Removed
- Removed all machine translated ARC datasets, as they had a near 100% correlation with
  the machine translated version of the MMLU datasets.


## [v10.0.1] - 2024-02-12
### Fixed
- A prefix space was added to labels in sequence classification tasks that
  automatically adds a prefix space (such as Mistral). We now check for this and ensure
  to only manually add prefix space to models that don't automatically do this (such as
  the Yi models).


## [v10.0.0] - 2024-02-12
### Added
- Now throws a more informative error when attempting to benchmark a non-generative
  model on a generative task.

### Changed
- Many dependencies are now optional, to make the package less bloated. These extras
  are `jax`, for models based on the JAX framework, `generative` for evaluating
  generative models, `olmo` for models based on the OLMO architecture, `openai` for
  evaluating OpenAI models, and `all` to install all of them.
- Updated many dependencies. In particular now uses `openai` version 1.x.x, which
  required some changes to the code base as they changed their API.
- Changed the `--dataset-task` CLI argument (`dataset_task` in the Python API) to
  `--task` (`task`). This is now the preferred way to choose what to benchmark a model
  on, rather than remembering all the names of the datasets. E.g., to benchmark a model
  on all Danish question-answering datasets, we call `scandeval -m <model_id> -l da -t
  question-answering`. All the names of the tasks is shown in `scandeval --help`.
- Renamed the `--no-ignore-duplicates` to `--force` (shorthand: `-f`), which _forces_
  the evaluation, meaning that it evaluates the model even if it has previously been
  evaluated.
- Renamed the `--model-id` to `--model`.

### Fixed
- Error when encoding a batch of size 1 with OpenAI models.
- Error when benchmarking OpenAI models on MacOS due to the `tiktoken.Encoding` object
  not being picklable.
- Fixed an issue with OOM errors when changing from benchmarking one generative model
  to another.
- Now allows loading tokenisers that require remote code, if `--trust-remote-code` has
  been set.
- Fixed an issue where the `max_sequence_length` parameter in the Hugging Face model
  configuration wasn't used to determine the `max_model_len` parameter in the
  `vllm.LLM` initialisation, causing some models not being loaded in vLLM.
- An error occured if a tokenizer had no defined BOS token, which happens for some
  generative models. It is now set to be equal to the EOS token in that case.
- Fixed error related to the extraction of predicted labels in sequence classification
  tasks for generative models, which unfairly evaluated generative models that require
  a prefix space on the labels (which are most of them currently).

### Removed
- Removed the `-d` shorthand for `--dataset` in the CLI, to encourage the use of `-t`
  (`--task`) and `-l` (`--language`) instead.


## [v9.3.2] - 2024-02-05
### Fixed
- Using model revisions did not work with vLLM models - this has now been fixed. These
  revisions are specified using the '@' operator in the model ID, e.g., `scandeval -m
  gpt2@main`.


## [v9.3.1] - 2024-01-31
### Fixed
- The prompts were not stripped correctly, causing bad evaluations for sequence
  classification tasks.


## [v9.3.0] - 2024-01-29
### Changed
- Now requires `transformers` versions `4.37.x`. As they often introduce breaking
  changes in minor versions, we now only allow a patch version difference and manually
  update to `4.38.x` when it comes out.
- Swapped primary/secondary metrics for the multiple choice tasks, where we now set MCC
  as the primary metric and accuracy and secondary. This is due to the fact that MCC
  handles class imbalance better.
- Removed speculative ngram sampling again, as `transformers` now requires the batch
  size to be 1, which doesn't make it any faster than normal.
- Swapped primary/secondary metrics for the multiple choice tasks, where we now set MCC
  as the primary metric and accuracy and secondary. This is due to the fact that MCC
  handles class imbalance better.
- Number of generated tokens for sequence classification tasks has been changed back to
  3 (from 1). This makes no difference to open source models, as we only use the
  logprobs from the first token anyway, but it *does* make a difference to closed
  source models where the logprobs are not available (like OpenAI's chat models), as
  we're instead calculating word edit distance to the labels.

### Fixed
- Prevents FP16 overflow by using -1e3 instead of -1e9 for ~0% probability logprobs
  during generation with vLLM.
- Avoids excessive disk usage by not caching processed datasets to disk, as we are
  never using the cached versions anyway.
- We now only strip the prompts if the model's tokenizer includes a prefix space when
  tokenizing the labels.
- When testing a model's maximum sequence length, we put dummy inputs into them. This
  causes errors if the dummy inputs are one of the special tokens. Since the special
  tokens have not always been set up in the tokenizer, we instead rely on a heuristic
  that the 100th token ID is not a special token.
- An import depended on `vllm`, which is not installed on non-Linux devices, causing an
  `ImportError`. This has now been removed.
- Fixed an issue where structured generation wasn't triggered when vLLM wasn't
  available.


## [v9.2.0] - 2024-01-24
### Added
- Added (the English) datasets MMLU, ARC and HellaSwag, as well as Norwegian and
  Icelandic translations of it. Now the `knowledge` and `common-sense-reasoning` tasks
  are covered in all supported languages except Faroese (i.e., da, sv, no, is, de, nl &
  en).
- Now uses speculative ngram sampling for text generation when vLLM is not available.
  This has no effect on performance and increases evaluation speed by 3x on generation
  heavy tasks like NER and summarization.
- Added structured generation for the NER task, which enables the models to (almost)
  always output correct JSON, separating the NER capabilities from the JSON
  capabilities. JSON can be tested separately in a (future) coding benchmark.
- Now adds `scandeval_version` to the output JSONL results, to make it easier to
  determine when outdated results need re-benchmarking.

### Changed
- Swapped primary/secondary metrics for the NER task, as the `MISC` tag varies too much
  from dataset to dataset to be meaningful as a primary metric. Now uses micro-average
  F1-score across all tags except the `MISC` tag as a primary metric.

### Fixed
- There was a bug where all models were removed from disk prior to benchmarking. This
  will now only happen if the `--clear-model-cache` flag is set.
- The `vllm` package cannot be installed when CUDA is not available - this is now
  neither installed nor used when this is the case, and generative few-shot evaluation
  is done using the `transformers` package rather than `vllm`.
- Previously `temperature` was wrongly not set for vLLM and OpenAI models, instead
  defaulting to their 1.0 values. This was due to the fact that this is set in
  `transformers` using the `do_sample=False` argument, which doesn't transfer to the
  other libraries. This has now been set to 0.0.
- Now catches OpenAI `InvalidRequestError`s.
- Removed overly long or repetitive samples in the multiple choice datasets, which
  caused errors when evaluating OpenAI models on them.
- Now sets the `top_k` parameter in the vLLM `SamplingParams` based on the value it has
  in the `GenerationConfig`. This caused a discrepancy, as vLLM defaulted to -1 and
  `transformers` to 50.
- When loading a model using `transformers` then the quantized compute dtype is now
  correctly set to either `bfloat16` or `float16`, depending on the GPU available,
  rather than the previous `float32`. This does not affect generation performance.
- Fixed formatting of summarization metrics.
- Removed print output from `bert_score` during summarization metric computation.
- Now clears GPU memory properly after finishing the benchmark of a generative model
  with vLLM.


## [v9.1.2] - 2024-01-16
### Fixed
- When checking if a model has already been benchmarked, we only care about the
  `few_shot` parameter if the model is generative.


## [v9.1.1] - 2024-01-15
### Fixed
- Now adds a `generative` key to the logged results, to enable parsing few-shot
  evaluated models correctly when building leaderboards.


## [v9.1.0] - 2024-01-14
### Changed
- Now only stores the top-10 log probabilities of generated tokens when the generation
  length is less than 8 tokens. Also now keeps separate caches for each (model,
  dataset) combination, where it previously had a single cache for each model. Both of
  these help reduce the memory usage of the model output cache.
- Optimised cache saving/loading a bit, making the waiting time in between iterations
  slightly shorter.
- Removes the model output cache for a (model, dataset) combination when the
  benchmarking of the model on the dataset finishes successfully. Also removed indents
  in model output cache JSON files. Both of these help reducing the disk space used on
  caching.

### Fixed
- Only require generative models to output logprobs if the dataset is of a task that
  requires it. This caused the benchmarking to use excessive memory when benchmarking
  datasets that require long generative outputs, such as NER.

### Removed
- Removed some vLLM logging.


## [v9.0.0] - 2024-01-12
### Added
- Now caches the completions of open source generative models, which effectively makes
  benchmarking of these ~33% faster. We cannot store all logits for storage reasons (it
  quickly gets >100GB in that case), so we instead store the top-100 logits for each
  generated token, but only if the generated sequence is shorter than 50 tokens. We
  thus assume that (a) these are the only logits needed, and (b) that the generations
  don't change. We argue that (a) is the case since we only use the logits in
  classification tasks, in which case we only use the first token anyway. Further,
  since we're using a temperature of 0 anyway, the generations will be as close to
  deterministic as possible (up to small rounding fluctuations of logits, which is
  negligible). This is a breaking change, since it is not compatible with the previous
  way we cached OpenAI model outputs.
- Added a new `--clear-model-cache` flag, which removes the cached models after
  finishing the benchmarking of each model, to save disk space. This doesn't remove the
  cached model outputs or datasets.
- Added the following new datasets:
    - `fone`, a Faroese NER dataset, which replaces the previous `wikiann-fo` dataset.
    - `dansk`, a Danish NER dataset, which replaces the previous `dane` dataset.
    - `norquad`, a Norwegian question answering dataset, which replaces the previous
      `scandiqa-no` dataset.
    - Danish, Swedish, German and Dutch versions of the MMLU, ARC and HellaSwag
      datasets, testing knowledge and common sense reasoning of generative models.
      These have been machine translated by the University of Oregon using
      GPT-3.5-turbo. Machine translation is not adequate, of course, so see this as a
      first version of these kinds of evaluations, to get some benchmarks going asap.
    - `squad-nl`, a Dutch extract question answering dataset, which is a machine
      translated version of SQuAD-v2. As with the datasets mentioned above, this is
      meant as a first version of a Dutch QA dataset, until we have a better one
      available.
- Added `--only-validation-split` flag, which only benchmarks the model on the
  validation split, which is 5-10x smaller than the test split (depending on the
  dataset). This is especially useful with paid models like OpenAI models. The value of
  this flag is stored in the benchmark results, so this will be visible on
  leaderboards.
- Now uses vLLM as the underlying engine for few-shot evaluating generative models,
  which drastically improves the evaluation speed, as well as requiring less GPU
  memory.

### Changed
- Now compatible with`transformers >= 4.36.2`, and this is required now as they have
  changed their generation API in a breaking manner.
- Now removes all newlines from texts in the summarization task, where previously these
  were merely "squashed" to single newlines. This makes the separation of few-shot
  examples for generative models easier.
- Also removes newlines from the NER task, where these were not removed at all
  previously.
- Now doesn't force ASCII characters in the NER task for generative models, making the
  target JSON dictionary more consistent with the input text.
- If a model is stored in the Safetensors format on Hugging Face Hub, then we read out
  the number of parameters directly from those files. This results in more accurate
  parameter counts as opposed to loading in the model in 4-bit and counting manually.
- Samples with excessively short or long texts have been removed.
- Adjusted number of few-shot examples in datasets to ensure that the resulting prompt
  is at most ~3000 tokens long.
- When timeout errors occur when loading a model then we will try again at most 5 times
  now, where previously we would attempt to re-load it indefinitely.

### Fixed
- Removed `text2text-generation` temporarily from the tags defining generative models,
  since we do not support the benchmarking of these yet. This will be added back in as
  soon as we support them.
- Now catches `OSError`s when loading Hugging Face model configurations, which happen
  when there is no `config.json` file in the model repo.
- When sampling few-shot examples for question answering tasks we previously sampled
  among examples with context length less than 1024 characters, to keep the prompt
  short. This is too small for some datasets, so now we dynamically set this threshold
  based on the dataset itself, starting from 512 and doubling until we have at least
  the number of desired few-shot examples to choose from.
- Now only sets `torch_dtype` is CUDA is available, as otherwise errors are caused.
- Previously text generation in a batch would be stopped if any of the samples in the
  batch reached the stopping criteria, causing a lot of incomplete completions. Now
  the model continues to generate text until the entire batch is complete, and the
  excess generation is removed afterwards.
- When benchmarking encoder models on QA tasks the contexts are split up if they exceed
  the model's context length. The stride value used caused errors in rare cases where
  the model's maximum context length was really small (128). This has been fixed now.
- Now sets `ignore_mismatched_sizes` when loading models if the model cannot be loaded
  otherwise. This previously caused some issues when loading certain models.
- Fixed bug where some encoder models did not work properly when loaded in with FP16
  mixed precision due to overflow. We now load in models with BF16 as these have a
  larger range, but fall back to FP16 if BF16 is not available. If both lead to
  overflow then we attempt again with full FP32, and lastly throw an informative error
  and block evaluation if the overflow persists.
- When few-shot evaluating models on NER tasks, we are now more lenient towards the
  generated model output. Instead of taking the output as-is, we are now extracting the
  first dictionary (enclosed in curly brackets), as well as replacing all single
  apostrophes (') with double ones (").
- If a model is already pre-quantized then we will not attempt to quantize it as well.


## [v8.2.1] - 2023-12-20
### Fixed
- Removed the non-existent IsReC, FoReC and FoQA datasets.


## [v8.2.0] - 2023-12-20
### Added
- Added the following new datasets:
    - `sb10k`, a German sentiment classification dataset.
    - `dutch-social`, a Dutch sentiment classification dataset.
    - `sst5`, an English sentiment classification dataset.
    - `germeval`, a German NER dataset.
    - `conll-nl`, a Dutch NER dataset.
    - `conll-en`, an English NER dataset.
    - `scala-de`, a German linguistic acceptability dataset.
    - `scala-nl`, a Dutch linguistic acceptability dataset.
    - `scala-en`, an English linguistic acceptability dataset.
    - `nqii`, an Icelandic extractive question answering dataset.
    - `germanquad`, a German extractive question answering dataset.
    - `squad`, an English extractive question answering dataset.
    - `cnn-dailymail`, an English summarization dataset.

### Fixed
- Fixed bug with question answering benchmarking when the answer was a proper subset of
  the first token in the context, causing errors when benchmarking some models.
- Some models have been stored in mixed precision as well as containing an
  implementation of layer normalisation which is incompatible with such mixed
  precision. When loading models we now only load in mixed precision if `torch_dtype`
  has been specified in the Hugging Face model configuration (as with the Mistral
  model, for instance).
- When sampling examples to use in few-shot prompts in a sequence classification, we
  previously required that the samples are stratified with respect to the labels. This
  caused an issue if the dataset did not contain all labels, so now we only stratify
  with respect to the labels present in the dataset.
- When few-shot benchmarking on question answering datasets we previously only used the
  samples whose contexts were at most 512 characters long. This turns out to be too few
  for `germeval`, so this has been upped to 1024.


## [v8.1.0] - 2023-12-04
### Added
- Now added support for text-to-text tasks, which include tasks such as abstractive
  summarization, abstractive question-answering and translation. These can only be
  benchmarked with generative models. In this release, this includes the following
  datasets:
    - `nordjylland-news`, a Danish summarization dataset based on news articles.
    - `swedn`, a Swedish summarization dataset based on news articles.
    - `no-sammendrag`, a Norwegian summarization dataset based on news articles.
    - `rrn`, an Icelandic summarization dataset based on news articles.
    - `mlsum`, a German summarization dataset based on news articles.
    - `wiki-lingua-nl`, a Dutch summarization dataset based on WikiHow articles.
  These are all of the task `summarization`, meaning that they can also all be run
  using `scandeval --dataset-task summarization --model-id <model_id>`.
- A `--use-flash-attention` flag has been added, which enables Flash Attention 2.0,
  which is required by some models, such as Mistral-based ones. If `flash-attn` has not
  been installed then an informative error message will be raised. Thanks to
  [@peter-sk](https://github.com/peter-sk) for this contribution! :tada:

### Changed
- Now uses 8-bit AdamW whenever CUDA is available, as opposed to regular AdamW.
  Experiments shows that this does not affect benchmarking performance, but reduces
  memory usage and thus allows benchmarking of larger models

### Fixed
- A bug was removed which caused some overlap between the dataset splits of the
  ScandiQA datasets.
- Now allows loading in models in the data type that they were trained in, which
  previously caused errors if they weren't trained in float32.


## [v8.0.0] - 2023-11-29
### Added
- Support for few-shot evaluation of decoder models, both from the Hugging Face Hub and
  OpenAI models. This currently happens automatically when specifying a generative
  model from the Hugging Face Hub, and with all OpenAI models.
- Now stores model caches in separate directories, enabling parallel evaluations.
  Thanks to [@KennethEnevoldsen](https://github.com/KennethEnevoldsen) for this
  contribution! :tada:
- Added `--device` argument to the CLI, which can be used to overwrite the automatic
  detection of device (CPU, CUDA GPU, MPS GPU, TPU) to use.
- Added `--trust-remote-code/--no-trust-remote-code` argument to the CLI, as some
  models require this flag to be loaded. It defaults to `False` for security reasons,
  however.
- Added `--load-in-4bit/--no-load-in-4bit` argument to the CLI, which can be used to
  overwrite the automatic 4bit loading of models. By default only generative models
  will be loaded in 4bit, and only if a CUDA GPU is available, as this is required by
  the underlying `bitsandbytes` package.
- Now manually adjusts the maximum sequence length of a model to ensure that the
  reported maximum length is correct.

### Changed
- Now only supports Python 3.10 and above.
- Changed the variation in the speed benchmark. Rather than using a fixed length
  document and computing iterations per second, it now uses varied length documents and
  computes tokens per second. This also has the added benefit of being able to better
  compare models with varying level of maximum sequence lengths. Further, it now uses
  GPU rather than CPU to accomodate 4-bit models, as these cannot be run on CPU.
- Changed the `--model-framework` argument to `--framework`.
- Changed the `--use-auth-token` and `--auth-token` arguments to `--use-token` and
  `--token`, reflecting the same change in the `transformers` package.
- Now reports all model parameters, rather than just the trainable ones.
- Now uses 8-bit AdamW optimizer when CUDA is available rather than the default AdamW,
  to save memory when working with larger models.

### Removed
- Previously generative models had their maximum sequence length altered by subtracting
  their padding token ID. This is not needed anymore and have been removed.

### Fixed
- Handles timeouts better now, when fetching models from the Hugging Face Hub. Instead
  of simply throwing the error, cancelling the benchmarking process, it simply tries
  again until the connection is up again.
- Some models output both logits and hidden states, which caused unnecessary
  out-of-memory issues. This is now handled using the `preprocess_logits_for_metrics`
  argument in `Trainer`.
- Now catches errors while loading model configurations.


## [v7.1.1] - 2023-07-01
### Fixed
- The feature names of the NER datasets have been changed, so the code have been
  updated to reflect this.


## [v7.1.0] - 2023-05-15
### Added
- Added support for the NorBERT3 models.


## [v7.0.0] - 2023-05-13
### Changed
- Now uses PyTorch 2.0, which (among other things) includes more control over the MPS.
  This means that MPS out of memory errors will now be caught and dealt with like CUDA
  out of memory errors, and we clear the MPS cache in between runs.

### Fixed
- Ensure that `type_vocab_size` is not changed if it was previously set to 0. This
  caused issues for some models when benchmarking question answering tasks.


## [v6.3.0] - 2023-04-12
### Added
- Now added support for benchmarking local models in the Hugging Face format (i.e.,
  saved with the `save_pretrained` method). This automatically detects the framework
  based on the file extension, but can also be set using the new `--model-framework`
  argument. Thanks to [@peter-sk](https://github.com/peter-sk) for implementing this!
  :tada:

### Fixed
- Now handles word-token alignment properly with SentencePiece tokenisers, which caused
  some models not being able to be benchmarked on token classification tasks.
- Now handles UNK tokens during word-token alignment, where it locates the word that is
  being tokenised into the UNK token, extracting the original value of the UNK token
  and replacing the token by that value.


## [v6.2.4] - 2023-03-10
### Fixed
- If the Hugging Face Hub is down, throwing a `HfHubHTTPError`, then catch it, wait 30
  seconds, and try again.
- Now always fixes the `model_max_length` attribute of the tokenizer, to prevent index
  errors during finetuning.

### Changed
- Changed `raise-error-on-invalid-model` to `raise-errors`. The flag now raises all
  errors instead of skipping the model evaluations, which can be used for debugging.


## [v6.2.3] - 2023-02-27
### Fixed
- Ensure that the `max_position_embeddings` fix from v6.2.2 only occurs if the
  tokenizer has a padding token, as this is used to set the `model_max_length`.
- If a model only has a JAX model but also has tags on the Hugging Face Hub from
  another framework, then re-try the evaluation with `from_flax` set to `True`.


## [v6.2.2] - 2023-02-25
### Fixed
- If `max_position_embeddings` is smaller than any of the context lengths specified in
  `model_max_length` and `max_model_input_sizes` then we use that as the the
  tokenization max length. This avoids dimension errors related to truncation.


## [v6.2.1] - 2023-02-22
### Fixed
- Now does not include models with the word "finetuned" in their name when benchmarking
  all models. These can still be benchmarked if specified directly.


## [v6.2.0] - 2023-01-09
### Changed
- Does not include by default models which indicate in their name that they're using
  more than a billion parameters, such as `EleutherAI/gpt-j-6B`.

### Fixed
- Now sets the default language for the (upcoming) XMOD models.
- If a model's `token_type_embeddings` layer has size (1, ...) when benchmarking the
  model for question answering, it is expanded to size (2, ...) with the second row
  being randomly initialised. This is required as question answering tasks need a least
  two token type embeddings.
- Now catches `OSError` when loading tokenizers.


## [v6.1.1] - 2023-01-02
### Fixed
- Fixed error where some tokenizers did not have special token IDs registered.
- Now catches `JSONDecodeError` when loading tokenizers.
- Now catches `KeyError` when loading model configurations.


## [v6.1.0] - 2022-12-29
### Added
- Added model inference speed estimation benchmark. This can now be run by setting
  either `task` or `dataset` to "speed". E.g., `scandeval -m <model_id> -d speed` or
  `scandeval -m <model_id> -dt speed`. This runs 10 iterations of 100 model inferences
  on a document of length 2,600 (the document "This is a dummy document. " repeated 100
  times). The inference speed includes tokenization, and is powered by the `pyinfer`
  package.


## [v6.0.1] - 2022-12-28
### Fixed
- Added prefix space to DeBERTa models.
- Now automatically changes a model's `type_vocab_size` to at least 2 when benchmarking
  the model on question-answering tasks. This previously caused an error when a model
  config had it set to 1.


## [v6.0.0] - 2022-12-24
### Added
- Added support for decoder models such as the GPT-series.
- Added new Swedish sentiment classification dataset, SweReC, which is not
  aspect-based, contrary to the previous ABSAbank-Imm dataset. This dataset is a
  three-way classification task into the classical `positive`, `neutral` and `negative`
  classes, thereby establishing uniformity between the sentiment classification
  datasets in the different languages. The dataset comes from reviews from both
  se.trustpilot.com and reco.se, and has been created by Kristoffer Svensson as part of
  his Bachelor thesis "Sentiment Analysis With Convolutional Neural Networks:
  Classifying sentiment in Swedish reviews".
- Added historic BERT models from `dbmdz` as part of the default multilingual list.
- Added the `--batch-size` argument, which can be used to manually select a batch size.
  Must be among 1, 2, 4, 8, 16 and 32.

### Removed
- As SweReC is a drop-in replacement for ABSAbank-Imm, the latter has been removed from
  the ScandEval benchmark.

### Fixed
- Now deals with an issue with DeBERTaV2 models where `pooler_hidden_size` has been set
  to a value different to `hidden_size` in its configuration, which made it impossible
  to do sequence classification with the model. The former is now forced to be the same
  as the latter, fixing the issue.
- Now ensures that tokenizers, model configurations and metrics are cached to the
  ScandEval cache, rather than the default Hugging Face cache.
- Previously, if a model's context length was greater than 1,000 it would be reduced to
  512, since an unset context length results in a very large `model_max_length` value
  of the tokenizer. This conflicted with longformer-style models whose context length
  _actually_ was greater than 1,000, so now this upper bound has been increased to
  100,000.
- Now includes `sacremoses` as a dependency, as this is required by some tokenizers.
- Converted the `id` column in ScandiQA to a string, to avoid integer overflow errors
  during preprocessing.
- If there is a `torch` operation which does not have a deterministic component, then a
  warning will be issued instead of raising an error.


## [v5.0.0] - 2022-11-03
### Added
- A new argument, `ignore_duplicates` (or `--ignore-duplicates/--no-ignore-duplicates`
  in the CLI) further ignores an evaluation if it has previously been evaluated. This
  argument defaults to `True`.
- Now stores the task and the dataset languages to the evaluation file with each
  evaluation.
- Now stores model metadata to the `scandeval_benchmark_results` file. Currently, this
  includes the number of trainable model parameters, the size of the model's vocabulary
  and the model's maximum sequence length.

### Changed
- Evaluation results are now saved in a JSONL file instead of a JSON file, and results
  are appended onto the file after every evaluation.
- You can now specify your Hugging Face authentication token in the `use_auth_token`
  argument of `Benchmarker` rather than manually logging in with `huggingface-cli
  login`. In the CLI an authentication token can also be applied directly using the new
  `--auth-token` argument. If an authentication is provided in this way in the CLI,
  then there is no need to add the `--use-auth-token` flag.
- The "random" models have now been renamed to "fresh", to emphasise that they are not
  random, but instead randomly initialized.
- The fresh models are now task independent, meaning that `fresh-xlmr-base` will now
  adapt to the task at hand, rather than having to benchmark, e.g.,
  `fresh-xlmr-base-sequence-clf` and `fresh-xlmr-base-token-clf` separately.

### Fixed
- ScandEval now works on TPUs.
- Removed `bf16` precision, as it only works for some GPUs.
- Should output less `transformers` logging now.
- Models were previously loaded in twice in the beginning of a benchmark. They are now
  only loaded in once (but re-loaded during each of the 10 iterations to ensure that we
  are starting from the same point).
- Changed the model architecture of the `fresh-xlmr-base` from `Roberta` to
  `XLMRoberta`.
- The `--dataset-task` is now correctly filtering the datasets benchmarked.
- Some tokenizers are not adding special tokens, despite them having registered them.
  These are now manually added, to ensure a proper evaluation of the models.

### Removed
- Removed support for evaluating finetuned models, as the package was primarily used to
  benchmark pretrained models anyway, and the change in datasets means that many
  finetuned models would have been trained on (part of) the test sets, resulting in
  artificially large scores. For evaluation of finetuned models, please check out the
  `aiai_eval` Python package instead.


## [v4.0.2] - 2022-07-22
### Fixed
- Now garbage collects properly, where previously (from v4 onwards) the `model` and
  `model_dict` were not removed from memory after each run, potentially causing a
  memory leak.

### Added
- Added the `HuggingFaceHubDown` and `NoInternetConnection` exceptions, to give more
  information to the user when benchmarking fails.
- Added unit tests.


## [v4.0.1] - 2022-07-14
### Fixed
- Removed temporary printing of scores for each iteration.


## [v4.0.0] - 2022-07-14
### Added
- Compatibility with Apple Silicon. If no CUDA GPU is available then MPS GPUs will
  automatically be used, if available.
- Added the datasets `scala-da`, `scala-sv`, `scala-nb`, `scala-nn`, `scala-is` and
  `scala-fo`. These are all linguistic acceptability datasets, being a binary text
  classification where a sentence has to be marked as grammatically correct or not.
- New randomly initialised ELECTRA-small model available for benchmarking, simply set
  `model-id` to either 'random-electra-small-sequence-clf or
  'random-electra-small-token-clf'. The randomly initialised XLM-RoBERTa-base model is
  still available by replacing 'electra-small' with 'xlmr-base'.
- Added `--raise-error-on-invalid-model` (`-r`) flag which raises an exception if an
  invalid model is specified. By default this is off, meaning that it simply skips the
  model if it is invalid.
- Added `--model-language` (`-ml`) and `--dataset-language` (`-dl`), which can be used
  to specify the model/dataset languages to benchmark. The `--language` (`-l`) argument
  will now be used for both models and datasets, where the `--model-language` and
  `--dataset-language` will override `--language` for models/datasets if specified.
- Added `--use-auth-token`, which is a flag that can be used when evaluating private
  models on Hugging Face Hub. This requires that the user has logged in via the
  `huggingface-cli login` command.
- Added scripts used to create all the datasets used in ScandEval, to ensure full
  transparency.

### Changed
- Models are now evaluated every 30 training steps (corresponding to having processed
  960 training samples) rather than every epoch. This decreases benchmarking time
  significantly, as early stopping kicks in earlier if the model is not learning
  anything.
- All training splits of datasets have been truncated to 1,024 samples. This has
  multiple benefits:
    - Faster benchmarking
    - More reliance on pretraining data
    - Enables consistent comparisons between different languages on the same task.
- Now uses `warmup_ratio` rather than `warmup_steps`, to ensure that 10% of the dataset
  is used to warm up the learning rate.
- All CLI arguments now use hyphens (`-`) rather than underscores (`_`). For instance,
  the `--model_id` argument has now been changed to `--model-id`.
- Text classification datasets are now using Matthew's correlation coefficient as
  metric, following the GLUE custom.
- Now requires PyTorch 1.12.0 or newer, to ensure compatibility with Apple Silicon.
- Renamed the `Benchmark` class to `Benchmarker`.

### Deprecated
- Deprecated support for evaluating finetuned models, as the package was primarily used to
  benchmark pretrained models anyway, and the change in datasets means that many
  finetuned models would have been trained on (part of) the test sets, resulting in
  artificially large scores. For evaluation of finetuned models, please check out the
  `aiai_eval` Python package instead (under development).

### Removed
- Removed support for Python 3.7, as this was incompatible with support for Apple
  Silicon.
- Removed the Danish sentiment analysis datasets `twitter-sent`, `europarl` and `lcc`,
  and instead using only the `angry-tweets` dataset for this task.
- Removed datasets `dkhate`, `nordial` and `dalaj`, to ensure a larger amount of
  benchmark uniformity across languages.
- Removed all part-of-speech datasets from the benchmark, as there was too little
  variance among the scores to differentiate models properly.
- Removed all dependency parsing datasets from the benchmark, both to focus more on the
  semantic tasks as that's closer to what is being used in practice, as well as to
  reduce the benchmarking time, as these datasets took way longer to benchmark than the
  others, due to the high number of labels.
- Removed the `load_dataset` function, as all datasets can now be found on the Hugging
  Face Hub and can thus be loaded using the `datasets` package. All the datasets can be
  found at `https://huggingface.com/ScandEval`.

### Fixed
- Now disables tokenizer progress bars properly, using the
  `datasets.utils.disable_progress_bar` function.
- Many of the datasets contained duplicate entries. These have now all been fixed.
- The `--model-id` now works as intended, where previously one was forced to use the
  shortcut `-m`.
- Now correctly determines whether a NER dataset contains `MISC` tags. Previously this
  required that both `B-MISC` and `I-MISC` tags were present in the dataset, where it
  has now been changed to at least one of them.


## [v3.0.0] - 2022-04-19
### Changed
- During finetuning, the i'th model will only be evaluated on the i'th
  bootstrapped dataset. This ensures that there will always be 10 scores, no
  matter if we're finetuning or purely evaluating, which means that the
  confidence intervals will be more comparable.

### Fixed
- Now sets `seed` in `TrainingArguments` rather than setting it explicitly in
  PyTorch. This has the added bonus of ensuring that the `DataLoader`s used
  during training also uses this seed, ensuring better reproducibility.
- Initialises model parameters with (fixed) different seeds during every
  iteration, to ensure variability and reproducibility.
- Explicitly uses the PyTorch implementation of `AdamW` now, rather than the
  (deprecated) `transformers` implementation.
- Fixed an error when a tokenizer has `max_model_input_sizes` set, but it being
  empty. In this case, the default truncation length is set to 512.


## [v2.3.2] - 2022-02-11
### Fixed
- Fixed a bug where a model's framework and pipeline tag were
  indistinguishable, as they are both using the same `tag-white` tag now.


## [v2.3.1] - 2022-02-11
### Fixed
- Changed the `tag-red`, which referred to the HTML class containing the model
  framework, to `tag-white`. This caused models to not be benchmarkable, as
  their framework could not be determined.


## [v2.3.0] - 2022-01-20
### Added
- Specific branches/commits/tags can now be benchmarked, using the `@`
  delimiter. For instance, `scandeval -m model_id@commit_hash` will benchmark
  the model with model ID `model_id`, stored at commit with hash `commit_hash`.
  Thanks to [@versae](https://github.com/versae) for contributing! :tada:


## [v2.2.0] - 2022-01-18
### Added
- Added more label synonyms for the DKHate dataset.


## [v2.1.0] - 2022-01-17
### Added
- Added support for `flax` models. Thanks to
  [@versae](https://github.com/versae) for contributing! :tada:


## [v2.0.0] - 2022-01-07
### Fixed
- Changed the anonymisation procedure for the tweet datasets `angry-tweets` and
  `twitter-sent`, now replacing user names by @USER and links by [LINK].


## [v1.5.9] - 2021-12-14
### Fixed
- Now removing all empty documents from datasets, as well as catching
  `KeyError` when trying to remove empty documents from dataset.


## [v1.5.8] - 2021-12-13
### Fixed
- Now explicitly removing empty tokenisations from the dataset.


## [v1.5.7] - 2021-12-10
### Fixed
- Now catching _all_ `CUDA error` exceptions and treating them as running out
  of memory. No harm done if this is not the case, however, as the script will
  simply decrease the batch size until it reaches 1, and if CUDA errors persist
  then it will skip that benchmark.


## [v1.5.6] - 2021-12-10
### Fixed
- When benchmarking a token classification dataset with a model whose tokenizer
  does not have a fast variant yet, this raised an error as the `word_ids`
  method of `BatchEncoding` objects only works when the tokenizer is fast. In
  that case these word IDs are now computed manually. This can currently handle
  WordPiece and SentencePiece prefixes (i.e., `##` and `▁`), and will raise an
  error if the manual alignment of words and tokens fail.
- Catch the CUDA error `CUDA error: CUBLAS_STATUS_ALLOC_FAILED`, which in this
  case is due to OOM.


## [v1.5.5] - 2021-12-08
### Fixed
- Deal with CUDA OOM errors when they occur on a replica, when multiple cores
  are used.


## [v1.5.4] - 2021-12-08
### Fixed
- Remove reference to `trainer` when CUDA OOM error is dealt with.


## [v1.5.3] - 2021-12-08
### Fixed
- Only try to to merge the `id2label` and `label2id` conversions if the model
  is finetuned. This caused some errors when a model was not finetuned but
  somehow still had conversion dictionaries.


## [v1.5.2] - 2021-12-08
### Fixed
- Deal with models with tasks `feature-extraction` or `sentence-similarity` as
  if they were `fill-mask`, meaning assume that they are merely pretrained
  models, rather than finetuned.


## [v1.5.1] - 2021-11-27
### Fixed
- Fixed bug when evaluating a finetuned model.


## [v1.5.0] - 2021-11-26
### Changed
- Added progress bar description when evaluating models without finetuning them
  first.
- Lowered the package requirements to the earliest possible versions.

### Removed
- Removed support for TensorFlow and Jax models, due to them not working
  properly anyway. They might be included at a later point, properly.


## [v1.4.0] - 2021-11-25
### Changed
- Now also outputting aggregated metrics in the resulting
  `scandeval_benchmark_results.json` file. This `json` file now has keys
  `raw_metrics` and `total`, with `raw_metrics` containing the previous (raw)
  scores, and the value of the new `total` key has aggregated scores (means and
  standard errors).


## [v1.3.8] - 2021-11-25
### Changed
- All training/evaluation progress bars are now removed when they are finished,
  and the training progress bar has no total anymore, as it was misleading.


## [v1.3.7] - 2021-11-25
### Fixed
- Removed `transformers` logging during evaluation as well.


## [v1.3.6] - 2021-11-25
### Changed
- Now only updating the list of benchmarks in the `Benchmark` during
  initialisation, and also logs it. This should make subsequent calls to the
  `benchmark` method faster.

### Fixed
- Removed `transformers` logging properly.


## [v1.3.5] - 2021-11-23
### Fixed
- Set the number of warmup steps to be the intended one training set pass,
  where previously it was effectively 8x that amount, due to gradient
  accumulation.
- Added the NER label synonyms `OBJORG=ORG`, `LOCPRS=LOC`, `LOCORG=LOC` and
  `ORGPRS=ORG`.
- Explicitly added `numpy` to the `install_requires` list. This is normally not
  a problem, as it's a requirement for other required packages, but this
  depends on the order in which the requirements are installed. This avoids
  such errors caused by misordering the requirements.


## [v1.3.4] - 2021-11-11
### Fixed
- Indexing error during synonym setup of finetuned models.


## [v1.3.3] - 2021-11-11
### Fixed
- When a finetuned model has labels which are synonyms of each other, they are
  now properly treated as synonyms, where previously this caused the model to
  have misaligned `id2label` and `label2id` conversion dictionaries.


## [v1.3.2] - 2021-11-11
### Fixed
- Added the NER label synonyms `GPE_LOC=LOC`, `GPE_ORG=ORG`, `LOC/ORG=LOC`,
  `ORG/PRS=ORG`, `OBJ/ORG=ORG`, as Norwegian and Swedish models tend to use
  these.


## [v1.3.1] - 2021-11-11
### Fixed
- Fixed a bug in label synonyms when benchmarking a finetuned spaCy for NER.


## [v1.3.0] - 2021-11-11
### Added
- Added label synonyms for NER benchmarking, which will enforce a more fair
  comparison of finetuned NER models, if the models have been trained on
  datasets with different labelling (e.g., `Person` instead of `PER`).


## [v1.2.1] - 2021-11-11
### Removed
- Properly removed the Icelandic WikiANN-IS data files. It was removed from the
  package, but the underlying files were still lying in the repository.


## [v1.2.0] - 2021-10-15
### Added
- Added the Icelandic NER dataset MIM-GOLD-NER. This can now be loaded as
  `mim-gold-ner` in the `Benchmark` class and through the CLI.

### Removed
- Removed the Icelandic WikiANN-IS dataset, as this has now been replaced by
  the MIM-GOLD-NER dataset.


## [v1.1.3] - 2021-10-04
### Fixed
- Added truncation and padding when tokenising token classification datasets.


## [v1.1.2] - 2021-09-27
### Fixed
- Missing dependency parsing tags.


## [v1.1.1] - 2021-09-27
### Fixed
- Reduce validation batch size if CUDA runs out of memory, rather than only
  reducing training batch size.


## [v1.1.0] - 2021-09-13
### Added
- Added Icelandic and Faroese translations of the Norwegian `NoReC` sentiment
  analysis dataset. These can be loaded as `norec-is` and `norec-fo`,
  respectively.

### Changed
- When loading datasets with `load_dataset`, the result is now four dataframes,
  rather than dictionaries. As the data can be accessed in the same way as with
  dictionaries, this maintains backwards compatibility.
- If a finetuned NER model has been trained on NER tags not present amongst the
  ones in the dataset, then these are either converted to `MISC` tags (if these
  are present in the dataset) and otherwise `O` tags. This will make the
  benchmarking of finetuned diverse NER models more fair.

### Fixed
- There was an error when a SpaCy model was benchmarked on a dataset that it
  was not trained on. It now raises an appropriate `InvalidBenchmark`
  exception, and will be skipped in the CLI and with the `Benchmark` class.


## [v1.0.2] - 2021-09-09
### Fixed
- Replaced abbreviations with spaces, such as "o s v" in the SDT corpus, with
  their proper version "o.s.v.".


## [v1.0.1] - 2021-09-09
### Fixed
- The URLs for the `wikiann-is` and `wikiann-fo` were wrong and have been
  corrected.


## [v1.0.0] - 2021-09-09
### Added
- Added the Icelandic and Faroese WikiANN datasets, for NER evaluation. They
  can be loaded as `wikiann-is` and `wikiann-fo` in the CLI and via the
  `Benchmark` class.
- Added the Icelandic and Faroese parts of the Universal Dependencies datasets,
  containing POS and dependency parsing tags. They can be loaded as `idt-pos`,
  `idt-dep`, `fdt-pos` and `fdt-dep`, respectively.


## [v0.17.0] - 2021-09-09
### Added
- Added the Dataset for Linguistic Acceptability Judgments (DaLaJ) dataset,
  which is here used as a binary classification dataset, in which sentences
  have to be classified as correct Swedish or not. It can be loaded as `dalaj`
  in the CLI and via the `Benchmark` class.
- Added the ABSAbank-Imm dataset, which is an aspect-based sentiment analysis
  dataset in Swedish, namely, the sentiment towards immigration. The original
  dataset featured a floating point score between 0 and 5, which has been
  reduced to a classifical three-way classification (`negative`, `neutral` and
  `positive`). It can be loaded as `absabank-imm` in the CLI and via the
  `Benchmark` class.
- Added the POS and dependency parsing parts of the Swedish Dependency Treebank
  (SDT). They can be loaded as `sdt-pos` and `sdt-dep` in the CLI and via the
  `Benchmark` class.
- Added the Stockholm-Umeå corpus 3.0 (SUC 3.0), a Swedish NER dataset. It can
  be loaded as `suc3` in the CLI and via the `Benchmark` class.
- Added abstract `NerBenchmark`, `PosBenchmark` and `DepBenchmark` classes, to
  ensure uniformity.

### Changed
- Uniformised all the NER datasets. They now all only have the NER tags `PER`,
  `LOC`, `ORG` and `MISC`.
- Uniformised all the dependency parsing datasets. They now all only have the
  main dependency parsing tags, without the subtags (so `acl:cleft` has been
  changed to `acl`, for instance).
- Changed the columns in all text classification datasets to `text` and
  `label`, to make it more uniform.


## [v0.16.0] - 2021-09-07
### Fixed
- Upped the number index tokens for dependency parsing from 100 to 512. This
  will need to be done better in the future, but is a fix for now.

### Added
- Added the random models `random-roberta-sequence-clf` and
  `random-roberta-token-clf` to the default list of model IDs when benchmarking
  all models.


## [v0.15.1] - 2021-09-03
### Fixed
- The list of dependency tags in the `ndt-nb-dep` and `ndt-nn-dep` were wrong.
  They have now been changed to all the tags occurring in the training sets.
- The `europarl_sent` data folder has now been renamed to `europarl`, so that
  it can be loaded correctly with `load_dataset`.


## [v0.15.0] - 2021-09-02
### Added
- Added the Bokmål and Nynorsk POS and DEP parts of the Norwegian Dependency
  Treebank dataset (NDT). They can be loaded as `ndt-nb-pos`, `ndt-nn-pos`,
  `ndt-nb-dep` and `ndt-nn-dep`, respectively, from the CLI and the `Benchmark`
  class.

### Removed
- Removed the `EuroparlSubj` and `TwitterSubj` datasets, as they were too easy
  and did not really differentiate models.
- Removed the abstract `SentimentClassificationBenchmark` and
  `BinaryClassificationBenchmark`, to simplify the classes. There is now only
  one `TextClassificationBenchmark`, which always evaluates with macro-F1.

### Changed
- Changed the name of `europarl-sent` to `europarl`, as `europarl-subj` now
  does not exist anymore.
- Changed the `nordial` dataset to the original 4-way classification dataset.


## [v0.14.1] - 2021-09-02
### Fixed
- Remove duplicate model IDs when calling the CLI or `Benchmark` class without
  any specified model IDs.


## [v0.14.0] - 2021-08-31
### Added
- Added the Bokmål and Nynorsk parts of the NorNE dataset, for named entity
  recognition. They can be loaded with the `norne-nb` and `norne-nn` names.
- There is now a `load_dataset` function, which can load any dataset, using the
  dataset's name (same name as in the CLI). For instance,
  `load_dataset('angry-tweets')` loads the `AngryTweets` dataset. This can be
  imported directly from the package: `from scandeval import load_dataset`. The
  individual dataset loading functions can still be imported as before; e.g.,
  `from scandeval.datasets import load_angry_tweets`.

### Changed
- Refactored folder structure with benchmarks and datasets.
- Separated `dane` and `dane-no-misc` into two distinct benchmark classes. The
  `dane-no-misc` can now also be loaded with the `load_dataset` function.


## [v0.13.0] - 2021-08-30
### Added
- Added the Norwegian Review Corpus (NoReC), a sentiment classification dataset
  in Norwegian.
- Added the Bokmål/Nynorsk part of the Norwegian Dialect dataset (NorDial), a
  binary classification dataset in Norwegian.

### Changed
- Changed the early stopping patience to `2 + 1000 // len(train)` from `2 + 250
  // len(train)`, to allow more patience (and thus, more stability), for
  smaller datasets.


## [v0.12.0] - 2021-08-26
### Changed
- Merged the `lcc1` and `lcc2` datasets into one `lcc` dataset, which is
  reasonable as they have been annotated by the same person. The `lcc2` dataset
  was too small to give reasonable benchmarking results.
- Renamed the `europarl2` dataset to `europarl_sent`

### Removed
- Removed the `europarl1` dataset, as it was too small to give reliable
  benchmarking results. This dataset could not simply be added to the
  `europarl2` dataset, as with the new `lcc` dataset, as the annotaters are not
  the same.

### Fixed
- If errors occur during benchmarking, then garbage collect before skipping to
  the next benchmark, to avoid memory issues.


## [v0.11.2] - 2021-08-25
### Fixed
- Issue with `model_max_length` in tokenizer meant that models with an ill-set
  value of `max_position_embeddings` could not be benchmarked. Now, if
  `model_max_length` is not set then the minimal value of the sizes in
  `max_model_input_sizes` will be used (which is usually 512).

### Changed
- Disabling CUDNN benchmark when using the `pytorch` framework, to enforce
  better reproducibility.


## [v0.11.1] - 2021-08-24
### Changed
- Rather than bootstrapping the training dataset and using the results to
  compute an estimator of the standard deviation, the same training dataset is
  trained on all ten times, and the mean of these along with a confidence
  interval is outputted.

### Fixed
- Updated the model metadata fetching to the new HTML structure of the
  HuggingFace Hub.
- A random seed is now set for all libraries, via the `transformers.set_seed`
  function.
- Always update the list of all the benchmarks when calling the
  `Benchmark.benchmark` method, to allow for possibility of setting new
  benchmark parameters after initialisation.


## [v0.11.0] - 2021-08-23
### Added
- The subjective/objective part of the `TwitterSent` and `Europarl2` datasets
  have now been added as binary classification tasks, called `TwitterSubj` and
  `EuroparlSubj`, respectively. These can now be benchmarked with the
  `Benchmark` class and the CLI using the `twitter-subj` and `europarl-subj`
  names, respectively.
- Added an abstract `BinaryClassificationBenchmark`, to streamline the binary
  classification benchmark datasets, which now includes the `DKHate`,
  `TwitterSubj` and `EuroparlSubj` datasets.


## [v0.10.1] - 2021-08-20
### Fixed
- Now catches `IndexError` during training.


## [v0.10.0] - 2021-08-20
### Fixed
- Properly filters by languages now via the `language` argument in the CLI and
  the `Benchmark` class. As HuggingFace Hub does not have a keyword for
  language, a search for language also means that any other non-language tag
  with that name also shows up in the results. These are now manually removed.
  This means it takes a few more seconds to compile the model list, but it will
  at least be accurate.
- In case `model_max_length` has not been set in a model configuration, it
  defaults to the value of `max_position_embeddings`. This fixes a problem with
  some models not being able to be trained on datasets whose texts were too
  long.
- Now handles the case where a non-classification model, such as a seq-to-seq
  model, are being benchmarked on a classification dataset.

### Added
- All the benchmark classes and `Benchmark` now has a `benchmark` method, which
  does the same as the `__call__` method. This is primarily so that it shows up
  in the Sphinx documentation.
- Added the default `LABEL_0` and `LABEL_1` label synonyms for `NOT` and `OFF`
  in the `DKHate` benchmark.
- Added the possibility of benchmarking randomly initialised RoBERTa models,
  using the model IDs `random-roberta-sequence-clf` and
  `random-roberta-token-clf`.


## [v0.9.0] - 2021-08-19
### Added
- Added the separate `nb` (Norwegian Bokmål) and `nn` (Norwegian Nynorsk)
  language tags, on top of the general `no` (Norwegian).
- Added more multilingual models.

### Fixed
- SpaCy models was evaluated wrongly on the `dane-no-misc` dataset, as their
  `MISC` predictions was not replaced with `O` tags.
- When evaluating models finetuned for token classification on a text
  classification task, a `ValueError` was raised, rather than an
  `InvalidBenchmark` exception.
- If none of the model's labels are among the dataset's labels, and are not
  even synonyms of them, then raise an `InvalidBenchmark`. This prevents things
  like evaluating a finetuned sentiment model on a NER task.
- When `evaluate_train` was `True`, this previously evaluated the test set
  instead.

### Changed
- Changed `Benchmark` API. Now the constructor and the `__call__` method have
  the same arguments, except the `model_id` and `dataset` in `__call__`, where
  the constructor sets the default values and the `__call__` method can change
  these to specific cases.
- Changed the benchmarking order. Now benchmarks all datasets for a model,
  before moving on to the next model
- Renamed the `multilabel` argument to the more descriptive `two_labels`.
- Updated docstrings to be more accurate.
- Early stopping patience is now set to `2 + 250 // len(train)`, so that
  smaller datasets can enjoy a bit more patience, but if the dataset contains
  at least 250 samples then it will remain at the current 2 patience.

### Removed
- Removed `learning_rate`, `batch_size`, `warmup_steps` and `num_finetunings`
  arguments from the benchmarks. These are now fixed to 2e-5, 32, 25% of the
  training dataset and 10, respectively. Note that the batch size will still
  automatically decrease if the GPU runs out of memory.


## [v0.8.0] - 2021-08-18
### Changed
- Models are now being trained for much longer, but with an early stopping
  callback with patience 2. This will enable a more uniform comparison between
  models that require a different number of finetuning epochs.

### Fixed
- There was a bug when evaluating a finetuned PyTorch model on a sequence
  classification task, if the model had only been trained on a proper subset of
  the labels present in the dataset.

### Removed
- All individual benchmarks have been removed from `__init__.py`. They can
  still be imported using their individual modules, for instance
  `from scandeval.dane import DaneBenchmark`, but the idea is to use the
  general `Benchmark` class instead.


## [v0.7.0] - 2021-08-17
### Changed
- Always ensure that a model can deal with the labels in the dataset when
  finetuning. If the model has not been trained on the label, then this will
  result in the model always getting that label wrong. For instance, this is
  the case for finetuned NER models not having been trained on MISC tags, if
  they are being evaluated on the DaNE dataset.

### Fixed
- Fixed bug when evaluating SpaCy models.
- Only removing objects at memory cleanup if they exist at all.


## [v0.6.0] - 2021-08-15
### Added
- When finetuning models, 10% of the training data is used to evaluate the
  models, which is used to choose the best performing model across all the
  epochs trained. This will allow for a more fair comparison, as some models
  degrade over time, while other models need a longer time to train.

### Changed
- Uniformised the `_log_metrics` method for all benchmarks, now only defined in
  `BaseBenchmark`.

### Fixed
- Garbage collects when downsizing batch size, to not keep all the previous
  models in memory.
- Typos in logging.


## [v0.5.2] - 2021-08-13
### Fixed
- Fixed bug when `evaluate_train` was set to False.


## [v0.5.1] - 2021-08-13
### Fixed
- The bootstrapping of the datasets is now done properly. Previously the
  bootstrapped datasets were not converted to HuggingFace Dataset objects.


## [v0.5.0] - 2021-08-12
### Added
- It is possible to only evaluate on the test sets, to save some time. This can
  be done in the `Benchmark` class using the `evaluate_train` argument, and in
  the CLI with the `--evaluate_train` flag.
- Added `progress_bar` argument to `Benchmark` to control whether progress bars
  should be shown, and added the `no_progress_bar` flag to the CLI for the same
  reason.

### Changed
- Updated `epochs` and `warmup_steps` of all the datasets to something more
  reasonable, enabling better comparisons of the finetuned models.
- Changed calculation of confidence intervals, which is now based on
  bootstrapping rather than the analytic approach. It will now evaluate ten
  times on the test set and compute a bootstrap estimate of the standard error,
  which is uses to compute an interval around the score on the entire test set.


## [v0.4.3] - 2021-08-12
### Fixed
- RuntimeErrors occuring during training will now raise an `InvalidBenchmark`
  exception, which means that the CLI and the `Benchmark` class will skip it.
  This is for instance caused when `max_length` has not been specified in the
  model config, meaning that the tokeniser does not know how much to truncate.


## [v0.4.2] - 2021-08-12
### Fixed
- Now catching the error where tokenisation is not possible, due to the model
  having been trained on a different task than what is present in the dataset.
  E.g., if a generator model is trained on a classification task.


## [v0.4.1] - 2021-08-12
### Fixed
- Now catching the error when the model's config does not align with the model
  class. When using the CLI or `Benchmark`, these will be skipped.


## [v0.4.0] - 2021-08-11
### Added
- Added confidence intervals for finetuned models, where there is a 95%
  likelihood that the true score would belong to the interval, given infinite
  data from the same distribution. In the case of "raw" pretrained models, this
  radius is added onto the existing interval, so that both the uncertainty in
  model initialisation as well as sample size of the validation dataset affects
  the size of the interval.
- Added garbage collection after each benchmark, which will (hopefully) prevent
  memory leaking when benchmarking several models.

### Changed
- New logo, including the Faroe Islands!
- Allow the possibility to include all languages and/or tasks in the CLI and
  the `Benchmark` class.
- Added Icelandic and Faroese to default list of languages in CLI and the
  `Benchmark` class.
- The default value for `task` is now all tasks, which also includes models
  that haven't been assigned any task on the HuggingFace Hub;
- If a model cannot be trained without running out of CUDA memory, even with a
  batch size of 1, then the model will be skipped in `Benchmark` and the CLI.

### Fixed
- New model is initialised if CUDA runs out of memory, to ensure that we are
  now continuing to train the previous model.
- Dependency parsing now implemented properly as two-label classification, with
  associated UAS and LAS metric computations. Works for pretrained SpaCy models
  as well as finetuning general language models.


## [v0.3.1] - 2021-08-10
### Fixed
- Reduces batch size if CUDA runs out of memory during evaluation.
- Loading of text classification datasets now working properly.


## [v0.3.0] - 2021-08-10
### Changed
- The `W036` warning message from SpaCy is no longer shown.

### Fixed
- Raise `InvalidBenchmark` if model cannot be loaded from the HuggingFace Hub.


## [v0.2.0] - 2021-08-09
### Added
- Added the part-of-speech tagging task from the Danish Dependency Treebank.
  Can be loaded with `load_ddt_pos` and used in `Benchmark` as `ddt-pos`.
- Added the dependency parsing task from the Danish Dependency Treebank.
  Can be loaded with `load_ddt_ddt` and used in `Benchmark` as `ddt-dep`.
- Documentation section and link to `README`
- The `Benchmark` class and the CLI now accepts a `batch_size` argument

### Changed
- `Benchmark` arguments `languages`, `tasks`, `model_ids` and `datasets` have
  been renamed to `language`, `task`, `model_id` and `dataset`, to keep it
  consistent with the CLI.
- When loading datasets, these will now be four dictionaries instead of lists,
  to allow for distinguishing features and labels.
- `batch_size` arguments can now only be among 1, 2, 4, 8, 16 and 32, and the
  corresponding gradient accumulation will be set to 32, 16, 8, 4, 2 and 1,
  respectively. This is to ensure that all finetuning is done using the same
  effective batch size, to ensure fair comparisons.
- Batch sizes are automatically halved if the GPU runs out of memory, with
  gradient accumulation correspondingly doubles.
- Evaluation of `SpaCy` models on token classification tasks are more accurate.

### Fixed
- `README` typos fixed, and image renders correctly


## [v0.1.0] - 2021-08-05
### Added
- First beta release
- Features Danish sentiment, hate speech detection and named entity
  recognition datasets for benchmarking<|MERGE_RESOLUTION|>--- conflicted
+++ resolved
@@ -7,12 +7,10 @@
 
 
 ## [Unreleased]
-<<<<<<< HEAD
 ### Added
 - Added the BeleBele datasets for Finnish, Italian and Spanish. They are listed as unofficial for now.
-=======
-### Fixed
->>>>>>> 6bbdaae7
+
+### Fixed
 - Add HellaSwag-fi back in, as the issue with the labels in the test split has been
   fixed.
 - Now uses `eval_accumulation_steps` (set to 32) when evaluating encoder models, to
